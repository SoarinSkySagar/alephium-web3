--- conflicted
+++ resolved
@@ -34,14 +34,11 @@
   DEFAULT_NODE_COMPILER_OPTIONS,
   DUST_AMOUNT,
   DEFAULT_GAS_AMOUNT,
-<<<<<<< HEAD
-  stringToHex
-=======
+  stringToHex,
   encodePrimitiveValues,
   addressVal,
   byteVecVal,
   u256Val
->>>>>>> 156dc0f4
 } from '../packages/web3'
 import { Contract, Project, Script, getContractIdFromUnsignedTx } from '../packages/web3'
 import { expectAssertionError, testAddress, randomContractAddress, getSigner, mintToken } from '../packages/web3-test'
@@ -66,7 +63,7 @@
 import { randomBytes } from 'crypto'
 import { TokenBalance } from '../artifacts/ts/types'
 
-describe('contract', function () {
+describe('contract', function() {
   let signer: PrivateKeyWallet
   let signerAccount: Account
   let signerGroup: number
@@ -532,7 +529,6 @@
     expect(exist1).toEqual(false)
   })
 
-<<<<<<< HEAD
   it('should test sign execute method with primitive arguments', async () => {
     const sub = await Sub.deploy(signer, { initialFields: { result: 0n } })
     const add = (await Add.deploy(signer, { initialFields: { sub: sub.contractInstance.contractId, result: 0n } }))
@@ -624,7 +620,8 @@
     const gasFee = BigInt(txResult.gasAmount) * BigInt(txResult.gasPrice)
     expect(BigInt(beforeBalances.balance)).toEqual(BigInt(afterBalances.balance) + ONE_ALPH / 10n + gasFee)
     expect(afterBalances.tokenBalances?.find((t) => t.id === sub.contractInstance.contractId)!.amount).toEqual('100')
-=======
+  })
+
   it('should test encode contract fields', async () => {
     const contractFields: UserAccountTypes.Fields = {
       id: '0011',
@@ -662,6 +659,5 @@
     })
     const contractInstance = UserAccount.at(result.contractAddress)
     expect((await contractInstance.fetchState()).fields).toEqual(contractFields)
->>>>>>> 156dc0f4
   })
 })