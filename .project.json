--- conflicted
+++ resolved
@@ -11,15 +11,9 @@
   "infos": {
     "Add": {
       "sourceFile": "add/add.ral",
-<<<<<<< HEAD
       "sourceCodeHash": "b3a4696a12e8cbb2cb5fb1ebe18000beb0e67e9ff7194300b01f9cff8862701c",
-      "bytecodeDebugPatch": "=10-3+5=1-2=2-2+70=3+8=1+0a1=63+77e010a=1+1646450726976617465=232",
-      "codeHashDebug": "d43cf958572ed347683a41906781126fa8f76e9890a96a3d607d2ecff91b25ce",
-=======
-      "sourceCodeHash": "95b2d5b3755f9a00b616a8beaccf7b42da269ae57a25ec825c333395cd2a23bc",
-      "bytecodeDebugPatch": "=8-2+48=3-1+d=2-2+7b=47+77e010a=1+1646450726976617465=172",
-      "codeHashDebug": "63d043ea1cf35f5c9d8a6012bb7aa2c7d1aec5ca0ea1a6501cfd38d12cf39543",
->>>>>>> f50a745c
+      "bytecodeDebugPatch": "=12-2+5a=3-1+f=2-2+ac=2+b=1-1=83+77e010a=1+1646450726976617465=262",
+      "codeHashDebug": "34b2d26e23a53fafc6d898ca4911f50ebc782e3d2836af0f235f2e18c6875dd3",
       "warnings": [
         "Found unused variables in Add: add2.addS, add2.address, add2.array2",
         "The return values of the function \"Add.copyCreateSubContract\" are not used. If this is intentional, consider using anonymous variables to suppress this warning.",
