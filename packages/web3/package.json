{
  "name": "@alephium/web3",
<<<<<<< HEAD
  "version": "0.22.0",
=======
  "version": "0.21.2",
>>>>>>> cc3b4f00
  "description": "A JS/TS library to interact with the Alephium platform",
  "license": "GPL",
  "main": "dist/src/index.js",
  "browser": "dist/alephium-web3.min.js",
  "types": "dist/src/index.d.ts",
  "exports": {
    ".": "./dist/src/index.js",
    "./test": "./dist/src/test/index.js"
  },
  "typesVersions": {
    "*": {
      "test": [
        "dist/src/test/"
      ]
    }
  },
  "repository": {
    "type": "git",
    "url": "git@github.com:alephium/alephium-web3.git"
  },
  "homepage": "https://github.com/alephium/alephium-web3",
  "bugs": {
    "url": "https://github.com/alephium/alephium-web3/issues"
  },
  "author": "Alephium dev <dev@alephium.org>",
  "config": {
    "alephium_version": "2.5.5",
    "explorer_backend_version": "1.15.1"
  },
  "scripts": {
    "build": "rm -rf dist/* && npx tsc --build . && webpack",
    "test": "jest -i --config ./jest-config.json",
    "update-schemas": "npm run update-schema:alephium && npm run update-schema:explorer",
    "update-schema:alephium": "npx swagger-typescript-api --disable-throw-on-error -t ./configs -o ./src/api -n api-alephium.ts -p https://raw.githubusercontent.com/alephium/alephium/v${npm_package_config_alephium_version}/api/src/main/resources/openapi.json",
    "update-schema:explorer": "npx swagger-typescript-api --disable-throw-on-error -t ./configs -o ./src/api -n api-explorer.ts -p https://raw.githubusercontent.com/alephium/explorer-backend/v${npm_package_config_explorer_backend_version}/app/src/main/resources/explorer-backend-openapi.json",
    "check-versions": "node scripts/check-versions.js ${npm_package_config_alephium_version} ${npm_package_config_explorer_backend_version}"
  },
  "type": "commonjs",
  "dependencies": {
    "@noble/secp256k1": "1.7.1",
    "base-x": "4.0.0",
    "bignumber.js": "^9.1.1",
    "blakejs": "1.2.1",
    "bn.js": "5.2.1",
    "buffer": "^6.0.3",
    "cross-fetch": "^3.1.5",
    "crypto-browserify": "^3.12.0",
    "elliptic": "6.5.4",
    "eventemitter3": "^4.0.7",
    "path-browserify": "^1.0.1",
    "stream-browserify": "^3.0.0"
  },
  "devDependencies": {
    "@babel/eslint-parser": "^7.21.3",
    "@types/elliptic": "^6.4.14",
    "@types/find-up": "^2.1.1",
    "@types/fs-extra": "^9.0.13",
    "@types/jest": "^27.5.2",
    "@types/mock-fs": "^4.13.1",
    "@types/node": "^16.18.23",
    "@types/rewire": "^2.5.28",
    "@typescript-eslint/eslint-plugin": "^5.57.0",
    "@typescript-eslint/parser": "^5.57.0",
    "clean-webpack-plugin": "4.0.0",
    "eslint": "^8.37.0",
    "eslint-config-prettier": "^8.8.0",
    "eslint-plugin-header": "^3.1.1",
    "eslint-plugin-prettier": "^4.2.1",
    "eslint-plugin-security": "1.6.0",
    "html-webpack-plugin": "5.5.0",
    "jest": "^28.1.3",
    "jest-localstorage-mock": "^2.4.26",
    "jest-websocket-mock": "^2.4.0",
    "mock-fs": "^5.2.0",
    "mock-socket": "^9.2.1",
    "prettier": "^2.8.7",
    "process": "^0.11.10",
    "rewire": "^6.0.0",
    "shelljs": "^0.8.5",
    "swagger-typescript-api": "12.0.3",
    "terser-webpack-plugin": "^5.3.7",
    "ts-jest": "^28.0.8",
    "ts-node": "^10.9.1",
    "tslib": "^2.5.0",
    "typescript": "^4.9.5",
    "webpack": "^5.77.0",
    "webpack-cli": "^4.10.0"
  },
  "engines": {
    "node": ">=16.0.0",
    "npm": ">=7.0.0"
  }
}<|MERGE_RESOLUTION|>--- conflicted
+++ resolved
@@ -1,10 +1,6 @@
 {
   "name": "@alephium/web3",
-<<<<<<< HEAD
   "version": "0.22.0",
-=======
-  "version": "0.21.2",
->>>>>>> cc3b4f00
   "description": "A JS/TS library to interact with the Alephium platform",
   "license": "GPL",
   "main": "dist/src/index.js",
