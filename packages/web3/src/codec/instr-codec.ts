--- conflicted
+++ resolved
@@ -77,11 +77,7 @@
 export const BoolOr: Instr = { code: 0x1b, value: {} }
 export const BoolEq: Instr = { code: 0x1c, value: {} }
 export const BoolNeq: Instr = { code: 0x1d, value: {} }
-<<<<<<< HEAD
-export const BoolToByte: Instr = { code: 0x1e, value: {} }
-=======
 export const BoolToByteVec: Instr = { code: 0x1e, value: {} }
->>>>>>> ec7551ba
 export const I256Add: Instr = { code: 0x1f, value: {} }
 export const I256Sub: Instr = { code: 0x20, value: {} }
 export const I256Mul: Instr = { code: 0x21, value: {} }
@@ -135,11 +131,7 @@
 export const Sha3: Instr = { code: 0x51, value: {} }
 export const VerifyTxSignature: Instr = { code: 0x52, value: {} }
 export const VerifySecP256K1: Instr = { code: 0x53, value: {} }
-<<<<<<< HEAD
-export const VerifyEd25519: Instr = { code: 0x54, value: {} }
-=======
 export const VerifyED25519: Instr = { code: 0x54, value: {} }
->>>>>>> ec7551ba
 export const NetworkId: Instr = { code: 0x55, value: {} }
 export const BlockTimeStamp: Instr = { code: 0x56, value: {} }
 export const BlockTarget: Instr = { code: 0x57, value: {} }
@@ -158,19 +150,6 @@
 export const Encode: Instr = { code: 0x64, value: {} }
 export const Zeros: Instr = { code: 0x65, value: {} }
 export const U256To1Byte: Instr = { code: 0x66, value: {} }
-<<<<<<< HEAD
-export const U256To2Bytes: Instr = { code: 0x67, value: {} }
-export const U256To4Bytes: Instr = { code: 0x68, value: {} }
-export const U256To8Bytes: Instr = { code: 0x69, value: {} }
-export const U256To16Bytes: Instr = { code: 0x6a, value: {} }
-export const U256To32Bytes: Instr = { code: 0x6b, value: {} }
-export const U256From1Byte: Instr = { code: 0x6c, value: {} }
-export const U256From2Bytes: Instr = { code: 0x6d, value: {} }
-export const U256From4Bytes: Instr = { code: 0x6e, value: {} }
-export const U256From8Bytes: Instr = { code: 0x6f, value: {} }
-export const U256From16Bytes: Instr = { code: 0x70, value: {} }
-export const U256From32Bytes: Instr = { code: 0x71, value: {} }
-=======
 export const U256To2Byte: Instr = { code: 0x67, value: {} }
 export const U256To4Byte: Instr = { code: 0x68, value: {} }
 export const U256To8Byte: Instr = { code: 0x69, value: {} }
@@ -182,7 +161,6 @@
 export const U256From8Byte: Instr = { code: 0x6f, value: {} }
 export const U256From16Byte: Instr = { code: 0x70, value: {} }
 export const U256From32Byte: Instr = { code: 0x71, value: {} }
->>>>>>> ec7551ba
 export const EthEcRecover: Instr = { code: 0x72, value: {} }
 export const Log6: Instr = { code: 0x73, value: {} }
 export const Log7: Instr = { code: 0x74, value: {} }
@@ -192,11 +170,7 @@
 export const LoadLocalByIndex: Instr = { code: 0x78, value: {} }
 export const StoreLocalByIndex: Instr = { code: 0x79, value: {} }
 export const Dup: Instr = { code: 0x7a, value: {} }
-<<<<<<< HEAD
-export const AssertWithMsg: Instr = { code: 0x7b, value: {} }
-=======
 export const AssertWithErrorCode: Instr = { code: 0x7b, value: {} }
->>>>>>> ec7551ba
 export const Swap: Instr = { code: 0x7c, value: {} }
 export const BlockHash: Instr = { code: 0x7d, value: {} }
 export const DEBUG = (stringParts: DecodedArray<ByteString>): Instr => ({ code: 0x7e, value: { stringParts } })
@@ -236,11 +210,7 @@
 export const CallerAddress: Instr = { code: 0xb4, value: {} }
 export const IsCallerFromTxScript: Instr = { code: 0xb5, value: {} }
 export const CallerInitialStateHash: Instr = { code: 0xb6, value: {} }
-<<<<<<< HEAD
-export const CallCodeHash: Instr = { code: 0xb7, value: {} }
-=======
 export const CallerCodeHash: Instr = { code: 0xb7, value: {} }
->>>>>>> ec7551ba
 export const ContractInitialStateHash: Instr = { code: 0xb8, value: {} }
 export const ContractInitialCodeHash: Instr = { code: 0xb9, value: {} }
 export const MigrateSimple: Instr = { code: 0xba, value: {} }
@@ -261,11 +231,7 @@
 export const CopyCreateSubContractAndTransferToken: Instr = { code: 0xc9, value: {} }
 export const NullContractAddress: Instr = { code: 0xca, value: {} }
 export const SubContractId: Instr = { code: 0xcb, value: {} }
-<<<<<<< HEAD
-export const SubContractOf: Instr = { code: 0xcc, value: {} }
-=======
 export const SubContractIdOf: Instr = { code: 0xcc, value: {} }
->>>>>>> ec7551ba
 export const AlphTokenId: Instr = { code: 0xcd, value: {} }
 export const LoadImmField = (index: number): Instr => ({ code: 0xce, value: { index } })
 export const LoadImmFieldByIndex: Instr = { code: 0xcf, value: {} }
@@ -403,69 +369,6 @@
         [Swap.code]: Parser.start(),
         [BlockHash.code]: Parser.start(),
         0x7e: Parser.start().nest('stringParts', { type: byteStringArrayCodec.parser }), // DEBUG
-<<<<<<< HEAD
-        0x7f: Parser.start(), // TxGasPrice
-        0x80: Parser.start(), // TxGasAmount
-        0x81: Parser.start(), // TxGasFee
-        0x82: Parser.start(), // I256Exp
-        0x83: Parser.start(), // U256Exp
-        0x84: Parser.start(), // U256ModExp
-        0x85: Parser.start(), // VerifyBIP340Schnorr
-        0x86: Parser.start(), // GetSegragatedSignature
-        0x87: Parser.start(), // MulModN
-        0x88: Parser.start(), // AddModN
-        0x89: Parser.start(), // U256ToString
-        0x8a: Parser.start(), // I256ToString
-        0x8b: Parser.start(), // BoolToString
-        0xa0: Parser.start().uint8('index'), // LoadMutField
-        0xa1: Parser.start().uint8('index'), // StoreMutField
-        0xa2: Parser.start(), // ApproveAlph
-        0xa3: Parser.start(), // ApproveToken
-        0xa4: Parser.start(), // AlphRemaining
-        0xa5: Parser.start(), // TokenRemaining
-        0xa6: Parser.start(), // IsPaying
-        0xa7: Parser.start(), // TransferAlph
-        0xa8: Parser.start(), // TransferAlphFromSelf
-        0xa9: Parser.start(), // TransferAlphToSelf
-        0xaa: Parser.start(), // TransferToken
-        0xab: Parser.start(), // TransferTokenFromSelf
-        0xac: Parser.start(), // TransferTokenToSelf
-        0xad: Parser.start(), // CreateContract
-        0xae: Parser.start(), // CreateContractWithToken
-        0xaf: Parser.start(), // CopyCreateContract
-        0xb0: Parser.start(), // DestroySelf
-        0xb1: Parser.start(), // SelfContractId
-        0xb2: Parser.start(), // SelfAddress
-        0xb3: Parser.start(), // CallerContractId
-        0xb4: Parser.start(), // CallerAddress
-        0xb5: Parser.start(), // IsCallerFromTxScript
-        0xb6: Parser.start(), // CallerInitialStateHash
-        0xb7: Parser.start(), // CallerCodeHash
-        0xb8: Parser.start(), // ContractInitialStateHash
-        0xb9: Parser.start(), // ContractInitialCodeHash
-        0xba: Parser.start(), // MigrateSimple
-        0xbb: Parser.start(), // MigrateWithFields
-        0xbc: Parser.start(), // CopyCreateContractWithToken
-        0xbd: Parser.start(), // BurnToken
-        0xbe: Parser.start(), // LockApprovedAssets
-        0xbf: Parser.start(), // CreateSubContract
-        0xc0: Parser.start(), // CreateSubContractWithToken
-        0xc1: Parser.start(), // CopyCreateSubContract
-        0xc2: Parser.start(), // CopyCreateSubContractWithToken
-        0xc3: Parser.start(), // LoadMutFieldByIndex
-        0xc4: Parser.start(), // StoreMutFieldByIndex
-        0xc5: Parser.start(), // ContractExists
-        0xc6: Parser.start(), // CreateContractAndTransferToken
-        0xc7: Parser.start(), // CopyCreateContractAndTransferToken
-        0xc8: Parser.start(), // CreateSubContractAndTransferToken
-        0xc9: Parser.start(), // CopyCreateSubContractAndTransferToken
-        0xca: Parser.start(), // NullContractAddress
-        0xcb: Parser.start(), // SubContractId
-        0xcc: Parser.start(), // SubContractIdOf
-        0xcd: Parser.start(), // AlphTokenId
-        0xce: Parser.start().uint8('index'), // LoadImmField
-        0xcf: Parser.start() // LoadImmFieldByIndex
-=======
         [TxGasPrice.code]: Parser.start(),
         [TxGasAmount.code]: Parser.start(),
         [TxGasFee.code]: Parser.start(),
@@ -527,7 +430,6 @@
         [AlphTokenId.code]: Parser.start(),
         0xce: Parser.start().uint8('index'),
         [LoadImmFieldByIndex.code]: Parser.start()
->>>>>>> ec7551ba
       }
     })
 
