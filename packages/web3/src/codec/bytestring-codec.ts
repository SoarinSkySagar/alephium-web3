--- conflicted
+++ resolved
@@ -31,31 +31,21 @@
       type: compactSignedIntCodec.parser
     })
     .buffer('value', {
-      length: function (ctx) {
+      length: function(ctx) {
         return compactSignedIntCodec.toI32(this['length']! as any as DecodedCompactInt)
       }
     })
 
-<<<<<<< HEAD
-  encode(input: ByteString): Buffer {
-    return Buffer.from([...compactSignedIntCodec.encode(input.length), ...input.value])
-=======
   encode(input: ByteString): Uint8Array {
-    return concatBytes([compactUnsignedIntCodec.encode(input.length), input.value])
->>>>>>> 3640e468
+    return concatBytes([compactSignedIntCodec.encode(input.length), input.value])
   }
 
   decode(input: Uint8Array): ByteString {
     return this.parser.parse(input)
   }
 
-<<<<<<< HEAD
-  encodeBuffer(input: Buffer): Buffer {
-    return Buffer.from([...compactSignedIntCodec.encodeI32(input.length), ...input])
-=======
   encodeBytes(input: Uint8Array): Uint8Array {
-    return concatBytes([compactUnsignedIntCodec.encodeU32(input.length), input])
->>>>>>> 3640e468
+    return concatBytes([compactSignedIntCodec.encodeU32(input.length), input])
   }
 
   decodeBytes(input: Uint8Array): Uint8Array {
