--- conflicted
+++ resolved
@@ -129,20 +129,9 @@
   fetchNFTMetaData = async (tokenId: HexString): Promise<NFTMetaData> => {
     const address = addressFromTokenId(tokenId)
     const group = groupOfAddress(address)
-<<<<<<< HEAD
     const result = await this.contracts.postContractsCallContract({ methodIndex: 0, group, address })
     return {
-      tokenUri: hexToString(result.returns[0].value as any as string)
-=======
-    const calls = Array.from([0, 1], (index) => ({ methodIndex: index, group: group, address: address }))
-    const result = await this.contracts.postContractsMulticallContract({
-      calls: calls
-    })
-    const callResults = result.results.map((r) => tryGetCallResult(r))
-    return {
-      tokenUri: hexToString(callResults[0].returns[0].value as any as string),
-      collectionAddress: addressFromContractId(callResults[1].returns[0].value as any as string)
->>>>>>> a68ec090
+      tokenUri: hexToString(tryGetCallResult(result).returns[0].value as any as string)
     }
   }
 
