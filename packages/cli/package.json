{
  "name": "@alephium/cli",
<<<<<<< HEAD
  "version": "0.12.0",
=======
  "version": "0.12.3",
>>>>>>> 5068ddfb
  "description": "Alephium command line tool",
  "license": "GPL",
  "repository": {
    "type": "git",
    "url": "git@github.com:alephium/alephium-web3.git"
  },
  "homepage": "https://github.com/alephium/alephium-web3",
  "bugs": {
    "url": "https://github.com/alephium/alephium-web3/issues"
  },
  "author": "Alephium dev <dev@alephium.org>",
  "main": "dist/index.js",
  "exports": {
    ".": "./dist/index.js"
  },
  "scripts": {
    "build": "rm -rf dist/* && npx tsc --build . && node scripts/copy-template.js",
    "start-devnet": "npx ts-node cli_internal.ts devnet start",
    "stop-devnet": "npx ts-node cli_internal.ts devnet stop",
    "restart-devnet": "npx ts-node cli_internal.ts devnet start"
  },
  "bin": "cli.js",
  "type": "commonjs",
  "dependencies": {
    "@alephium/web3": "workspace:^",
    "@alephium/web3-wallet": "workspace:^",
    "commander": "^9.5.0",
    "cross-fetch": "^3.1.5",
    "crypto-js": "^4.1.1",
    "fs-extra": "^10.1.0",
    "jest": "^28.1.3",
    "prettier": "^2.8.7"
  },
  "devDependencies": {
    "@types/jest": "^27.5.2",
    "@types/node": "^16.18.23",
    "@types/prettier": "^2.7.2",
    "ts-node": "^10.9.1",
    "typescript": "4.7.4"
  },
  "engines": {
    "node": ">=16.0.0",
    "npm": ">=7.0.0"
  }
}<|MERGE_RESOLUTION|>--- conflicted
+++ resolved
@@ -1,10 +1,6 @@
 {
   "name": "@alephium/cli",
-<<<<<<< HEAD
-  "version": "0.12.0",
-=======
   "version": "0.12.3",
->>>>>>> 5068ddfb
   "description": "Alephium command line tool",
   "license": "GPL",
   "repository": {
