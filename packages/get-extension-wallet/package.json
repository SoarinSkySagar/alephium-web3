{
  "name": "@alephium/get-extension-wallet",
<<<<<<< HEAD
  "version": "0.12.0",
=======
  "version": "0.12.3",
>>>>>>> 5068ddfb
  "main": "./dist/index.js",
  "types": "./dist/index.d.ts",
  "exports": {
    ".": "./dist/index.js"
  },
  "browser": {
    "crypto": false
  },
  "repository": {
    "type": "git",
    "url": "git+https://github.com/alephium/extension-wallet.git"
  },
  "files": [
    "dist/"
  ],
  "scripts": {
    "build": "rollup -c",
    "dev": "rollup -c -w"
  },
  "type": "commonjs",
  "devDependencies": {
    "@commitlint/cli": "^17.5.1",
    "@commitlint/config-conventional": "^17.4.4",
    "@rollup/plugin-commonjs": "^24.0.1",
    "@rollup/plugin-json": "^6.0.0",
    "@rollup/plugin-node-resolve": "^15.0.1",
    "@rollup/plugin-typescript": "^11.0.0",
    "@typescript-eslint/eslint-plugin": "^5.57.0",
    "@typescript-eslint/parser": "^5.57.0",
    "esbuild": "^0.14.54",
    "eslint": "^8.37.0",
    "eslint-config-prettier": "^8.8.0",
    "eslint-plugin-prettier": "^4.2.1",
    "husky": "^8.0.3",
    "postcss": "^8.4.21",
    "prettier": "^2.8.7",
    "rollup": "^2.79.1",
    "rollup-plugin-delete": "^2.0.0",
    "rollup-plugin-esbuild": "^4.10.3",
    "rollup-plugin-generate-declarations": "^1.1.1",
    "rollup-plugin-terser": "^7.0.2",
    "sass": "^1.60.0",
    "tslib": "^2.5.0",
    "typescript": "^4.9.5"
  },
  "dependencies": {
    "@alephium/web3": "workspace:^",
    "bowser": "^2.11.0"
  }
}<|MERGE_RESOLUTION|>--- conflicted
+++ resolved
@@ -1,10 +1,6 @@
 {
   "name": "@alephium/get-extension-wallet",
-<<<<<<< HEAD
-  "version": "0.12.0",
-=======
   "version": "0.12.3",
->>>>>>> 5068ddfb
   "main": "./dist/index.js",
   "types": "./dist/index.d.ts",
   "exports": {
