{
<<<<<<< HEAD
  "name": "alephium-web3",
  "version": "0.9.3",
  "description": "Alephium Web3.js",
  "license": "GPL",
  "main": "dist/src/index.js",
  "types": "dist/src/index.d.ts",
=======
  "name": "@alephium/web3",
  "version": "0.0.3",
  "description": "A JS/TS library to interact with the Alephium platform",
  "license": "GPL",
  "main": "dist/lib/index.js",
  "browser": "dist/alephium-web3.min.js",
  "types": "dist/lib/index.d.ts",
>>>>>>> e5ab2a62
  "exports": {
    ".": "./dist/src/index.js",
    "./test": "./dist/src/test/index.js"
  },
  "typesVersions": {
    "*": {
      "test": [
        "dist/src/test/"
      ]
    }
  },
  "repository": {
    "type": "git",
<<<<<<< HEAD
    "url": "git@github.com:alephium-web3/alephium-web3.git"
  },
  "homepage": "https://github.com/alephium-web3/alephium-web3",
  "bugs": {
    "url": "https://github.com/alephium-web3/alephium-web3/issues"
=======
    "url": "git@github.com:alephium/alephium-web3.git"
  },
  "homepage": "https://github.com/alephium/alephium-web3",
  "bugs": {
    "url": "https://github.com/alephium/alephium-web3/issues"
>>>>>>> e5ab2a62
  },
  "author": "Alephium dev <dev@alephium.org>",
  "config": {
    "alephium_version": "1.4.0-rc2",
    "explorer_backend_version": "1.7.0-leman0"
  },
  "scripts": {
<<<<<<< HEAD
    "build": "rm -rf dist/* && npx tsc --build . && webpack",
    "bundle": "webpack",
    "update-schemas": "npm run update-schema-alephium && npm run update-schema-explorer",
    "update-schema-alephium": "npx swagger-typescript-api -t ./configs -o ./src/api -n api-alephium.ts -p https://raw.githubusercontent.com/alephium/alephium/v${npm_package_config_alephium_version}/api/src/main/resources/openapi.json",
    "update-schema-explorer": "npx swagger-typescript-api -t ./configs -o ./src/api -n api-explorer.ts -p https://raw.githubusercontent.com/alephium/explorer-backend/v${npm_package_config_explorer_backend_version}/app/src/main/resources/explorer-backend-openapi.json",
    "check-versions": "node scripts/check-versions.js ${npm_package_config_alephium_version} ${npm_package_config_explorer_backend_version}",
    "lint": "eslint . --ext ts",
    "lint:fix": "eslint . --fix --ext ts",
    "test": "jest -i --config ./configs/jest.config.ts",
    "test:client": "jest -i --config ./configs/jest-client.config.ts",
    "test:unit": "jest -i --config ./configs/jest-unit.config.ts",
    "test:watch": "npm run test -- --watch --coverage=false",
    "test:watch:unit": "npm run test:unit -- --watch --coverage=false",
    "test:watch:client": "npm run test:client -- --watch --coverage=false",
=======
    "build": "rm -rf dist && npx tsc --build . && webpack",
    "update-schemas": "npm run update-schema:alephium && npm run update-schema:explorer",
    "update-schema:alephium": "npx swagger-typescript-api -t ./api -o ./api -n api-alephium.ts -p https://raw.githubusercontent.com/alephium/alephium/v${npm_package_config_alephium_version}/api/src/main/resources/openapi.json",
    "update-schema:explorer": "npx swagger-typescript-api -t ./api -o ./api -n api-explorer.ts -p https://raw.githubusercontent.com/alephium/explorer-backend/v${npm_package_config_explorer_backend_version}/app/src/main/resources/explorer-backend-openapi.json",
    "check-versions": "node scripts/check-versions.js ${npm_package_config_alephium_version} ${npm_package_config_explorer_backend_version}",
    "dev": "tsnd --respawn lib/index.ts",
    "lint": "eslint . --ext .ts",
    "lint:fix": "eslint . --fix --ext .ts",
    "jest": "jest --useStderr --silent=false --verbose=true --config jestconfig.json",
    "test": "npm run build && npm run jest",
    "test:watch": "npm run build && npm run jest -- --watch",
>>>>>>> e5ab2a62
    "prepublishOnly": "npm run build",
    "prepack": "node scripts/rename-gitignore.js .gitignore gitignore",
    "postpack": "node scripts/rename-gitignore.js gitignore .gitignore",
    "prettier": "prettier --write \"**/*.{js,jsx,ts,tsx,json,md}\"",
    "start-devnet": "node scripts/start-devnet.js ${npm_package_config_alephium_version}",
    "restart-devnet": "npm run start-devnet",
    "stop-devnet": "node scripts/stop-devnet.js"
  },
  "type": "commonjs",
  "bin": {
    "alephium": "dist/scripts/create-project.js"
  },
  "dependencies": {
    "@scure/bip32": "1.0.1",
    "base-x": "4.0.0",
    "bip39": "3.0.4",
    "blakejs": "1.2.1",
    "commander": "^9.1.0",
    "cross-fetch": "^3.1.5",
    "crypto-js": "4.1.1",
    "elliptic": "6.5.4",
    "eventemitter3": "^4.0.7",
    "find-up": "^2.1.0",
    "fs-extra": "^10.0.1"
  },
  "devDependencies": {
    "@types/crypto-js": "^4.1.1",
    "@types/elliptic": "^6.4.13",
    "@types/find-up": "^2.1.0",
    "@types/fs-extra": "^9.0.13",
    "@types/jest": "^27.5.1",
    "@types/mock-fs": "^4.13.1",
    "@types/node": "^16.7.8",
    "@types/rewire": "^2.5.28",
    "@typescript-eslint/eslint-plugin": "^4.30.0",
    "@typescript-eslint/parser": "^4.30.0",
    "babel-eslint": "^10.1.0",
    "buffer": "^6.0.3",
<<<<<<< HEAD
    "clean-webpack-plugin": "4.0.0",
=======
>>>>>>> e5ab2a62
    "crypto-browserify": "^3.12.0",
    "eslint": "^7.32.0",
    "eslint-config-prettier": "^8.5.0",
    "eslint-plugin-header": "^3.1.1",
    "eslint-plugin-prettier": "^4.0.0",
    "eslint-plugin-react": "^7.29.4",
    "eslint-plugin-security": "1.4.0",
    "html-webpack-plugin": "5.5.0",
    "jest": "^28.1.0",
    "jest-localstorage-mock": "^2.4.18",
    "jest-websocket-mock": "^2.2.1",
    "mock-fs": "^5.1.2",
    "mock-socket": "^9.0.8",
    "prettier": "^2.3.2",
    "process": "^0.11.10",
    "react-app-rewired": "^2.2.1",
    "rewire": "^6.0.0",
    "shelljs": "^0.8.5",
    "stream-browserify": "^3.0.0",
    "swagger-typescript-api": "^9.2.0",
    "terser-webpack-plugin": "^5.3.1",
    "ts-jest": "^28.0.2",
    "ts-node": "^10.7.0",
    "tslib": "^2.3.1",
    "typescript": "^4.4.2",
<<<<<<< HEAD
    "webpack": "5.70.0",
    "webpack-cli": "4.9.2"
=======
    "webpack": "^5.72.0",
    "webpack-cli": "^4.9.2"
>>>>>>> e5ab2a62
  },
  "engines": {
    "node": ">=14.0.0",
    "npm": ">=7.0.0"
  },
  "prettier": {
    "printWidth": 120,
    "tabWidth": 2,
    "useTabs": false,
    "semi": false,
    "singleQuote": true,
    "bracketSameLine": false,
    "trailingComma": "none"
  }
}<|MERGE_RESOLUTION|>--- conflicted
+++ resolved
@@ -1,12 +1,4 @@
 {
-<<<<<<< HEAD
-  "name": "alephium-web3",
-  "version": "0.9.3",
-  "description": "Alephium Web3.js",
-  "license": "GPL",
-  "main": "dist/src/index.js",
-  "types": "dist/src/index.d.ts",
-=======
   "name": "@alephium/web3",
   "version": "0.0.3",
   "description": "A JS/TS library to interact with the Alephium platform",
@@ -14,7 +6,6 @@
   "main": "dist/lib/index.js",
   "browser": "dist/alephium-web3.min.js",
   "types": "dist/lib/index.d.ts",
->>>>>>> e5ab2a62
   "exports": {
     ".": "./dist/src/index.js",
     "./test": "./dist/src/test/index.js"
@@ -28,33 +19,25 @@
   },
   "repository": {
     "type": "git",
-<<<<<<< HEAD
-    "url": "git@github.com:alephium-web3/alephium-web3.git"
-  },
-  "homepage": "https://github.com/alephium-web3/alephium-web3",
-  "bugs": {
-    "url": "https://github.com/alephium-web3/alephium-web3/issues"
-=======
     "url": "git@github.com:alephium/alephium-web3.git"
   },
   "homepage": "https://github.com/alephium/alephium-web3",
   "bugs": {
     "url": "https://github.com/alephium/alephium-web3/issues"
->>>>>>> e5ab2a62
   },
   "author": "Alephium dev <dev@alephium.org>",
   "config": {
     "alephium_version": "1.4.0-rc2",
-    "explorer_backend_version": "1.7.0-leman0"
+    "explorer_backend_version": "1.7.0-leman1"
   },
   "scripts": {
-<<<<<<< HEAD
     "build": "rm -rf dist/* && npx tsc --build . && webpack",
     "bundle": "webpack",
     "update-schemas": "npm run update-schema-alephium && npm run update-schema-explorer",
-    "update-schema-alephium": "npx swagger-typescript-api -t ./configs -o ./src/api -n api-alephium.ts -p https://raw.githubusercontent.com/alephium/alephium/v${npm_package_config_alephium_version}/api/src/main/resources/openapi.json",
-    "update-schema-explorer": "npx swagger-typescript-api -t ./configs -o ./src/api -n api-explorer.ts -p https://raw.githubusercontent.com/alephium/explorer-backend/v${npm_package_config_explorer_backend_version}/app/src/main/resources/explorer-backend-openapi.json",
+    "update-schema:alephium": "npx swagger-typescript-api -t ./configs -o ./src/api -n api-alephium.ts -p https://raw.githubusercontent.com/alephium/alephium/v${npm_package_config_alephium_version}/api/src/main/resources/openapi.json",
+    "update-schema:explorer": "npx swagger-typescript-api -t ./configs -o ./src/api -n api-explorer.ts -p https://raw.githubusercontent.com/alephium/explorer-backend/v${npm_package_config_explorer_backend_version}/app/src/main/resources/explorer-backend-openapi.json",
     "check-versions": "node scripts/check-versions.js ${npm_package_config_alephium_version} ${npm_package_config_explorer_backend_version}",
+    "dev": "tsnd --respawn lib/index.ts",
     "lint": "eslint . --ext ts",
     "lint:fix": "eslint . --fix --ext ts",
     "test": "jest -i --config ./configs/jest.config.ts",
@@ -63,19 +46,6 @@
     "test:watch": "npm run test -- --watch --coverage=false",
     "test:watch:unit": "npm run test:unit -- --watch --coverage=false",
     "test:watch:client": "npm run test:client -- --watch --coverage=false",
-=======
-    "build": "rm -rf dist && npx tsc --build . && webpack",
-    "update-schemas": "npm run update-schema:alephium && npm run update-schema:explorer",
-    "update-schema:alephium": "npx swagger-typescript-api -t ./api -o ./api -n api-alephium.ts -p https://raw.githubusercontent.com/alephium/alephium/v${npm_package_config_alephium_version}/api/src/main/resources/openapi.json",
-    "update-schema:explorer": "npx swagger-typescript-api -t ./api -o ./api -n api-explorer.ts -p https://raw.githubusercontent.com/alephium/explorer-backend/v${npm_package_config_explorer_backend_version}/app/src/main/resources/explorer-backend-openapi.json",
-    "check-versions": "node scripts/check-versions.js ${npm_package_config_alephium_version} ${npm_package_config_explorer_backend_version}",
-    "dev": "tsnd --respawn lib/index.ts",
-    "lint": "eslint . --ext .ts",
-    "lint:fix": "eslint . --fix --ext .ts",
-    "jest": "jest --useStderr --silent=false --verbose=true --config jestconfig.json",
-    "test": "npm run build && npm run jest",
-    "test:watch": "npm run build && npm run jest -- --watch",
->>>>>>> e5ab2a62
     "prepublishOnly": "npm run build",
     "prepack": "node scripts/rename-gitignore.js .gitignore gitignore",
     "postpack": "node scripts/rename-gitignore.js gitignore .gitignore",
@@ -114,10 +84,7 @@
     "@typescript-eslint/parser": "^4.30.0",
     "babel-eslint": "^10.1.0",
     "buffer": "^6.0.3",
-<<<<<<< HEAD
     "clean-webpack-plugin": "4.0.0",
-=======
->>>>>>> e5ab2a62
     "crypto-browserify": "^3.12.0",
     "eslint": "^7.32.0",
     "eslint-config-prettier": "^8.5.0",
@@ -143,13 +110,8 @@
     "ts-node": "^10.7.0",
     "tslib": "^2.3.1",
     "typescript": "^4.4.2",
-<<<<<<< HEAD
-    "webpack": "5.70.0",
-    "webpack-cli": "4.9.2"
-=======
     "webpack": "^5.72.0",
     "webpack-cli": "^4.9.2"
->>>>>>> e5ab2a62
   },
   "engines": {
     "node": ">=14.0.0",
