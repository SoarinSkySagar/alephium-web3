--- conflicted
+++ resolved
@@ -39,22 +39,7 @@
 type TxBuildParams<T> = Omit<T, 'fromPublicKey'> & SignerAddress & SubmitTx
 
 export type GetAccountsParams = undefined
-<<<<<<< HEAD
 export type GetAccountsResult = IAccount[]
-export type SignTransferTxParams = TxBuildParams<api.BuildTransaction>
-export type SignTransferTxResult = SignResult
-export type SignContractCreationTxParams = TxBuildParams<api.BuildContractDeployScriptTx>
-export type SignContractCreationTxResult = SignResult & { contractId: string; contractAddress: string }
-export type SignScriptTxParams = TxBuildParams<api.BuildScriptTx>
-export type SignScriptTxResult = SignResult
-export type SignUnsignedTxParams = { unsignedTx: string } & SubmitTx & SignerAddress
-export type SignUnsignedTxResult = SignResult
-export type SignHexStringParams = { hexString: string } & SignerAddress
-export type SignHexStringResult = Pick<SignResult, 'signature'>
-export type SignMessageParams = { message: string } & SignerAddress
-export type SignMessageResult = Pick<SignResult, 'signature'>
-=======
-export type GetAccountsResult = Account[]
 
 export interface SignTransferTxParams {
   signerAddress: string
@@ -144,7 +129,6 @@
   signature: string
 }
 assertType<Eq<SignMessageResult, Pick<SignResult, 'signature'>>>()
->>>>>>> 17d2fea5
 
 export interface SignerProvider {
   getAccounts(): Promise<IAccount[]>
