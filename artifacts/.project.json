--- conflicted
+++ resolved
@@ -8,69 +8,48 @@
     "ignoreCheckExternalCallerWarnings": false
   },
   "infos": {
-<<<<<<< HEAD
     "Add": {
       "sourceFile": "add/add.ral",
-      "sourceCodeHash": "6e59de953cd4e640c43367ab9809a72c4edf594aa16a6ad8ea3735b1af771029",
-=======
-    "contracts/add/add.ral": {
       "sourceCodeHash": "77c642410e257b6da0a1bc8385b9af562286e407f278a13789f10ac5279693c1",
->>>>>>> 9c740320
       "bytecodeDebugPatch": "",
       "codeHashDebug": "a20cffb6f8f9416decd7aec0375b12e04475e8cf19ba80775f8f2d7633e2556d",
       "warnings": []
     },
-<<<<<<< HEAD
     "Assert": {
       "sourceFile": "test/assert.ral",
-      "sourceCodeHash": "854e39096dc0f9b9bf81e33391adca4ce642de88374e220896501d4e0af68f5c",
+      "sourceCodeHash": "9b4654791b1ea966c94c14055182f54f1de4ad51b05520658b067076a824dc08",
       "bytecodeDebugPatch": "",
       "codeHashDebug": "5bd05924fb9a23ea105df065a8c2dfa463b9ee53cc14a60320140d19dd6151ca",
       "warnings": []
     },
     "Debug": {
       "sourceFile": "test/debug.ral",
-      "sourceCodeHash": "fb230eacc13824b96a58b478751d227784935ab160ed36efcfee81d6f20b6c27",
+      "sourceCodeHash": "0d7cdfad264cf2009dd8907b716ba0d79cc4cf722b35773129645c5415bcb4dc",
       "bytecodeDebugPatch": "=4-2+13=11+2ca7e=1+20748656c6c6f2c200121",
       "codeHashDebug": "0ffc72054e3668c8933e53c892947dea1963c0c24cc006a4fb0aa028c13a7e13",
       "warnings": []
     },
     "Greeter": {
       "sourceFile": "greeter/greeter.ral",
-      "sourceCodeHash": "3cf9e5898ff728b03630bf457ef96cbd21d345e2256f30d2ce4f6a102de51b14",
-=======
-    "contracts/greeter/greeter.ral": {
       "sourceCodeHash": "66c5ae4dc1029150388645f19e5658daf97420c6357cf8ea849038f1de2ee74a",
->>>>>>> 9c740320
       "bytecodeDebugPatch": "",
       "codeHashDebug": "23a48462286d2c2ffc6d3a19192060dd42c178e7d331819e75e059c5be3c042f",
       "warnings": []
     },
-<<<<<<< HEAD
     "GreeterInterface": {
       "sourceFile": "greeter/greeter_interface.ral",
-      "sourceCodeHash": "4d907712f36c242fc160513fc9d94d96e5c848ae865b89b39eaff8f9c3d48c1f",
-=======
-    "contracts/sub/sub.ral": {
-      "sourceCodeHash": "c8b669babea2f36bdb8f92afb17747bfb9eecb13ac17c5a02388426c91a4434e",
->>>>>>> 9c740320
+      "sourceCodeHash": "00adef627e3e3d00a232cb082ffead857cc8001c86036831675e676336bb7935",
       "bytecodeDebugPatch": "",
       "codeHashDebug": "",
       "warnings": []
     },
-<<<<<<< HEAD
     "GreeterMain": {
       "sourceFile": "greeter_main.ral",
       "sourceCodeHash": "b73c6e7ace059017085a9aba7bc6b797c6e26bc1b10312c0862ff84e973dfdff",
-=======
-    "contracts/test/assert.ral": {
-      "sourceCodeHash": "9b4654791b1ea966c94c14055182f54f1de4ad51b05520658b067076a824dc08",
->>>>>>> 9c740320
       "bytecodeDebugPatch": "",
       "codeHashDebug": "",
       "warnings": []
     },
-<<<<<<< HEAD
     "Main": {
       "sourceFile": "main.ral",
       "sourceCodeHash": "8cc5c1a2de002650a5904078f91005932982e700f7b0a393cbe4e3a64cfdf842",
@@ -80,17 +59,7 @@
     },
     "MetaData": {
       "sourceFile": "test/metadata.ral",
-      "sourceCodeHash": "786216bc3ec030305ebe77e7cac5b3463f021fe55deb75cce8e8e4d69d00dca4",
-=======
-    "contracts/test/debug.ral": {
-      "sourceCodeHash": "0d7cdfad264cf2009dd8907b716ba0d79cc4cf722b35773129645c5415bcb4dc",
-      "bytecodeDebugPatch": "=4-2+13=11+2ca7e=1+20748656c6c6f2c200121",
-      "codeHashDebug": "0ffc72054e3668c8933e53c892947dea1963c0c24cc006a4fb0aa028c13a7e13",
-      "warnings": []
-    },
-    "contracts/test/metadata.ral": {
       "sourceCodeHash": "79099ed139ae980aeb7010a648998ebeaf4ee4102cb76c40addb1a0d5dd9c684",
->>>>>>> 9c740320
       "bytecodeDebugPatch": "",
       "codeHashDebug": "cade0de390b8e15960b263ac35aa013cb84f844bce6e3e53e6bfe2cc9166623f",
       "warnings": [
@@ -98,21 +67,16 @@
         "Private function MetaData.baz is not used"
       ]
     },
-<<<<<<< HEAD
     "Sub": {
       "sourceFile": "sub/sub.ral",
-      "sourceCodeHash": "815eb745f49f3eafc266333db2bf8d49a70f16f70b16c877a0274f51637f9620",
+      "sourceCodeHash": "c8b669babea2f36bdb8f92afb17747bfb9eecb13ac17c5a02388426c91a4434e",
       "bytecodeDebugPatch": "",
       "codeHashDebug": "513645f5c95a28d55a51070f3d5c51edbda05a98f46b23cad59952e2ee4846a1",
       "warnings": []
     },
     "Warnings": {
       "sourceFile": "test/warnings.ral",
-      "sourceCodeHash": "43e84dbca63a3591168f04560f809b536a29b11d1ed8289e7a0657ea51392c30",
-=======
-    "contracts/test/warnings.ral": {
       "sourceCodeHash": "974d69b74d3b88e9c5c23e8c8674d78dcd2e9b261fcae7be5adafddb777a3d01",
->>>>>>> 9c740320
       "bytecodeDebugPatch": "",
       "codeHashDebug": "9a0c90d67d729a478062d6794cf7b75c27483c50f6fe2ad13c5ed8873ad1fde2",
       "warnings": [
@@ -120,27 +84,6 @@
         "Found unused constants in Warnings: C",
         "Found unused fields in Warnings: b"
       ]
-<<<<<<< HEAD
-=======
-    },
-    "contracts/greeter_main.ral": {
-      "sourceCodeHash": "b73c6e7ace059017085a9aba7bc6b797c6e26bc1b10312c0862ff84e973dfdff",
-      "bytecodeDebugPatch": "",
-      "codeHashDebug": "",
-      "warnings": []
-    },
-    "contracts/main.ral": {
-      "sourceCodeHash": "8cc5c1a2de002650a5904078f91005932982e700f7b0a393cbe4e3a64cfdf842",
-      "bytecodeDebugPatch": "",
-      "codeHashDebug": "",
-      "warnings": []
-    },
-    "contracts/greeter/greeter_interface.ral": {
-      "sourceCodeHash": "00adef627e3e3d00a232cb082ffead857cc8001c86036831675e676336bb7935",
-      "bytecodeDebugPatch": "",
-      "codeHashDebug": "",
-      "warnings": []
->>>>>>> 9c740320
     }
   }
 }