{
  "version": "v2.0.4",
  "name": "NFTCollectionTest",
<<<<<<< HEAD
  "bytecode": "060509121b40364084010000000102ce0102010000000102ce0202010000000102ce030201000102010f16000002310c7b160040cb17011601c50d7b16010201030104014023a0000002310c7bb4170116001406414c504800031302641702160113c40de0b6b3a7640000a2a00040ce0016021401000d1601c91703051601a000160360a0000d2aa100160302",
  "codeHash": "65d7ccababd144f139c60ca8ec0ca54765d9f25e498891a20dcf58095a1cab4a",
  "fieldsSig": {
    "names": [
      "nftTemplateId",
      "name",
      "symbol",
      "totalSupply",
      "currentTokenIndex",
      "__stdId"
=======
  "bytecode": "03040912402d4063010000000102ce0102010000000102a0000201000102010f16000001310c7b160040cb17011601c50d7b160102010301040118b4170116001301641702160113c40de0b6b3a7640000a2a00040ce0016021401000d1601c91703a0000d2aa100160302",
  "codeHash": "935e1ff93c3598140e0d2a2187b3c55d06e764d27a44fd0933fff1606574628f",
  "fieldsSig": {
    "names": [
      "nftTemplateId",
      "collectionUri",
      "totalSupply"
>>>>>>> 6bbefe81
    ],
    "types": [
      "ByteVec",
      "ByteVec",
<<<<<<< HEAD
      "ByteVec",
      "U256",
      "U256",
      "ByteVec"
=======
      "U256"
>>>>>>> 6bbefe81
    ],
    "isMutable": [
      false,
      false,
<<<<<<< HEAD
      false,
      false,
      true,
      false
=======
      true
>>>>>>> 6bbefe81
    ]
  },
  "eventsSig": [],
  "functions": [
    {
      "name": "getCollectionUri",
      "usePreapprovedAssets": false,
      "useAssetsInContract": false,
      "isPublic": true,
      "paramNames": [],
      "paramTypes": [],
      "paramIsMutable": [],
      "returnTypes": [
        "ByteVec"
      ]
    },
    {
      "name": "totalSupply",
      "usePreapprovedAssets": false,
      "useAssetsInContract": false,
      "isPublic": true,
      "paramNames": [],
      "paramTypes": [],
      "paramIsMutable": [],
      "returnTypes": [
        "U256"
      ]
    },
    {
      "name": "nftByIndex",
      "usePreapprovedAssets": false,
      "useAssetsInContract": false,
      "isPublic": true,
      "paramNames": [
        "index"
      ],
      "paramTypes": [
        "U256"
      ],
      "paramIsMutable": [
        false
      ],
      "returnTypes": [
        "ByteVec"
      ]
    },
    {
      "name": "mint",
      "usePreapprovedAssets": true,
      "useAssetsInContract": false,
      "isPublic": true,
      "paramNames": [
        "nftUri"
      ],
      "paramTypes": [
        "ByteVec"
      ],
      "paramIsMutable": [
        false
      ],
      "returnTypes": [
        "ByteVec"
      ]
    }
  ],
  "stdId": "414c50480002"
}<|MERGE_RESOLUTION|>--- conflicted
+++ resolved
@@ -1,50 +1,26 @@
 {
   "version": "v2.0.4",
   "name": "NFTCollectionTest",
-<<<<<<< HEAD
-  "bytecode": "060509121b40364084010000000102ce0102010000000102ce0202010000000102ce030201000102010f16000002310c7b160040cb17011601c50d7b16010201030104014023a0000002310c7bb4170116001406414c504800031302641702160113c40de0b6b3a7640000a2a00040ce0016021401000d1601c91703051601a000160360a0000d2aa100160302",
-  "codeHash": "65d7ccababd144f139c60ca8ec0ca54765d9f25e498891a20dcf58095a1cab4a",
-  "fieldsSig": {
-    "names": [
-      "nftTemplateId",
-      "name",
-      "symbol",
-      "totalSupply",
-      "currentTokenIndex",
-      "__stdId"
-=======
-  "bytecode": "03040912402d4063010000000102ce0102010000000102a0000201000102010f16000001310c7b160040cb17011601c50d7b160102010301040118b4170116001301641702160113c40de0b6b3a7640000a2a00040ce0016021401000d1601c91703a0000d2aa100160302",
-  "codeHash": "935e1ff93c3598140e0d2a2187b3c55d06e764d27a44fd0933fff1606574628f",
+  "bytecode": "04040912402d406b010000000102ce0102010000000102a0000201000102010f16000001310c7b160040cb17011601c50d7b160102010301040119b4170116001406414c504800031302641702160113c40de0b6b3a7640000a2a00040ce0016021401000d1601c91703a0000d2aa100160302",
+  "codeHash": "585e6f61f7f835fb2bccc93bf8320d846441093a96f77224f44e158cd97557b0",
   "fieldsSig": {
     "names": [
       "nftTemplateId",
       "collectionUri",
-      "totalSupply"
->>>>>>> 6bbefe81
+      "totalSupply",
+      "__stdId"
     ],
     "types": [
       "ByteVec",
       "ByteVec",
-<<<<<<< HEAD
-      "ByteVec",
-      "U256",
       "U256",
       "ByteVec"
-=======
-      "U256"
->>>>>>> 6bbefe81
     ],
     "isMutable": [
       false,
       false,
-<<<<<<< HEAD
-      false,
-      false,
       true,
       false
-=======
-      true
->>>>>>> 6bbefe81
     ]
   },
   "eventsSig": [],
