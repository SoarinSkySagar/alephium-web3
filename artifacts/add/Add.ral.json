{
  "version": "v2.14.7",
  "name": "Add",
<<<<<<< HEAD
  "bytecode": "02060d1a40434063408b40940100021002041600160100020201000c0c02041600160100020200000202021605160016015f06160016015fa00016002a16012aa100a000160016010e0dce000100020103040c00101300641600130164170517041603d1a21601160216041605c118010104060014130064160013016417051704160316021340c8ac1603d1a21601160216041605c1180102010100021600b0",
  "codeHash": "6fa2e126a8361f8bfba25ce9c0dc57924427ec46bb99720ddab30c1105123ec5",
=======
  "bytecode": "020412403b4060406e010002040205d34fbb20db1600160100010200000202021605160016015f06160016015fa00016002a16012aa100a000160016010e0dce00010002010304060011d319adf50e1300641600130164170517041603d1a21601160216041605c118010201010003d320f98f621600b0",
  "codeHash": "22b684b29b60a12a9094fa221b86cbab12e0547113c8c5806401f7797a9c809b",
>>>>>>> f50a745c
  "fieldsSig": {
    "names": [
      "sub",
      "result"
    ],
    "types": [
      "Sub",
      "U256"
    ],
    "isMutable": [
      false,
      true
    ]
  },
  "eventsSig": [
    {
      "name": "Add",
      "fieldNames": [
        "x",
        "y"
      ],
      "fieldTypes": [
        "U256",
        "U256"
      ]
    },
    {
      "name": "Add1",
      "fieldNames": [
        "a",
        "b"
      ],
      "fieldTypes": [
        "U256",
        "U256"
      ]
    }
  ],
  "functions": [
    {
      "name": "add",
      "paramNames": [
        "array"
      ],
      "paramTypes": [
        "[U256;2]"
      ],
      "paramIsMutable": [
        false
      ],
      "returnTypes": [
        "[U256;2]"
      ]
    },
    {
      "name": "add2",
      "usePreapprovedAssets": false,
      "useAssetsInContract": false,
      "isPublic": true,
      "paramNames": [
        "array1",
        "address",
        "array2",
        "addS"
      ],
      "paramTypes": [
        "[U256;2]",
        "Address",
        "[U256;2]",
        "AddStruct1"
      ],
      "paramIsMutable": [
        false,
        false,
        false,
        false
      ],
      "returnTypes": [
        "[U256;2]"
      ]
    },
    {
      "name": "addPrivate",
      "paramNames": [
        "array"
      ],
      "paramTypes": [
        "[U256;2]"
      ],
      "paramIsMutable": [
        false
      ],
      "returnTypes": [
        "[U256;2]"
      ]
    },
    {
      "name": "createSubContract",
      "paramNames": [
        "a",
        "path",
        "subContractId",
        "payer"
      ],
      "paramTypes": [
        "U256",
        "ByteVec",
        "ByteVec",
        "Address"
      ],
      "paramIsMutable": [
        false,
        false,
        false,
        false
      ],
      "returnTypes": []
    },
    {
      "name": "createSubContractAndTransfer",
      "usePreapprovedAssets": true,
      "useAssetsInContract": true,
      "isPublic": true,
      "paramNames": [
        "a",
        "path",
        "subContractId",
        "payer"
      ],
      "paramTypes": [
        "U256",
        "ByteVec",
        "ByteVec",
        "Address"
      ],
      "paramIsMutable": [
        false,
        false,
        false,
        false
      ],
      "returnTypes": []
    },
    {
      "name": "destroy",
      "paramNames": [
        "caller"
      ],
      "paramTypes": [
        "Address"
      ],
      "paramIsMutable": [
        false
      ],
      "returnTypes": []
    }
  ],
  "constants": [],
  "enums": []
}<|MERGE_RESOLUTION|>--- conflicted
+++ resolved
@@ -1,13 +1,8 @@
 {
   "version": "v2.14.7",
   "name": "Add",
-<<<<<<< HEAD
-  "bytecode": "02060d1a40434063408b40940100021002041600160100020201000c0c02041600160100020200000202021605160016015f06160016015fa00016002a16012aa100a000160016010e0dce000100020103040c00101300641600130164170517041603d1a21601160216041605c118010104060014130064160013016417051704160316021340c8ac1603d1a21601160216041605c1180102010100021600b0",
-  "codeHash": "6fa2e126a8361f8bfba25ce9c0dc57924427ec46bb99720ddab30c1105123ec5",
-=======
-  "bytecode": "020412403b4060406e010002040205d34fbb20db1600160100010200000202021605160016015f06160016015fa00016002a16012aa100a000160016010e0dce00010002010304060011d319adf50e1300641600130164170517041603d1a21601160216041605c118010201010003d320f98f621600b0",
-  "codeHash": "22b684b29b60a12a9094fa221b86cbab12e0547113c8c5806401f7797a9c809b",
->>>>>>> f50a745c
+  "bytecode": "0206124024404d4072409f40ad010002100205d34fbb20db1600160100020201000c0c0205d36a51f82d1600160100020200000202021605160016015f06160016015fa00016002a16012aa100a000160016010e0dce000100020103040c0011d319adf50e1300641600130164170517041603d1a21601160216041605c118010104060015d3f6ce55a6130064160013016417051704160316021340c8ac1603d1a21601160216041605c118010201010003d320f98f621600b0",
+  "codeHash": "eb94a22e8e2600075ff538c6e79cb46e7a8d4fae5c29eee9f5afd7fabd26426b",
   "fieldsSig": {
     "names": [
       "sub",
@@ -49,6 +44,9 @@
   "functions": [
     {
       "name": "add",
+      "usePreapprovedAssets": false,
+      "useAssetsInContract": false,
+      "isPublic": true,
       "paramNames": [
         "array"
       ],
@@ -91,6 +89,9 @@
     },
     {
       "name": "addPrivate",
+      "usePreapprovedAssets": false,
+      "useAssetsInContract": false,
+      "isPublic": false,
       "paramNames": [
         "array"
       ],
@@ -106,6 +107,9 @@
     },
     {
       "name": "createSubContract",
+      "usePreapprovedAssets": true,
+      "useAssetsInContract": false,
+      "isPublic": true,
       "paramNames": [
         "a",
         "path",
@@ -153,6 +157,9 @@
     },
     {
       "name": "destroy",
+      "usePreapprovedAssets": false,
+      "useAssetsInContract": true,
+      "isPublic": true,
       "paramNames": [
         "caller"
       ],
