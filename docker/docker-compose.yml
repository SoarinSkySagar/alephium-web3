--- conflicted
+++ resolved
@@ -31,11 +31,7 @@
         condition: service_healthy
 
   alephium:
-<<<<<<< HEAD
-    image: alephium/dev-alephium:2.5.9
-=======
     image: alephium/dev-alephium:2.8.0
->>>>>>> 7d314df5
     restart: unless-stopped
     ports:
       - 19973:19973/tcp
