lockfileVersion: '6.0'

settings:
  autoInstallPeers: true
  excludeLinksFromLockfile: false

overrides:
  semver@<7.5.2: '>=7.5.2'
  protobufjs@>=6.10.0 <7.2.4: '>=7.2.4'
  '@babel/traverse': '>=7.23.2'
  browserify-sign: '>=4.2.2'
  axios: '>=1.6.0'
  word-wrap: '>=1.2.4'

importers:

  .:
    dependencies:
      '@alephium/cli':
        specifier: workspace:*
        version: link:packages/cli
      '@alephium/web3':
        specifier: workspace:*
        version: link:packages/web3
      '@alephium/web3-test':
        specifier: workspace:*
        version: link:packages/web3-test
      '@alephium/web3-wallet':
        specifier: workspace:*
        version: link:packages/web3-wallet
    devDependencies:
      '@swc/core':
        specifier: ^1.4.1
        version: 1.4.2
      '@types/jest':
        specifier: ^28.1.8
        version: 28.1.8
      '@types/node':
        specifier: ^16.18.23
        version: 16.18.24
      bip39:
        specifier: 3.0.4
        version: 3.0.4
      eslint:
        specifier: ^8.37.0
        version: 8.38.0
      eslint-plugin-jest:
        specifier: ^27.2.1
        version: 27.2.1(eslint@8.38.0)(jest@28.1.3)(typescript@4.9.5)
      jest:
        specifier: ^28.1.3
        version: 28.1.3(@types/node@16.18.24)(ts-node@10.9.1)
      ts-node:
        specifier: ^10.9.1
        version: 10.9.1(@swc/core@1.4.2)(@types/node@16.18.24)(typescript@4.9.5)
      typescript:
        specifier: ^4.9.5
        version: 4.9.5

  packages/cli:
    dependencies:
      '@alephium/web3':
        specifier: workspace:^
        version: link:../web3
      '@alephium/web3-wallet':
        specifier: workspace:^
        version: link:../web3-wallet
      '@swc/core':
        specifier: ^1.4.1
        version: 1.4.2
      commander:
        specifier: ^9.5.0
        version: 9.5.0
      cross-fetch:
        specifier: ^3.1.5
        version: 3.1.5
      crypto-js:
        specifier: ^4.2.0
        version: 4.2.0
      fetch-retry:
        specifier: ^5.0.6
        version: 5.0.6
      fs-extra:
        specifier: ^10.1.0
        version: 10.1.0
      jest:
        specifier: ^28.1.3
        version: 28.1.3(@types/node@16.18.24)(ts-node@10.9.1)
      prettier:
        specifier: ^2.8.7
        version: 2.8.7
    devDependencies:
      '@types/jest':
        specifier: ^27.5.2
        version: 27.5.2
      '@types/node':
        specifier: ^16.18.23
        version: 16.18.24
      '@types/prettier':
        specifier: ^2.7.2
        version: 2.7.2
      ts-node:
        specifier: ^10.9.1
        version: 10.9.1(@swc/core@1.4.2)(@types/node@16.18.24)(typescript@4.7.4)
      typescript:
        specifier: 4.7.4
        version: 4.7.4

  packages/get-extension-wallet:
    dependencies:
      '@alephium/web3':
        specifier: workspace:^
        version: link:../web3
      bowser:
        specifier: ^2.11.0
        version: 2.11.0
    devDependencies:
      '@commitlint/cli':
        specifier: ^17.5.1
        version: 17.6.1(@swc/core@1.4.2)
      '@commitlint/config-conventional':
        specifier: ^17.4.4
        version: 17.6.1
      '@rollup/plugin-commonjs':
        specifier: ^24.0.1
        version: 24.1.0(rollup@2.79.1)
      '@rollup/plugin-json':
        specifier: ^6.0.0
        version: 6.0.0(rollup@2.79.1)
      '@rollup/plugin-node-resolve':
        specifier: ^15.0.1
        version: 15.0.2(rollup@2.79.1)
      '@rollup/plugin-typescript':
        specifier: ^11.0.0
        version: 11.1.0(rollup@2.79.1)(tslib@2.5.0)(typescript@4.9.5)
      '@typescript-eslint/eslint-plugin':
        specifier: ^5.57.0
        version: 5.59.0(@typescript-eslint/parser@5.59.0)(eslint@8.38.0)(typescript@4.9.5)
      '@typescript-eslint/parser':
        specifier: ^5.57.0
        version: 5.59.0(eslint@8.38.0)(typescript@4.9.5)
      esbuild:
        specifier: ^0.14.54
        version: 0.14.54
      eslint:
        specifier: ^8.37.0
        version: 8.38.0
      eslint-config-prettier:
        specifier: ^8.8.0
        version: 8.8.0(eslint@8.38.0)
      eslint-plugin-prettier:
        specifier: ^4.2.1
        version: 4.2.1(eslint-config-prettier@8.8.0)(eslint@8.38.0)(prettier@2.8.7)
      husky:
        specifier: ^8.0.3
        version: 8.0.3
      postcss:
        specifier: ^8.4.31
        version: 8.4.33
      prettier:
        specifier: ^2.8.7
        version: 2.8.7
      rollup:
        specifier: ^2.79.1
        version: 2.79.1
      rollup-plugin-delete:
        specifier: ^2.0.0
        version: 2.0.0
      rollup-plugin-esbuild:
        specifier: ^4.10.3
        version: 4.10.3(esbuild@0.14.54)(rollup@2.79.1)
      rollup-plugin-generate-declarations:
        specifier: ^1.1.1
        version: 1.1.1(rollup@2.79.1)(typescript@4.9.5)
      rollup-plugin-terser:
        specifier: ^7.0.2
        version: 7.0.2(rollup@2.79.1)
      sass:
        specifier: ^1.60.0
        version: 1.62.0
      tslib:
        specifier: ^2.5.0
        version: 2.5.0
      typescript:
        specifier: ^4.9.5
        version: 4.9.5

  packages/walletconnect:
    dependencies:
      '@alephium/web3':
        specifier: workspace:^
        version: link:../web3
      '@alephium/web3-wallet':
        specifier: workspace:^
        version: link:../web3-wallet
      '@walletconnect/core':
        specifier: 2.11.0
        version: 2.11.0
      '@walletconnect/keyvaluestorage':
        specifier: 1.1.1
        version: 1.1.1
      '@walletconnect/sign-client':
        specifier: 2.11.0
        version: 2.11.0
      '@walletconnect/types':
        specifier: 2.11.0
        version: 2.11.0
      '@walletconnect/utils':
        specifier: 2.11.0
        version: 2.11.0
      eventemitter3:
        specifier: ^4.0.7
        version: 4.0.7
    devDependencies:
      '@babel/cli':
        specifier: ^7.21.0
        version: 7.21.0(@babel/core@7.21.4)
      '@babel/core':
        specifier: ^7.21.4
        version: 7.21.4
      '@babel/node':
        specifier: ^7.20.7
        version: 7.20.7(@babel/core@7.21.4)
      '@babel/polyfill':
        specifier: ^7.12.1
        version: 7.12.1
      '@babel/preset-env':
        specifier: ^7.21.4
        version: 7.21.4(@babel/core@7.21.4)
      '@babel/preset-typescript':
        specifier: ^7.21.4
        version: 7.21.4(@babel/core@7.21.4)
      '@babel/register':
        specifier: ^7.21.0
        version: 7.21.0(@babel/core@7.21.4)
      '@types/jest':
        specifier: ^29.5.0
        version: 29.5.1
      '@types/node':
        specifier: ^16.18.23
        version: 16.18.24
      '@typescript-eslint/eslint-plugin':
        specifier: ^5.57.0
        version: 5.59.0(@typescript-eslint/parser@5.59.0)(eslint@8.38.0)(typescript@4.9.5)
      '@typescript-eslint/parser':
        specifier: ^5.57.0
        version: 5.59.0(eslint@8.38.0)(typescript@4.9.5)
      '@walletconnect/jsonrpc-utils':
        specifier: 1.0.3
        version: 1.0.3
      core-js:
        specifier: ^3.29.1
        version: 3.30.1
      crypto-browserify:
        specifier: ^3.12.0
        version: 3.12.0
      eslint:
        specifier: ^8.37.0
        version: 8.38.0
      eslint-config-prettier:
        specifier: ^8.8.0
        version: 8.8.0(eslint@8.38.0)
      eslint-config-standard:
        specifier: ^17.0.0
        version: 17.0.0(eslint-plugin-import@2.27.5)(eslint-plugin-n@15.7.0)(eslint-plugin-promise@6.1.1)(eslint@8.38.0)
      eslint-plugin-import:
        specifier: ^2.27.5
        version: 2.27.5(@typescript-eslint/parser@5.59.0)(eslint@8.38.0)
      eslint-plugin-jest:
        specifier: ^27.2.1
        version: 27.2.1(@typescript-eslint/eslint-plugin@5.59.0)(eslint@8.38.0)(jest@29.5.0)(typescript@4.9.5)
      eslint-plugin-node:
        specifier: ^11.1.0
        version: 11.1.0(eslint@8.38.0)
      eslint-plugin-prettier:
        specifier: ^4.2.1
        version: 4.2.1(eslint-config-prettier@8.8.0)(eslint@8.38.0)(prettier@2.8.7)
      eslint-plugin-promise:
        specifier: ^6.1.1
        version: 6.1.1(eslint@8.38.0)
      eslint-plugin-react:
        specifier: ^7.32.2
        version: 7.32.2(eslint@8.38.0)
      eslint-plugin-standard:
        specifier: ^4.1.0
        version: 4.1.0(eslint@8.38.0)
      jest:
        specifier: ^29.5.0
        version: 29.5.0(@types/node@16.18.24)(ts-node@10.9.1)
      lokijs:
        specifier: ^1.5.12
        version: 1.5.12
      npm-run-all:
        specifier: ^4.1.5
        version: 4.1.5
      path-browserify:
        specifier: ^1.0.1
        version: 1.0.1
      prettier:
        specifier: ^2.8.7
        version: 2.8.7
      stream-browserify:
        specifier: ^3.0.0
        version: 3.0.0
      ts-jest:
        specifier: ^29.0.5
        version: 29.1.0(@babel/core@7.21.4)(jest@29.5.0)(typescript@4.9.5)
      ts-node:
        specifier: ^10.9.1
        version: 10.9.1(@swc/core@1.4.2)(@types/node@16.18.24)(typescript@4.9.5)
      tslib:
        specifier: ^2.5.0
        version: 2.5.0
      typescript:
        specifier: ^4.9.5
        version: 4.9.5
      webpack:
        specifier: 5.77.0
        version: 5.77.0(@swc/core@1.4.2)(webpack-cli@4.10.0)
      webpack-cli:
        specifier: 4.10.0
        version: 4.10.0(webpack@5.77.0)

  packages/web3:
<<<<<<< HEAD
    specifiers:
      '@babel/eslint-parser': ^7.21.3
      '@noble/secp256k1': 1.7.1
      '@types/elliptic': ^6.4.14
      '@types/find-up': ^2.1.1
      '@types/fs-extra': ^9.0.13
      '@types/jest': ^27.5.2
      '@types/mock-fs': ^4.13.1
      '@types/node': ^16.18.23
      '@types/rewire': ^2.5.28
      '@typescript-eslint/eslint-plugin': ^5.57.0
      '@typescript-eslint/parser': ^5.57.0
      base-x: 4.0.0
      bignumber.js: ^9.1.1
      binary-parser: 2.2.1
      blakejs: 1.2.1
      bn.js: 5.2.1
      buffer: ^6.0.3
      clean-webpack-plugin: 4.0.0
      cross-fetch: ^3.1.5
      crypto-browserify: ^3.12.0
      elliptic: 6.5.4
      eslint: ^8.37.0
      eslint-config-prettier: ^8.8.0
      eslint-plugin-header: ^3.1.1
      eslint-plugin-prettier: ^4.2.1
      eslint-plugin-security: 1.6.0
      eventemitter3: ^4.0.7
      html-webpack-plugin: 5.5.0
      jest: ^28.1.3
      jest-localstorage-mock: ^2.4.26
      jest-websocket-mock: ^2.4.0
      mock-fs: ^5.2.0
      mock-socket: ^9.2.1
      path-browserify: ^1.0.1
      prettier: ^2.8.7
      process: ^0.11.10
      rewire: ^6.0.0
      shelljs: ^0.8.5
      stream-browserify: ^3.0.0
      swagger-typescript-api: 12.0.3
      terser-webpack-plugin: ^5.3.7
      ts-jest: ^28.0.8
      ts-node: ^10.9.1
      tslib: ^2.5.0
      typescript: ^4.9.5
      webpack: ^5.77.0
      webpack-cli: ^4.10.0
    dependencies:
      '@noble/secp256k1': 1.7.1
      base-x: 4.0.0
      bignumber.js: 9.1.1
      binary-parser: 2.2.1
      blakejs: 1.2.1
      bn.js: 5.2.1
      buffer: 6.0.3
      cross-fetch: 3.1.5
      crypto-browserify: 3.12.0
      elliptic: 6.5.4
      eventemitter3: 4.0.7
      path-browserify: 1.0.1
      stream-browserify: 3.0.0
=======
    dependencies:
      '@noble/secp256k1':
        specifier: 1.7.1
        version: 1.7.1
      base-x:
        specifier: 4.0.0
        version: 4.0.0
      bignumber.js:
        specifier: ^9.1.1
        version: 9.1.1
      binary-parser:
        specifier: 2.2.1
        version: 2.2.1
      blakejs:
        specifier: 1.2.1
        version: 1.2.1
      bn.js:
        specifier: 5.2.1
        version: 5.2.1
      buffer:
        specifier: ^6.0.3
        version: 6.0.3
      cross-fetch:
        specifier: ^3.1.5
        version: 3.1.5
      crypto-browserify:
        specifier: ^3.12.0
        version: 3.12.0
      elliptic:
        specifier: 6.5.4
        version: 6.5.4
      eventemitter3:
        specifier: ^4.0.7
        version: 4.0.7
      path-browserify:
        specifier: ^1.0.1
        version: 1.0.1
      stream-browserify:
        specifier: ^3.0.0
        version: 3.0.0
>>>>>>> fdb410c2
    devDependencies:
      '@babel/eslint-parser':
        specifier: ^7.21.3
        version: 7.21.3(@babel/core@7.21.4)(eslint@8.38.0)
      '@types/elliptic':
        specifier: ^6.4.14
        version: 6.4.14
      '@types/find-up':
        specifier: ^2.1.1
        version: 2.1.1
      '@types/fs-extra':
        specifier: ^9.0.13
        version: 9.0.13
      '@types/jest':
        specifier: ^27.5.2
        version: 27.5.2
      '@types/mock-fs':
        specifier: ^4.13.1
        version: 4.13.1
      '@types/node':
        specifier: ^16.18.23
        version: 16.18.24
      '@types/rewire':
        specifier: ^2.5.28
        version: 2.5.28
      '@typescript-eslint/eslint-plugin':
        specifier: ^5.57.0
        version: 5.59.0(@typescript-eslint/parser@5.59.0)(eslint@8.38.0)(typescript@4.9.5)
      '@typescript-eslint/parser':
        specifier: ^5.57.0
        version: 5.59.0(eslint@8.38.0)(typescript@4.9.5)
      clean-webpack-plugin:
        specifier: 4.0.0
        version: 4.0.0(webpack@5.80.0)
      eslint:
        specifier: ^8.37.0
        version: 8.38.0
      eslint-config-prettier:
        specifier: ^8.8.0
        version: 8.8.0(eslint@8.38.0)
      eslint-plugin-header:
        specifier: ^3.1.1
        version: 3.1.1(eslint@8.38.0)
      eslint-plugin-prettier:
        specifier: ^4.2.1
        version: 4.2.1(eslint-config-prettier@8.8.0)(eslint@8.38.0)(prettier@2.8.7)
      eslint-plugin-security:
        specifier: 1.6.0
        version: 1.6.0
      html-webpack-plugin:
        specifier: 5.5.0
        version: 5.5.0(webpack@5.80.0)
      jest:
        specifier: ^28.1.3
        version: 28.1.3(@types/node@16.18.24)(ts-node@10.9.1)
      jest-localstorage-mock:
        specifier: ^2.4.26
        version: 2.4.26
      jest-websocket-mock:
        specifier: ^2.4.0
        version: 2.4.0
      mock-fs:
        specifier: ^5.2.0
        version: 5.2.0
      mock-socket:
        specifier: ^9.2.1
        version: 9.2.1
      prettier:
        specifier: ^2.8.7
        version: 2.8.7
      process:
        specifier: ^0.11.10
        version: 0.11.10
      rewire:
        specifier: ^6.0.0
        version: 6.0.0
      shelljs:
        specifier: ^0.8.5
        version: 0.8.5
      swagger-typescript-api:
        specifier: 12.0.3
        version: 12.0.3
      terser-webpack-plugin:
        specifier: ^5.3.7
        version: 5.3.7(@swc/core@1.4.2)(webpack@5.80.0)
      ts-jest:
        specifier: ^28.0.8
        version: 28.0.8(@babel/core@7.21.4)(jest@28.1.3)(typescript@4.9.5)
      ts-node:
        specifier: ^10.9.1
        version: 10.9.1(@swc/core@1.4.2)(@types/node@16.18.24)(typescript@4.9.5)
      tslib:
        specifier: ^2.5.0
        version: 2.5.0
      typescript:
        specifier: ^4.9.5
        version: 4.9.5
      webpack:
        specifier: ^5.77.0
        version: 5.80.0(@swc/core@1.4.2)(webpack-cli@4.10.0)
      webpack-cli:
        specifier: ^4.10.0
        version: 4.10.0(webpack@5.80.0)

  packages/web3-react:
    dependencies:
      '@alephium/get-extension-wallet':
        specifier: workspace:^
        version: link:../get-extension-wallet
      '@alephium/walletconnect-provider':
        specifier: workspace:^
        version: link:../walletconnect
      '@alephium/walletconnect-qrcode-modal':
        specifier: ^0.1.0
        version: 0.1.0
      buffer:
        specifier: ^6.0.3
        version: 6.0.3
      detect-browser:
        specifier: ^5.3.0
        version: 5.3.0
      framer-motion:
        specifier: ^6.5.1
        version: 6.5.1(react-dom@18.2.0)(react@18.2.0)
      qrcode:
        specifier: ^1.5.1
        version: 1.5.1
      react:
        specifier: 17.x || 18.x
        version: 18.2.0
      react-dom:
        specifier: 17.x || 18.x
        version: 18.2.0(react@18.2.0)
      react-transition-state:
        specifier: ^1.1.5
        version: 1.1.5(react-dom@18.2.0)(react@18.2.0)
      react-use-measure:
        specifier: ^2.1.1
        version: 2.1.1(react-dom@18.2.0)(react@18.2.0)
      resize-observer-polyfill:
        specifier: ^1.5.1
        version: 1.5.1
      styled-components:
        specifier: ^5.3.9
        version: 5.3.9(react-dom@18.2.0)(react-is@18.2.0)(react@18.2.0)
    devDependencies:
      '@rollup/plugin-node-resolve':
        specifier: ^15.0.1
        version: 15.0.2(rollup@2.79.1)
      '@types/node':
        specifier: ^16.18.23
        version: 16.18.24
      '@types/qrcode':
        specifier: ^1.5.0
        version: 1.5.0
      '@types/react':
        specifier: ^18.0.31
        version: 18.0.37
      '@types/react-dom':
        specifier: ^18.0.11
        version: 18.0.11
      '@types/styled-components':
        specifier: ^5.1.26
        version: 5.1.26
      eslint-plugin-react-hooks:
        specifier: ^4.6.0
        version: 4.6.0(eslint@8.38.0)
      rollup:
        specifier: ^2.79.1
        version: 2.79.1
      rollup-plugin-peer-deps-external:
        specifier: ^2.2.4
        version: 2.2.4(rollup@2.79.1)
      rollup-plugin-terser:
        specifier: ^7.0.2
        version: 7.0.2(rollup@2.79.1)
      rollup-plugin-typescript2:
        specifier: ^0.34.1
        version: 0.34.1(rollup@2.79.1)(typescript@4.9.5)
      rollup-plugin-visualizer:
        specifier: ^5.9.0
        version: 5.9.0(rollup@2.79.1)
      typescript:
        specifier: ^4.9.5
        version: 4.9.5

  packages/web3-test:
    dependencies:
      '@alephium/web3':
        specifier: workspace:^
        version: link:../web3
      '@alephium/web3-wallet':
        specifier: workspace:^
        version: link:../web3-wallet
    devDependencies:
      '@types/find-up':
        specifier: ^2.1.1
        version: 2.1.1
      '@types/fs-extra':
        specifier: ^9.0.13
        version: 9.0.13
      '@types/jest':
        specifier: ^27.5.2
        version: 27.5.2
      '@types/mock-fs':
        specifier: ^4.13.1
        version: 4.13.1
      '@types/rewire':
        specifier: ^2.5.28
        version: 2.5.28
      '@typescript-eslint/eslint-plugin':
        specifier: ^5.57.0
        version: 5.59.0(@typescript-eslint/parser@5.59.0)(eslint@8.38.0)(typescript@4.9.5)
      '@typescript-eslint/parser':
        specifier: ^5.57.0
        version: 5.59.0(eslint@8.38.0)(typescript@4.9.5)
      crypto-browserify:
        specifier: ^3.12.0
        version: 3.12.0

  packages/web3-wallet:
    dependencies:
      '@alephium/web3':
        specifier: workspace:^
        version: link:../web3
      '@noble/secp256k1':
        specifier: 1.7.1
        version: 1.7.1
      '@types/node':
        specifier: ^16.18.23
        version: 16.18.24
      bip32:
        specifier: 3.1.0
        version: 3.1.0
      bip39:
        specifier: 3.0.4
        version: 3.0.4
      buffer:
        specifier: ^6.0.3
        version: 6.0.3
      elliptic:
        specifier: 6.5.4
        version: 6.5.4
      fs-extra:
        specifier: 10.0.1
        version: 10.0.1
    devDependencies:
      '@types/find-up':
        specifier: ^2.1.1
        version: 2.1.1
      '@types/fs-extra':
        specifier: ^9.0.13
        version: 9.0.13
      '@types/jest':
        specifier: ^27.5.2
        version: 27.5.2
      '@types/mock-fs':
        specifier: ^4.13.1
        version: 4.13.1
      '@types/rewire':
        specifier: ^2.5.28
        version: 2.5.28
      '@typescript-eslint/eslint-plugin':
        specifier: ^5.57.0
        version: 5.59.0(@typescript-eslint/parser@5.59.0)(eslint@8.38.0)(typescript@4.9.5)
      '@typescript-eslint/parser':
        specifier: ^5.57.0
        version: 5.59.0(eslint@8.38.0)(typescript@4.9.5)
      crypto-browserify:
        specifier: ^3.12.0
        version: 3.12.0

packages:

  /@alephium/walletconnect-qrcode-modal@0.1.0:
    resolution: {integrity: sha512-gJrDirpgElmgpf3EELsJdp1HCa3J9pCc+2Nw/OLrlwumhAVwnpoQLCsF06gIbnzhu952E1qtgi4hWDBN3mzTlg==}
    dependencies:
      '@walletconnect/browser-utils': 1.8.0
      '@walletconnect/mobile-registry': 1.4.0
      '@walletconnect/types': 1.8.0
      copy-to-clipboard: 3.3.3
      preact: 10.4.1
      qrcode: 1.4.4
    dev: false

  /@ampproject/remapping@2.2.1:
    resolution: {integrity: sha512-lFMjJTrFL3j7L9yBxwYfCq2k6qqwHyzuUl/XBnif78PWTJYyL/dfowQHWE3sp6U6ZzqWiiIZnpTMO96zhkjwtg==}
    engines: {node: '>=6.0.0'}
    dependencies:
      '@jridgewell/gen-mapping': 0.3.3
      '@jridgewell/trace-mapping': 0.3.18

  /@babel/cli@7.21.0(@babel/core@7.21.4):
    resolution: {integrity: sha512-xi7CxyS8XjSyiwUGCfwf+brtJxjW1/ZTcBUkP10xawIEXLX5HzLn+3aXkgxozcP2UhRhtKTmQurw9Uaes7jZrA==}
    engines: {node: '>=6.9.0'}
    hasBin: true
    peerDependencies:
      '@babel/core': ^7.0.0-0
    dependencies:
      '@babel/core': 7.21.4
      '@jridgewell/trace-mapping': 0.3.18
      commander: 4.1.1
      convert-source-map: 1.9.0
      fs-readdir-recursive: 1.1.0
      glob: 7.2.3
      make-dir: 2.1.0
      slash: 2.0.0
    optionalDependencies:
      '@nicolo-ribaudo/chokidar-2': 2.1.8-no-fsevents.3
      chokidar: 3.5.3
    dev: true

  /@babel/code-frame@7.12.11:
    resolution: {integrity: sha512-Zt1yodBx1UcyiePMSkWnU4hPqhwq7hGi2nFL1LeA3EUl+q2LQx16MISgJ0+z7dnmgvP9QtIleuETGOiOH1RcIw==}
    dependencies:
      '@babel/highlight': 7.18.6
    dev: true

  /@babel/code-frame@7.21.4:
    resolution: {integrity: sha512-LYvhNKfwWSPpocw8GI7gpK2nq3HSDuEPC/uSYaALSJu9xjsalaaYFOq0Pwt5KmVqwEbZlDu81aLXwBOmD/Fv9g==}
    engines: {node: '>=6.9.0'}
    dependencies:
      '@babel/highlight': 7.18.6

  /@babel/code-frame@7.23.5:
    resolution: {integrity: sha512-CgH3s1a96LipHCmSUmYFPwY7MNx8C3avkq7i4Wl3cfa662ldtUe4VM1TPXX70pfmrlWTb6jLqTYrZyT2ZTJBgA==}
    engines: {node: '>=6.9.0'}
    dependencies:
      '@babel/highlight': 7.23.4
      chalk: 2.4.2

  /@babel/compat-data@7.21.4:
    resolution: {integrity: sha512-/DYyDpeCfaVinT40FPGdkkb+lYSKvsVuMjDAG7jPOWWiM1ibOaB9CXJAlc4d1QpP/U2q2P9jbrSlClKSErd55g==}
    engines: {node: '>=6.9.0'}

  /@babel/core@7.21.4:
    resolution: {integrity: sha512-qt/YV149Jman/6AfmlxJ04LMIu8bMoyl3RB91yTFrxQmgbrSvQMy7cI8Q62FHx1t8wJ8B5fu0UDoLwHAhUo1QA==}
    engines: {node: '>=6.9.0'}
    dependencies:
      '@ampproject/remapping': 2.2.1
      '@babel/code-frame': 7.21.4
      '@babel/generator': 7.21.4
      '@babel/helper-compilation-targets': 7.21.4(@babel/core@7.21.4)
      '@babel/helper-module-transforms': 7.21.2
      '@babel/helpers': 7.21.0
      '@babel/parser': 7.21.4
      '@babel/template': 7.20.7
      '@babel/traverse': 7.23.2(supports-color@5.5.0)
      '@babel/types': 7.21.4
      convert-source-map: 1.9.0
      debug: 4.3.4(supports-color@5.5.0)
      gensync: 1.0.0-beta.2
      json5: 2.2.3
      semver: 7.5.2
    transitivePeerDependencies:
      - supports-color

  /@babel/eslint-parser@7.21.3(@babel/core@7.21.4)(eslint@8.38.0):
    resolution: {integrity: sha512-kfhmPimwo6k4P8zxNs8+T7yR44q1LdpsZdE1NkCsVlfiuTPRfnGgjaF8Qgug9q9Pou17u6wneYF0lDCZJATMFg==}
    engines: {node: ^10.13.0 || ^12.13.0 || >=14.0.0}
    peerDependencies:
      '@babel/core': '>=7.11.0'
      eslint: ^7.5.0 || ^8.0.0
    dependencies:
      '@babel/core': 7.21.4
      '@nicolo-ribaudo/eslint-scope-5-internals': 5.1.1-v1
      eslint: 8.38.0
      eslint-visitor-keys: 2.1.0
      semver: 7.5.2
    dev: true

  /@babel/generator@7.21.4:
    resolution: {integrity: sha512-NieM3pVIYW2SwGzKoqfPrQsf4xGs9M9AIG3ThppsSRmO+m7eQhmI6amajKMUeIO37wFfsvnvcxQFx6x6iqxDnA==}
    engines: {node: '>=6.9.0'}
    dependencies:
      '@babel/types': 7.21.4
      '@jridgewell/gen-mapping': 0.3.3
      '@jridgewell/trace-mapping': 0.3.18
      jsesc: 2.5.2

  /@babel/generator@7.23.6:
    resolution: {integrity: sha512-qrSfCYxYQB5owCmGLbl8XRpX1ytXlpueOb0N0UmQwA073KZxejgQTzAmJezxvpwQD9uGtK2shHdi55QT+MbjIw==}
    engines: {node: '>=6.9.0'}
    dependencies:
      '@babel/types': 7.23.6
      '@jridgewell/gen-mapping': 0.3.3
      '@jridgewell/trace-mapping': 0.3.18
      jsesc: 2.5.2

  /@babel/helper-annotate-as-pure@7.18.6:
    resolution: {integrity: sha512-duORpUiYrEpzKIop6iNbjnwKLAKnJ47csTyRACyEmWj0QdUrm5aqNJGHSSEQSUAvNW0ojX0dOmK9dZduvkfeXA==}
    engines: {node: '>=6.9.0'}
    dependencies:
      '@babel/types': 7.21.4

  /@babel/helper-builder-binary-assignment-operator-visitor@7.18.9:
    resolution: {integrity: sha512-yFQ0YCHoIqarl8BCRwBL8ulYUaZpz3bNsA7oFepAzee+8/+ImtADXNOmO5vJvsPff3qi+hvpkY/NYBTrBQgdNw==}
    engines: {node: '>=6.9.0'}
    dependencies:
      '@babel/helper-explode-assignable-expression': 7.18.6
      '@babel/types': 7.21.4
    dev: true

  /@babel/helper-compilation-targets@7.21.4(@babel/core@7.21.4):
    resolution: {integrity: sha512-Fa0tTuOXZ1iL8IeDFUWCzjZcn+sJGd9RZdH9esYVjEejGmzf+FFYQpMi/kZUk2kPy/q1H3/GPw7np8qar/stfg==}
    engines: {node: '>=6.9.0'}
    peerDependencies:
      '@babel/core': ^7.0.0
    dependencies:
      '@babel/compat-data': 7.21.4
      '@babel/core': 7.21.4
      '@babel/helper-validator-option': 7.21.0
      browserslist: 4.21.5
      lru-cache: 5.1.1
      semver: 7.5.2

  /@babel/helper-create-class-features-plugin@7.21.4(@babel/core@7.21.4):
    resolution: {integrity: sha512-46QrX2CQlaFRF4TkwfTt6nJD7IHq8539cCL7SDpqWSDeJKY1xylKKY5F/33mJhLZ3mFvKv2gGrVS6NkyF6qs+Q==}
    engines: {node: '>=6.9.0'}
    peerDependencies:
      '@babel/core': ^7.0.0
    dependencies:
      '@babel/core': 7.21.4
      '@babel/helper-annotate-as-pure': 7.18.6
      '@babel/helper-environment-visitor': 7.18.9
      '@babel/helper-function-name': 7.21.0
      '@babel/helper-member-expression-to-functions': 7.21.0
      '@babel/helper-optimise-call-expression': 7.18.6
      '@babel/helper-replace-supers': 7.20.7
      '@babel/helper-skip-transparent-expression-wrappers': 7.20.0
      '@babel/helper-split-export-declaration': 7.18.6
    transitivePeerDependencies:
      - supports-color
    dev: true

  /@babel/helper-create-regexp-features-plugin@7.21.4(@babel/core@7.21.4):
    resolution: {integrity: sha512-M00OuhU+0GyZ5iBBN9czjugzWrEq2vDpf/zCYHxxf93ul/Q5rv+a5h+/+0WnI1AebHNVtl5bFV0qsJoH23DbfA==}
    engines: {node: '>=6.9.0'}
    peerDependencies:
      '@babel/core': ^7.0.0
    dependencies:
      '@babel/core': 7.21.4
      '@babel/helper-annotate-as-pure': 7.18.6
      regexpu-core: 5.3.2
    dev: true

  /@babel/helper-define-polyfill-provider@0.3.3(@babel/core@7.21.4):
    resolution: {integrity: sha512-z5aQKU4IzbqCC1XH0nAqfsFLMVSo22SBKUc0BxGrLkolTdPTructy0ToNnlO2zA4j9Q/7pjMZf0DSY+DSTYzww==}
    peerDependencies:
      '@babel/core': ^7.4.0-0
    dependencies:
      '@babel/core': 7.21.4
      '@babel/helper-compilation-targets': 7.21.4(@babel/core@7.21.4)
      '@babel/helper-plugin-utils': 7.20.2
      debug: 4.3.4(supports-color@5.5.0)
      lodash.debounce: 4.0.8
      resolve: 1.22.2
      semver: 7.5.2
    transitivePeerDependencies:
      - supports-color
    dev: true

  /@babel/helper-environment-visitor@7.18.9:
    resolution: {integrity: sha512-3r/aACDJ3fhQ/EVgFy0hpj8oHyHpQc+LPtJoY9SzTThAsStm4Ptegq92vqKoE3vD706ZVFWITnMnxucw+S9Ipg==}
    engines: {node: '>=6.9.0'}

  /@babel/helper-environment-visitor@7.22.20:
    resolution: {integrity: sha512-zfedSIzFhat/gFhWfHtgWvlec0nqB9YEIVrpuwjruLlXfUSnA8cJB0miHKwqDnQ7d32aKo2xt88/xZptwxbfhA==}
    engines: {node: '>=6.9.0'}

  /@babel/helper-explode-assignable-expression@7.18.6:
    resolution: {integrity: sha512-eyAYAsQmB80jNfg4baAtLeWAQHfHFiR483rzFK+BhETlGZaQC9bsfrugfXDCbRHLQbIA7U5NxhhOxN7p/dWIcg==}
    engines: {node: '>=6.9.0'}
    dependencies:
      '@babel/types': 7.21.4
    dev: true

  /@babel/helper-function-name@7.21.0:
    resolution: {integrity: sha512-HfK1aMRanKHpxemaY2gqBmL04iAPOPRj7DxtNbiDOrJK+gdwkiNRVpCpUJYbUT+aZyemKN8brqTOxzCaG6ExRg==}
    engines: {node: '>=6.9.0'}
    dependencies:
      '@babel/template': 7.20.7
      '@babel/types': 7.21.4
    dev: true

  /@babel/helper-function-name@7.23.0:
    resolution: {integrity: sha512-OErEqsrxjZTJciZ4Oo+eoZqeW9UIiOcuYKRJA4ZAgV9myA+pOXhhmpfNCKjEH/auVfEYVFJ6y1Tc4r0eIApqiw==}
    engines: {node: '>=6.9.0'}
    dependencies:
      '@babel/template': 7.22.15
      '@babel/types': 7.23.6

  /@babel/helper-hoist-variables@7.18.6:
    resolution: {integrity: sha512-UlJQPkFqFULIcyW5sbzgbkxn2FKRgwWiRexcuaR8RNJRy8+LLveqPjwZV/bwrLZCN0eUHD/x8D0heK1ozuoo6Q==}
    engines: {node: '>=6.9.0'}
    dependencies:
      '@babel/types': 7.21.4
    dev: true

  /@babel/helper-hoist-variables@7.22.5:
    resolution: {integrity: sha512-wGjk9QZVzvknA6yKIUURb8zY3grXCcOZt+/7Wcy8O2uctxhplmUPkOdlgoNhmdVee2c92JXbf1xpMtVNbfoxRw==}
    engines: {node: '>=6.9.0'}
    dependencies:
      '@babel/types': 7.23.6

  /@babel/helper-member-expression-to-functions@7.21.0:
    resolution: {integrity: sha512-Muu8cdZwNN6mRRNG6lAYErJ5X3bRevgYR2O8wN0yn7jJSnGDu6eG59RfT29JHxGUovyfrh6Pj0XzmR7drNVL3Q==}
    engines: {node: '>=6.9.0'}
    dependencies:
      '@babel/types': 7.21.4
    dev: true

  /@babel/helper-module-imports@7.21.4:
    resolution: {integrity: sha512-orajc5T2PsRYUN3ZryCEFeMDYwyw09c/pZeaQEZPH0MpKzSvn3e0uXsDBu3k03VI+9DBiRo+l22BfKTpKwa/Wg==}
    engines: {node: '>=6.9.0'}
    dependencies:
      '@babel/types': 7.21.4

  /@babel/helper-module-transforms@7.21.2:
    resolution: {integrity: sha512-79yj2AR4U/Oqq/WOV7Lx6hUjau1Zfo4cI+JLAVYeMV5XIlbOhmjEk5ulbTc9fMpmlojzZHkUUxAiK+UKn+hNQQ==}
    engines: {node: '>=6.9.0'}
    dependencies:
      '@babel/helper-environment-visitor': 7.18.9
      '@babel/helper-module-imports': 7.21.4
      '@babel/helper-simple-access': 7.20.2
      '@babel/helper-split-export-declaration': 7.18.6
      '@babel/helper-validator-identifier': 7.19.1
      '@babel/template': 7.20.7
      '@babel/traverse': 7.23.2(supports-color@5.5.0)
      '@babel/types': 7.21.4
    transitivePeerDependencies:
      - supports-color

  /@babel/helper-optimise-call-expression@7.18.6:
    resolution: {integrity: sha512-HP59oD9/fEHQkdcbgFCnbmgH5vIQTJbxh2yf+CdM89/glUNnuzr87Q8GIjGEnOktTROemO0Pe0iPAYbqZuOUiA==}
    engines: {node: '>=6.9.0'}
    dependencies:
      '@babel/types': 7.21.4
    dev: true

  /@babel/helper-plugin-utils@7.20.2:
    resolution: {integrity: sha512-8RvlJG2mj4huQ4pZ+rU9lqKi9ZKiRmuvGuM2HlWmkmgOhbs6zEAw6IEiJ5cQqGbDzGZOhwuOQNtZMi/ENLjZoQ==}
    engines: {node: '>=6.9.0'}

  /@babel/helper-remap-async-to-generator@7.18.9(@babel/core@7.21.4):
    resolution: {integrity: sha512-dI7q50YKd8BAv3VEfgg7PS7yD3Rtbi2J1XMXaalXO0W0164hYLnh8zpjRS0mte9MfVp/tltvr/cfdXPvJr1opA==}
    engines: {node: '>=6.9.0'}
    peerDependencies:
      '@babel/core': ^7.0.0
    dependencies:
      '@babel/core': 7.21.4
      '@babel/helper-annotate-as-pure': 7.18.6
      '@babel/helper-environment-visitor': 7.18.9
      '@babel/helper-wrap-function': 7.20.5
      '@babel/types': 7.21.4
    transitivePeerDependencies:
      - supports-color
    dev: true

  /@babel/helper-replace-supers@7.20.7:
    resolution: {integrity: sha512-vujDMtB6LVfNW13jhlCrp48QNslK6JXi7lQG736HVbHz/mbf4Dc7tIRh1Xf5C0rF7BP8iiSxGMCmY6Ci1ven3A==}
    engines: {node: '>=6.9.0'}
    dependencies:
      '@babel/helper-environment-visitor': 7.18.9
      '@babel/helper-member-expression-to-functions': 7.21.0
      '@babel/helper-optimise-call-expression': 7.18.6
      '@babel/template': 7.20.7
      '@babel/traverse': 7.23.2(supports-color@5.5.0)
      '@babel/types': 7.21.4
    transitivePeerDependencies:
      - supports-color
    dev: true

  /@babel/helper-simple-access@7.20.2:
    resolution: {integrity: sha512-+0woI/WPq59IrqDYbVGfshjT5Dmk/nnbdpcF8SnMhhXObpTq2KNBdLFRFrkVdbDOyUmHBCxzm5FHV1rACIkIbA==}
    engines: {node: '>=6.9.0'}
    dependencies:
      '@babel/types': 7.21.4

  /@babel/helper-skip-transparent-expression-wrappers@7.20.0:
    resolution: {integrity: sha512-5y1JYeNKfvnT8sZcK9DVRtpTbGiomYIHviSP3OQWmDPU3DeH4a1ZlT/N2lyQ5P8egjcRaT/Y9aNqUxK0WsnIIg==}
    engines: {node: '>=6.9.0'}
    dependencies:
      '@babel/types': 7.21.4
    dev: true

  /@babel/helper-split-export-declaration@7.18.6:
    resolution: {integrity: sha512-bde1etTx6ZyTmobl9LLMMQsaizFVZrquTEHOqKeQESMKo4PlObf+8+JA25ZsIpZhT/WEd39+vOdLXAFG/nELpA==}
    engines: {node: '>=6.9.0'}
    dependencies:
      '@babel/types': 7.21.4

  /@babel/helper-split-export-declaration@7.22.6:
    resolution: {integrity: sha512-AsUnxuLhRYsisFiaJwvp1QF+I3KjD5FOxut14q/GzovUe6orHLesW2C7d754kRm53h5gqrz6sFl6sxc4BVtE/g==}
    engines: {node: '>=6.9.0'}
    dependencies:
      '@babel/types': 7.23.6

  /@babel/helper-string-parser@7.19.4:
    resolution: {integrity: sha512-nHtDoQcuqFmwYNYPz3Rah5ph2p8PFeFCsZk9A/48dPc/rGocJ5J3hAAZ7pb76VWX3fZKu+uEr/FhH5jLx7umrw==}
    engines: {node: '>=6.9.0'}

  /@babel/helper-string-parser@7.23.4:
    resolution: {integrity: sha512-803gmbQdqwdf4olxrX4AJyFBV/RTr3rSmOj0rKwesmzlfhYNDEs+/iOcznzpNWlJlIlTJC2QfPFcHB6DlzdVLQ==}
    engines: {node: '>=6.9.0'}

  /@babel/helper-validator-identifier@7.19.1:
    resolution: {integrity: sha512-awrNfaMtnHUr653GgGEs++LlAvW6w+DcPrOliSMXWCKo597CwL5Acf/wWdNkf/tfEQE3mjkeD1YOVZOUV/od1w==}
    engines: {node: '>=6.9.0'}

  /@babel/helper-validator-identifier@7.22.20:
    resolution: {integrity: sha512-Y4OZ+ytlatR8AI+8KZfKuL5urKp7qey08ha31L8b3BwewJAoJamTzyvxPR/5D+KkdJCGPq/+8TukHBlY10FX9A==}
    engines: {node: '>=6.9.0'}

  /@babel/helper-validator-option@7.21.0:
    resolution: {integrity: sha512-rmL/B8/f0mKS2baE9ZpyTcTavvEuWhTTW8amjzXNvYG4AwBsqTLikfXsEofsJEfKHf+HQVQbFOHy6o+4cnC/fQ==}
    engines: {node: '>=6.9.0'}

  /@babel/helper-wrap-function@7.20.5:
    resolution: {integrity: sha512-bYMxIWK5mh+TgXGVqAtnu5Yn1un+v8DDZtqyzKRLUzrh70Eal2O3aZ7aPYiMADO4uKlkzOiRiZ6GX5q3qxvW9Q==}
    engines: {node: '>=6.9.0'}
    dependencies:
      '@babel/helper-function-name': 7.21.0
      '@babel/template': 7.20.7
      '@babel/traverse': 7.23.2(supports-color@5.5.0)
      '@babel/types': 7.21.4
    transitivePeerDependencies:
      - supports-color
    dev: true

  /@babel/helpers@7.21.0:
    resolution: {integrity: sha512-XXve0CBtOW0pd7MRzzmoyuSj0e3SEzj8pgyFxnTT1NJZL38BD1MK7yYrm8yefRPIDvNNe14xR4FdbHwpInD4rA==}
    engines: {node: '>=6.9.0'}
    dependencies:
      '@babel/template': 7.20.7
      '@babel/traverse': 7.23.2(supports-color@5.5.0)
      '@babel/types': 7.21.4
    transitivePeerDependencies:
      - supports-color

  /@babel/highlight@7.18.6:
    resolution: {integrity: sha512-u7stbOuYjaPezCuLj29hNW1v64M2Md2qupEKP1fHc7WdOA3DgLh37suiSrZYY7haUB7iBeQZ9P1uiRF359do3g==}
    engines: {node: '>=6.9.0'}
    dependencies:
      '@babel/helper-validator-identifier': 7.19.1
      chalk: 2.4.2
      js-tokens: 4.0.0

  /@babel/highlight@7.23.4:
    resolution: {integrity: sha512-acGdbYSfp2WheJoJm/EBBBLh/ID8KDc64ISZ9DYtBmC8/Q204PZJLHyzeB5qMzJ5trcOkybd78M4x2KWsUq++A==}
    engines: {node: '>=6.9.0'}
    dependencies:
      '@babel/helper-validator-identifier': 7.22.20
      chalk: 2.4.2
      js-tokens: 4.0.0

  /@babel/node@7.20.7(@babel/core@7.21.4):
    resolution: {integrity: sha512-AQt3gVcP+fpFuoFn4FmIW/+5JovvEoA9og4Y1LrRw0pv3jkl4tujZMMy3X/3ugjLrEy3k1aNywo3JIl3g+jVXQ==}
    engines: {node: '>=6.9.0'}
    hasBin: true
    peerDependencies:
      '@babel/core': ^7.0.0-0
    dependencies:
      '@babel/core': 7.21.4
      '@babel/register': 7.21.0(@babel/core@7.21.4)
      commander: 4.1.1
      core-js: 3.30.1
      node-environment-flags: 1.0.6
      regenerator-runtime: 0.13.11
      v8flags: 3.2.0
    dev: true

  /@babel/parser@7.21.4:
    resolution: {integrity: sha512-alVJj7k7zIxqBZ7BTRhz0IqJFxW1VJbm6N8JbcYhQ186df9ZBPbZBmWSqAMXwHGsCJdYks7z/voa3ibiS5bCIw==}
    engines: {node: '>=6.0.0'}
    hasBin: true
    dependencies:
      '@babel/types': 7.21.4

  /@babel/parser@7.23.6:
    resolution: {integrity: sha512-Z2uID7YJ7oNvAI20O9X0bblw7Qqs8Q2hFy0R9tAfnfLkp5MW0UH9eUvnDSnFwKZ0AvgS1ucqR4KzvVHgnke1VQ==}
    engines: {node: '>=6.0.0'}
    hasBin: true
    dependencies:
      '@babel/types': 7.23.6

  /@babel/plugin-bugfix-safari-id-destructuring-collision-in-function-expression@7.18.6(@babel/core@7.21.4):
    resolution: {integrity: sha512-Dgxsyg54Fx1d4Nge8UnvTrED63vrwOdPmyvPzlNN/boaliRP54pm3pGzZD1SJUwrBA+Cs/xdG8kXX6Mn/RfISQ==}
    engines: {node: '>=6.9.0'}
    peerDependencies:
      '@babel/core': ^7.0.0
    dependencies:
      '@babel/core': 7.21.4
      '@babel/helper-plugin-utils': 7.20.2
    dev: true

  /@babel/plugin-bugfix-v8-spread-parameters-in-optional-chaining@7.20.7(@babel/core@7.21.4):
    resolution: {integrity: sha512-sbr9+wNE5aXMBBFBICk01tt7sBf2Oc9ikRFEcem/ZORup9IMUdNhW7/wVLEbbtlWOsEubJet46mHAL2C8+2jKQ==}
    engines: {node: '>=6.9.0'}
    peerDependencies:
      '@babel/core': ^7.13.0
    dependencies:
      '@babel/core': 7.21.4
      '@babel/helper-plugin-utils': 7.20.2
      '@babel/helper-skip-transparent-expression-wrappers': 7.20.0
      '@babel/plugin-proposal-optional-chaining': 7.21.0(@babel/core@7.21.4)
    dev: true

  /@babel/plugin-proposal-async-generator-functions@7.20.7(@babel/core@7.21.4):
    resolution: {integrity: sha512-xMbiLsn/8RK7Wq7VeVytytS2L6qE69bXPB10YCmMdDZbKF4okCqY74pI/jJQ/8U0b/F6NrT2+14b8/P9/3AMGA==}
    engines: {node: '>=6.9.0'}
    peerDependencies:
      '@babel/core': ^7.0.0-0
    dependencies:
      '@babel/core': 7.21.4
      '@babel/helper-environment-visitor': 7.18.9
      '@babel/helper-plugin-utils': 7.20.2
      '@babel/helper-remap-async-to-generator': 7.18.9(@babel/core@7.21.4)
      '@babel/plugin-syntax-async-generators': 7.8.4(@babel/core@7.21.4)
    transitivePeerDependencies:
      - supports-color
    dev: true

  /@babel/plugin-proposal-class-properties@7.18.6(@babel/core@7.21.4):
    resolution: {integrity: sha512-cumfXOF0+nzZrrN8Rf0t7M+tF6sZc7vhQwYQck9q1/5w2OExlD+b4v4RpMJFaV1Z7WcDRgO6FqvxqxGlwo+RHQ==}
    engines: {node: '>=6.9.0'}
    peerDependencies:
      '@babel/core': ^7.0.0-0
    dependencies:
      '@babel/core': 7.21.4
      '@babel/helper-create-class-features-plugin': 7.21.4(@babel/core@7.21.4)
      '@babel/helper-plugin-utils': 7.20.2
    transitivePeerDependencies:
      - supports-color
    dev: true

  /@babel/plugin-proposal-class-static-block@7.21.0(@babel/core@7.21.4):
    resolution: {integrity: sha512-XP5G9MWNUskFuP30IfFSEFB0Z6HzLIUcjYM4bYOPHXl7eiJ9HFv8tWj6TXTN5QODiEhDZAeI4hLok2iHFFV4hw==}
    engines: {node: '>=6.9.0'}
    peerDependencies:
      '@babel/core': ^7.12.0
    dependencies:
      '@babel/core': 7.21.4
      '@babel/helper-create-class-features-plugin': 7.21.4(@babel/core@7.21.4)
      '@babel/helper-plugin-utils': 7.20.2
      '@babel/plugin-syntax-class-static-block': 7.14.5(@babel/core@7.21.4)
    transitivePeerDependencies:
      - supports-color
    dev: true

  /@babel/plugin-proposal-dynamic-import@7.18.6(@babel/core@7.21.4):
    resolution: {integrity: sha512-1auuwmK+Rz13SJj36R+jqFPMJWyKEDd7lLSdOj4oJK0UTgGueSAtkrCvz9ewmgyU/P941Rv2fQwZJN8s6QruXw==}
    engines: {node: '>=6.9.0'}
    peerDependencies:
      '@babel/core': ^7.0.0-0
    dependencies:
      '@babel/core': 7.21.4
      '@babel/helper-plugin-utils': 7.20.2
      '@babel/plugin-syntax-dynamic-import': 7.8.3(@babel/core@7.21.4)
    dev: true

  /@babel/plugin-proposal-export-namespace-from@7.18.9(@babel/core@7.21.4):
    resolution: {integrity: sha512-k1NtHyOMvlDDFeb9G5PhUXuGj8m/wiwojgQVEhJ/fsVsMCpLyOP4h0uGEjYJKrRI+EVPlb5Jk+Gt9P97lOGwtA==}
    engines: {node: '>=6.9.0'}
    peerDependencies:
      '@babel/core': ^7.0.0-0
    dependencies:
      '@babel/core': 7.21.4
      '@babel/helper-plugin-utils': 7.20.2
      '@babel/plugin-syntax-export-namespace-from': 7.8.3(@babel/core@7.21.4)
    dev: true

  /@babel/plugin-proposal-json-strings@7.18.6(@babel/core@7.21.4):
    resolution: {integrity: sha512-lr1peyn9kOdbYc0xr0OdHTZ5FMqS6Di+H0Fz2I/JwMzGmzJETNeOFq2pBySw6X/KFL5EWDjlJuMsUGRFb8fQgQ==}
    engines: {node: '>=6.9.0'}
    peerDependencies:
      '@babel/core': ^7.0.0-0
    dependencies:
      '@babel/core': 7.21.4
      '@babel/helper-plugin-utils': 7.20.2
      '@babel/plugin-syntax-json-strings': 7.8.3(@babel/core@7.21.4)
    dev: true

  /@babel/plugin-proposal-logical-assignment-operators@7.20.7(@babel/core@7.21.4):
    resolution: {integrity: sha512-y7C7cZgpMIjWlKE5T7eJwp+tnRYM89HmRvWM5EQuB5BoHEONjmQ8lSNmBUwOyy/GFRsohJED51YBF79hE1djug==}
    engines: {node: '>=6.9.0'}
    peerDependencies:
      '@babel/core': ^7.0.0-0
    dependencies:
      '@babel/core': 7.21.4
      '@babel/helper-plugin-utils': 7.20.2
      '@babel/plugin-syntax-logical-assignment-operators': 7.10.4(@babel/core@7.21.4)
    dev: true

  /@babel/plugin-proposal-nullish-coalescing-operator@7.18.6(@babel/core@7.21.4):
    resolution: {integrity: sha512-wQxQzxYeJqHcfppzBDnm1yAY0jSRkUXR2z8RePZYrKwMKgMlE8+Z6LUno+bd6LvbGh8Gltvy74+9pIYkr+XkKA==}
    engines: {node: '>=6.9.0'}
    peerDependencies:
      '@babel/core': ^7.0.0-0
    dependencies:
      '@babel/core': 7.21.4
      '@babel/helper-plugin-utils': 7.20.2
      '@babel/plugin-syntax-nullish-coalescing-operator': 7.8.3(@babel/core@7.21.4)
    dev: true

  /@babel/plugin-proposal-numeric-separator@7.18.6(@babel/core@7.21.4):
    resolution: {integrity: sha512-ozlZFogPqoLm8WBr5Z8UckIoE4YQ5KESVcNudyXOR8uqIkliTEgJ3RoketfG6pmzLdeZF0H/wjE9/cCEitBl7Q==}
    engines: {node: '>=6.9.0'}
    peerDependencies:
      '@babel/core': ^7.0.0-0
    dependencies:
      '@babel/core': 7.21.4
      '@babel/helper-plugin-utils': 7.20.2
      '@babel/plugin-syntax-numeric-separator': 7.10.4(@babel/core@7.21.4)
    dev: true

  /@babel/plugin-proposal-object-rest-spread@7.20.7(@babel/core@7.21.4):
    resolution: {integrity: sha512-d2S98yCiLxDVmBmE8UjGcfPvNEUbA1U5q5WxaWFUGRzJSVAZqm5W6MbPct0jxnegUZ0niLeNX+IOzEs7wYg9Dg==}
    engines: {node: '>=6.9.0'}
    peerDependencies:
      '@babel/core': ^7.0.0-0
    dependencies:
      '@babel/compat-data': 7.21.4
      '@babel/core': 7.21.4
      '@babel/helper-compilation-targets': 7.21.4(@babel/core@7.21.4)
      '@babel/helper-plugin-utils': 7.20.2
      '@babel/plugin-syntax-object-rest-spread': 7.8.3(@babel/core@7.21.4)
      '@babel/plugin-transform-parameters': 7.21.3(@babel/core@7.21.4)
    dev: true

  /@babel/plugin-proposal-optional-catch-binding@7.18.6(@babel/core@7.21.4):
    resolution: {integrity: sha512-Q40HEhs9DJQyaZfUjjn6vE8Cv4GmMHCYuMGIWUnlxH6400VGxOuwWsPt4FxXxJkC/5eOzgn0z21M9gMT4MOhbw==}
    engines: {node: '>=6.9.0'}
    peerDependencies:
      '@babel/core': ^7.0.0-0
    dependencies:
      '@babel/core': 7.21.4
      '@babel/helper-plugin-utils': 7.20.2
      '@babel/plugin-syntax-optional-catch-binding': 7.8.3(@babel/core@7.21.4)
    dev: true

  /@babel/plugin-proposal-optional-chaining@7.21.0(@babel/core@7.21.4):
    resolution: {integrity: sha512-p4zeefM72gpmEe2fkUr/OnOXpWEf8nAgk7ZYVqqfFiyIG7oFfVZcCrU64hWn5xp4tQ9LkV4bTIa5rD0KANpKNA==}
    engines: {node: '>=6.9.0'}
    peerDependencies:
      '@babel/core': ^7.0.0-0
    dependencies:
      '@babel/core': 7.21.4
      '@babel/helper-plugin-utils': 7.20.2
      '@babel/helper-skip-transparent-expression-wrappers': 7.20.0
      '@babel/plugin-syntax-optional-chaining': 7.8.3(@babel/core@7.21.4)
    dev: true

  /@babel/plugin-proposal-private-methods@7.18.6(@babel/core@7.21.4):
    resolution: {integrity: sha512-nutsvktDItsNn4rpGItSNV2sz1XwS+nfU0Rg8aCx3W3NOKVzdMjJRu0O5OkgDp3ZGICSTbgRpxZoWsxoKRvbeA==}
    engines: {node: '>=6.9.0'}
    peerDependencies:
      '@babel/core': ^7.0.0-0
    dependencies:
      '@babel/core': 7.21.4
      '@babel/helper-create-class-features-plugin': 7.21.4(@babel/core@7.21.4)
      '@babel/helper-plugin-utils': 7.20.2
    transitivePeerDependencies:
      - supports-color
    dev: true

  /@babel/plugin-proposal-private-property-in-object@7.21.0(@babel/core@7.21.4):
    resolution: {integrity: sha512-ha4zfehbJjc5MmXBlHec1igel5TJXXLDDRbuJ4+XT2TJcyD9/V1919BA8gMvsdHcNMBy4WBUBiRb3nw/EQUtBw==}
    engines: {node: '>=6.9.0'}
    peerDependencies:
      '@babel/core': ^7.0.0-0
    dependencies:
      '@babel/core': 7.21.4
      '@babel/helper-annotate-as-pure': 7.18.6
      '@babel/helper-create-class-features-plugin': 7.21.4(@babel/core@7.21.4)
      '@babel/helper-plugin-utils': 7.20.2
      '@babel/plugin-syntax-private-property-in-object': 7.14.5(@babel/core@7.21.4)
    transitivePeerDependencies:
      - supports-color
    dev: true

  /@babel/plugin-proposal-unicode-property-regex@7.18.6(@babel/core@7.21.4):
    resolution: {integrity: sha512-2BShG/d5yoZyXZfVePH91urL5wTG6ASZU9M4o03lKK8u8UW1y08OMttBSOADTcJrnPMpvDXRG3G8fyLh4ovs8w==}
    engines: {node: '>=4'}
    peerDependencies:
      '@babel/core': ^7.0.0-0
    dependencies:
      '@babel/core': 7.21.4
      '@babel/helper-create-regexp-features-plugin': 7.21.4(@babel/core@7.21.4)
      '@babel/helper-plugin-utils': 7.20.2
    dev: true

  /@babel/plugin-syntax-async-generators@7.8.4(@babel/core@7.21.4):
    resolution: {integrity: sha512-tycmZxkGfZaxhMRbXlPXuVFpdWlXpir2W4AMhSJgRKzk/eDlIXOhb2LHWoLpDF7TEHylV5zNhykX6KAgHJmTNw==}
    peerDependencies:
      '@babel/core': ^7.0.0-0
    dependencies:
      '@babel/core': 7.21.4
      '@babel/helper-plugin-utils': 7.20.2

  /@babel/plugin-syntax-bigint@7.8.3(@babel/core@7.21.4):
    resolution: {integrity: sha512-wnTnFlG+YxQm3vDxpGE57Pj0srRU4sHE/mDkt1qv2YJJSeUAec2ma4WLUnUPeKjyrfntVwe/N6dCXpU+zL3Npg==}
    peerDependencies:
      '@babel/core': ^7.0.0-0
    dependencies:
      '@babel/core': 7.21.4
      '@babel/helper-plugin-utils': 7.20.2

  /@babel/plugin-syntax-class-properties@7.12.13(@babel/core@7.21.4):
    resolution: {integrity: sha512-fm4idjKla0YahUNgFNLCB0qySdsoPiZP3iQE3rky0mBUtMZ23yDJ9SJdg6dXTSDnulOVqiF3Hgr9nbXvXTQZYA==}
    peerDependencies:
      '@babel/core': ^7.0.0-0
    dependencies:
      '@babel/core': 7.21.4
      '@babel/helper-plugin-utils': 7.20.2

  /@babel/plugin-syntax-class-static-block@7.14.5(@babel/core@7.21.4):
    resolution: {integrity: sha512-b+YyPmr6ldyNnM6sqYeMWE+bgJcJpO6yS4QD7ymxgH34GBPNDM/THBh8iunyvKIZztiwLH4CJZ0RxTk9emgpjw==}
    engines: {node: '>=6.9.0'}
    peerDependencies:
      '@babel/core': ^7.0.0-0
    dependencies:
      '@babel/core': 7.21.4
      '@babel/helper-plugin-utils': 7.20.2
    dev: true

  /@babel/plugin-syntax-dynamic-import@7.8.3(@babel/core@7.21.4):
    resolution: {integrity: sha512-5gdGbFon+PszYzqs83S3E5mpi7/y/8M9eC90MRTZfduQOYW76ig6SOSPNe41IG5LoP3FGBn2N0RjVDSQiS94kQ==}
    peerDependencies:
      '@babel/core': ^7.0.0-0
    dependencies:
      '@babel/core': 7.21.4
      '@babel/helper-plugin-utils': 7.20.2
    dev: true

  /@babel/plugin-syntax-export-namespace-from@7.8.3(@babel/core@7.21.4):
    resolution: {integrity: sha512-MXf5laXo6c1IbEbegDmzGPwGNTsHZmEy6QGznu5Sh2UCWvueywb2ee+CCE4zQiZstxU9BMoQO9i6zUFSY0Kj0Q==}
    peerDependencies:
      '@babel/core': ^7.0.0-0
    dependencies:
      '@babel/core': 7.21.4
      '@babel/helper-plugin-utils': 7.20.2
    dev: true

  /@babel/plugin-syntax-import-assertions@7.20.0(@babel/core@7.21.4):
    resolution: {integrity: sha512-IUh1vakzNoWalR8ch/areW7qFopR2AEw03JlG7BbrDqmQ4X3q9uuipQwSGrUn7oGiemKjtSLDhNtQHzMHr1JdQ==}
    engines: {node: '>=6.9.0'}
    peerDependencies:
      '@babel/core': ^7.0.0-0
    dependencies:
      '@babel/core': 7.21.4
      '@babel/helper-plugin-utils': 7.20.2
    dev: true

  /@babel/plugin-syntax-import-meta@7.10.4(@babel/core@7.21.4):
    resolution: {integrity: sha512-Yqfm+XDx0+Prh3VSeEQCPU81yC+JWZ2pDPFSS4ZdpfZhp4MkFMaDC1UqseovEKwSUpnIL7+vK+Clp7bfh0iD7g==}
    peerDependencies:
      '@babel/core': ^7.0.0-0
    dependencies:
      '@babel/core': 7.21.4
      '@babel/helper-plugin-utils': 7.20.2

  /@babel/plugin-syntax-json-strings@7.8.3(@babel/core@7.21.4):
    resolution: {integrity: sha512-lY6kdGpWHvjoe2vk4WrAapEuBR69EMxZl+RoGRhrFGNYVK8mOPAW8VfbT/ZgrFbXlDNiiaxQnAtgVCZ6jv30EA==}
    peerDependencies:
      '@babel/core': ^7.0.0-0
    dependencies:
      '@babel/core': 7.21.4
      '@babel/helper-plugin-utils': 7.20.2

  /@babel/plugin-syntax-jsx@7.21.4(@babel/core@7.21.4):
    resolution: {integrity: sha512-5hewiLct5OKyh6PLKEYaFclcqtIgCb6bmELouxjF6up5q3Sov7rOayW4RwhbaBL0dit8rA80GNfY+UuDp2mBbQ==}
    engines: {node: '>=6.9.0'}
    peerDependencies:
      '@babel/core': ^7.0.0-0
    dependencies:
      '@babel/core': 7.21.4
      '@babel/helper-plugin-utils': 7.20.2
    dev: true

  /@babel/plugin-syntax-logical-assignment-operators@7.10.4(@babel/core@7.21.4):
    resolution: {integrity: sha512-d8waShlpFDinQ5MtvGU9xDAOzKH47+FFoney2baFIoMr952hKOLp1HR7VszoZvOsV/4+RRszNY7D17ba0te0ig==}
    peerDependencies:
      '@babel/core': ^7.0.0-0
    dependencies:
      '@babel/core': 7.21.4
      '@babel/helper-plugin-utils': 7.20.2

  /@babel/plugin-syntax-nullish-coalescing-operator@7.8.3(@babel/core@7.21.4):
    resolution: {integrity: sha512-aSff4zPII1u2QD7y+F8oDsz19ew4IGEJg9SVW+bqwpwtfFleiQDMdzA/R+UlWDzfnHFCxxleFT0PMIrR36XLNQ==}
    peerDependencies:
      '@babel/core': ^7.0.0-0
    dependencies:
      '@babel/core': 7.21.4
      '@babel/helper-plugin-utils': 7.20.2

  /@babel/plugin-syntax-numeric-separator@7.10.4(@babel/core@7.21.4):
    resolution: {integrity: sha512-9H6YdfkcK/uOnY/K7/aA2xpzaAgkQn37yzWUMRK7OaPOqOpGS1+n0H5hxT9AUw9EsSjPW8SVyMJwYRtWs3X3ug==}
    peerDependencies:
      '@babel/core': ^7.0.0-0
    dependencies:
      '@babel/core': 7.21.4
      '@babel/helper-plugin-utils': 7.20.2

  /@babel/plugin-syntax-object-rest-spread@7.8.3(@babel/core@7.21.4):
    resolution: {integrity: sha512-XoqMijGZb9y3y2XskN+P1wUGiVwWZ5JmoDRwx5+3GmEplNyVM2s2Dg8ILFQm8rWM48orGy5YpI5Bl8U1y7ydlA==}
    peerDependencies:
      '@babel/core': ^7.0.0-0
    dependencies:
      '@babel/core': 7.21.4
      '@babel/helper-plugin-utils': 7.20.2

  /@babel/plugin-syntax-optional-catch-binding@7.8.3(@babel/core@7.21.4):
    resolution: {integrity: sha512-6VPD0Pc1lpTqw0aKoeRTMiB+kWhAoT24PA+ksWSBrFtl5SIRVpZlwN3NNPQjehA2E/91FV3RjLWoVTglWcSV3Q==}
    peerDependencies:
      '@babel/core': ^7.0.0-0
    dependencies:
      '@babel/core': 7.21.4
      '@babel/helper-plugin-utils': 7.20.2

  /@babel/plugin-syntax-optional-chaining@7.8.3(@babel/core@7.21.4):
    resolution: {integrity: sha512-KoK9ErH1MBlCPxV0VANkXW2/dw4vlbGDrFgz8bmUsBGYkFRcbRwMh6cIJubdPrkxRwuGdtCk0v/wPTKbQgBjkg==}
    peerDependencies:
      '@babel/core': ^7.0.0-0
    dependencies:
      '@babel/core': 7.21.4
      '@babel/helper-plugin-utils': 7.20.2

  /@babel/plugin-syntax-private-property-in-object@7.14.5(@babel/core@7.21.4):
    resolution: {integrity: sha512-0wVnp9dxJ72ZUJDV27ZfbSj6iHLoytYZmh3rFcxNnvsJF3ktkzLDZPy/mA17HGsaQT3/DQsWYX1f1QGWkCoVUg==}
    engines: {node: '>=6.9.0'}
    peerDependencies:
      '@babel/core': ^7.0.0-0
    dependencies:
      '@babel/core': 7.21.4
      '@babel/helper-plugin-utils': 7.20.2
    dev: true

  /@babel/plugin-syntax-top-level-await@7.14.5(@babel/core@7.21.4):
    resolution: {integrity: sha512-hx++upLv5U1rgYfwe1xBQUhRmU41NEvpUvrp8jkrSCdvGSnM5/qdRMtylJ6PG5OFkBaHkbTAKTnd3/YyESRHFw==}
    engines: {node: '>=6.9.0'}
    peerDependencies:
      '@babel/core': ^7.0.0-0
    dependencies:
      '@babel/core': 7.21.4
      '@babel/helper-plugin-utils': 7.20.2

  /@babel/plugin-syntax-typescript@7.21.4(@babel/core@7.21.4):
    resolution: {integrity: sha512-xz0D39NvhQn4t4RNsHmDnnsaQizIlUkdtYvLs8La1BlfjQ6JEwxkJGeqJMW2tAXx+q6H+WFuUTXNdYVpEya0YA==}
    engines: {node: '>=6.9.0'}
    peerDependencies:
      '@babel/core': ^7.0.0-0
    dependencies:
      '@babel/core': 7.21.4
      '@babel/helper-plugin-utils': 7.20.2

  /@babel/plugin-transform-arrow-functions@7.20.7(@babel/core@7.21.4):
    resolution: {integrity: sha512-3poA5E7dzDomxj9WXWwuD6A5F3kc7VXwIJO+E+J8qtDtS+pXPAhrgEyh+9GBwBgPq1Z+bB+/JD60lp5jsN7JPQ==}
    engines: {node: '>=6.9.0'}
    peerDependencies:
      '@babel/core': ^7.0.0-0
    dependencies:
      '@babel/core': 7.21.4
      '@babel/helper-plugin-utils': 7.20.2
    dev: true

  /@babel/plugin-transform-async-to-generator@7.20.7(@babel/core@7.21.4):
    resolution: {integrity: sha512-Uo5gwHPT9vgnSXQxqGtpdufUiWp96gk7yiP4Mp5bm1QMkEmLXBO7PAGYbKoJ6DhAwiNkcHFBol/x5zZZkL/t0Q==}
    engines: {node: '>=6.9.0'}
    peerDependencies:
      '@babel/core': ^7.0.0-0
    dependencies:
      '@babel/core': 7.21.4
      '@babel/helper-module-imports': 7.21.4
      '@babel/helper-plugin-utils': 7.20.2
      '@babel/helper-remap-async-to-generator': 7.18.9(@babel/core@7.21.4)
    transitivePeerDependencies:
      - supports-color
    dev: true

  /@babel/plugin-transform-block-scoped-functions@7.18.6(@babel/core@7.21.4):
    resolution: {integrity: sha512-ExUcOqpPWnliRcPqves5HJcJOvHvIIWfuS4sroBUenPuMdmW+SMHDakmtS7qOo13sVppmUijqeTv7qqGsvURpQ==}
    engines: {node: '>=6.9.0'}
    peerDependencies:
      '@babel/core': ^7.0.0-0
    dependencies:
      '@babel/core': 7.21.4
      '@babel/helper-plugin-utils': 7.20.2
    dev: true

  /@babel/plugin-transform-block-scoping@7.21.0(@babel/core@7.21.4):
    resolution: {integrity: sha512-Mdrbunoh9SxwFZapeHVrwFmri16+oYotcZysSzhNIVDwIAb1UV+kvnxULSYq9J3/q5MDG+4X6w8QVgD1zhBXNQ==}
    engines: {node: '>=6.9.0'}
    peerDependencies:
      '@babel/core': ^7.0.0-0
    dependencies:
      '@babel/core': 7.21.4
      '@babel/helper-plugin-utils': 7.20.2
    dev: true

  /@babel/plugin-transform-classes@7.21.0(@babel/core@7.21.4):
    resolution: {integrity: sha512-RZhbYTCEUAe6ntPehC4hlslPWosNHDox+vAs4On/mCLRLfoDVHf6hVEd7kuxr1RnHwJmxFfUM3cZiZRmPxJPXQ==}
    engines: {node: '>=6.9.0'}
    peerDependencies:
      '@babel/core': ^7.0.0-0
    dependencies:
      '@babel/core': 7.21.4
      '@babel/helper-annotate-as-pure': 7.18.6
      '@babel/helper-compilation-targets': 7.21.4(@babel/core@7.21.4)
      '@babel/helper-environment-visitor': 7.18.9
      '@babel/helper-function-name': 7.21.0
      '@babel/helper-optimise-call-expression': 7.18.6
      '@babel/helper-plugin-utils': 7.20.2
      '@babel/helper-replace-supers': 7.20.7
      '@babel/helper-split-export-declaration': 7.18.6
      globals: 11.12.0
    transitivePeerDependencies:
      - supports-color
    dev: true

  /@babel/plugin-transform-computed-properties@7.20.7(@babel/core@7.21.4):
    resolution: {integrity: sha512-Lz7MvBK6DTjElHAmfu6bfANzKcxpyNPeYBGEafyA6E5HtRpjpZwU+u7Qrgz/2OR0z+5TvKYbPdphfSaAcZBrYQ==}
    engines: {node: '>=6.9.0'}
    peerDependencies:
      '@babel/core': ^7.0.0-0
    dependencies:
      '@babel/core': 7.21.4
      '@babel/helper-plugin-utils': 7.20.2
      '@babel/template': 7.20.7
    dev: true

  /@babel/plugin-transform-destructuring@7.21.3(@babel/core@7.21.4):
    resolution: {integrity: sha512-bp6hwMFzuiE4HqYEyoGJ/V2LeIWn+hLVKc4pnj++E5XQptwhtcGmSayM029d/j2X1bPKGTlsyPwAubuU22KhMA==}
    engines: {node: '>=6.9.0'}
    peerDependencies:
      '@babel/core': ^7.0.0-0
    dependencies:
      '@babel/core': 7.21.4
      '@babel/helper-plugin-utils': 7.20.2
    dev: true

  /@babel/plugin-transform-dotall-regex@7.18.6(@babel/core@7.21.4):
    resolution: {integrity: sha512-6S3jpun1eEbAxq7TdjLotAsl4WpQI9DxfkycRcKrjhQYzU87qpXdknpBg/e+TdcMehqGnLFi7tnFUBR02Vq6wg==}
    engines: {node: '>=6.9.0'}
    peerDependencies:
      '@babel/core': ^7.0.0-0
    dependencies:
      '@babel/core': 7.21.4
      '@babel/helper-create-regexp-features-plugin': 7.21.4(@babel/core@7.21.4)
      '@babel/helper-plugin-utils': 7.20.2
    dev: true

  /@babel/plugin-transform-duplicate-keys@7.18.9(@babel/core@7.21.4):
    resolution: {integrity: sha512-d2bmXCtZXYc59/0SanQKbiWINadaJXqtvIQIzd4+hNwkWBgyCd5F/2t1kXoUdvPMrxzPvhK6EMQRROxsue+mfw==}
    engines: {node: '>=6.9.0'}
    peerDependencies:
      '@babel/core': ^7.0.0-0
    dependencies:
      '@babel/core': 7.21.4
      '@babel/helper-plugin-utils': 7.20.2
    dev: true

  /@babel/plugin-transform-exponentiation-operator@7.18.6(@babel/core@7.21.4):
    resolution: {integrity: sha512-wzEtc0+2c88FVR34aQmiz56dxEkxr2g8DQb/KfaFa1JYXOFVsbhvAonFN6PwVWj++fKmku8NP80plJ5Et4wqHw==}
    engines: {node: '>=6.9.0'}
    peerDependencies:
      '@babel/core': ^7.0.0-0
    dependencies:
      '@babel/core': 7.21.4
      '@babel/helper-builder-binary-assignment-operator-visitor': 7.18.9
      '@babel/helper-plugin-utils': 7.20.2
    dev: true

  /@babel/plugin-transform-for-of@7.21.0(@babel/core@7.21.4):
    resolution: {integrity: sha512-LlUYlydgDkKpIY7mcBWvyPPmMcOphEyYA27Ef4xpbh1IiDNLr0kZsos2nf92vz3IccvJI25QUwp86Eo5s6HmBQ==}
    engines: {node: '>=6.9.0'}
    peerDependencies:
      '@babel/core': ^7.0.0-0
    dependencies:
      '@babel/core': 7.21.4
      '@babel/helper-plugin-utils': 7.20.2
    dev: true

  /@babel/plugin-transform-function-name@7.18.9(@babel/core@7.21.4):
    resolution: {integrity: sha512-WvIBoRPaJQ5yVHzcnJFor7oS5Ls0PYixlTYE63lCj2RtdQEl15M68FXQlxnG6wdraJIXRdR7KI+hQ7q/9QjrCQ==}
    engines: {node: '>=6.9.0'}
    peerDependencies:
      '@babel/core': ^7.0.0-0
    dependencies:
      '@babel/core': 7.21.4
      '@babel/helper-compilation-targets': 7.21.4(@babel/core@7.21.4)
      '@babel/helper-function-name': 7.21.0
      '@babel/helper-plugin-utils': 7.20.2
    dev: true

  /@babel/plugin-transform-literals@7.18.9(@babel/core@7.21.4):
    resolution: {integrity: sha512-IFQDSRoTPnrAIrI5zoZv73IFeZu2dhu6irxQjY9rNjTT53VmKg9fenjvoiOWOkJ6mm4jKVPtdMzBY98Fp4Z4cg==}
    engines: {node: '>=6.9.0'}
    peerDependencies:
      '@babel/core': ^7.0.0-0
    dependencies:
      '@babel/core': 7.21.4
      '@babel/helper-plugin-utils': 7.20.2
    dev: true

  /@babel/plugin-transform-member-expression-literals@7.18.6(@babel/core@7.21.4):
    resolution: {integrity: sha512-qSF1ihLGO3q+/g48k85tUjD033C29TNTVB2paCwZPVmOsjn9pClvYYrM2VeJpBY2bcNkuny0YUyTNRyRxJ54KA==}
    engines: {node: '>=6.9.0'}
    peerDependencies:
      '@babel/core': ^7.0.0-0
    dependencies:
      '@babel/core': 7.21.4
      '@babel/helper-plugin-utils': 7.20.2
    dev: true

  /@babel/plugin-transform-modules-amd@7.20.11(@babel/core@7.21.4):
    resolution: {integrity: sha512-NuzCt5IIYOW0O30UvqktzHYR2ud5bOWbY0yaxWZ6G+aFzOMJvrs5YHNikrbdaT15+KNO31nPOy5Fim3ku6Zb5g==}
    engines: {node: '>=6.9.0'}
    peerDependencies:
      '@babel/core': ^7.0.0-0
    dependencies:
      '@babel/core': 7.21.4
      '@babel/helper-module-transforms': 7.21.2
      '@babel/helper-plugin-utils': 7.20.2
    transitivePeerDependencies:
      - supports-color
    dev: true

  /@babel/plugin-transform-modules-commonjs@7.21.2(@babel/core@7.21.4):
    resolution: {integrity: sha512-Cln+Yy04Gxua7iPdj6nOV96smLGjpElir5YwzF0LBPKoPlLDNJePNlrGGaybAJkd0zKRnOVXOgizSqPYMNYkzA==}
    engines: {node: '>=6.9.0'}
    peerDependencies:
      '@babel/core': ^7.0.0-0
    dependencies:
      '@babel/core': 7.21.4
      '@babel/helper-module-transforms': 7.21.2
      '@babel/helper-plugin-utils': 7.20.2
      '@babel/helper-simple-access': 7.20.2
    transitivePeerDependencies:
      - supports-color
    dev: true

  /@babel/plugin-transform-modules-systemjs@7.20.11(@babel/core@7.21.4):
    resolution: {integrity: sha512-vVu5g9BPQKSFEmvt2TA4Da5N+QVS66EX21d8uoOihC+OCpUoGvzVsXeqFdtAEfVa5BILAeFt+U7yVmLbQnAJmw==}
    engines: {node: '>=6.9.0'}
    peerDependencies:
      '@babel/core': ^7.0.0-0
    dependencies:
      '@babel/core': 7.21.4
      '@babel/helper-hoist-variables': 7.18.6
      '@babel/helper-module-transforms': 7.21.2
      '@babel/helper-plugin-utils': 7.20.2
      '@babel/helper-validator-identifier': 7.19.1
    transitivePeerDependencies:
      - supports-color
    dev: true

  /@babel/plugin-transform-modules-umd@7.18.6(@babel/core@7.21.4):
    resolution: {integrity: sha512-dcegErExVeXcRqNtkRU/z8WlBLnvD4MRnHgNs3MytRO1Mn1sHRyhbcpYbVMGclAqOjdW+9cfkdZno9dFdfKLfQ==}
    engines: {node: '>=6.9.0'}
    peerDependencies:
      '@babel/core': ^7.0.0-0
    dependencies:
      '@babel/core': 7.21.4
      '@babel/helper-module-transforms': 7.21.2
      '@babel/helper-plugin-utils': 7.20.2
    transitivePeerDependencies:
      - supports-color
    dev: true

  /@babel/plugin-transform-named-capturing-groups-regex@7.20.5(@babel/core@7.21.4):
    resolution: {integrity: sha512-mOW4tTzi5iTLnw+78iEq3gr8Aoq4WNRGpmSlrogqaiCBoR1HFhpU4JkpQFOHfeYx3ReVIFWOQJS4aZBRvuZ6mA==}
    engines: {node: '>=6.9.0'}
    peerDependencies:
      '@babel/core': ^7.0.0
    dependencies:
      '@babel/core': 7.21.4
      '@babel/helper-create-regexp-features-plugin': 7.21.4(@babel/core@7.21.4)
      '@babel/helper-plugin-utils': 7.20.2
    dev: true

  /@babel/plugin-transform-new-target@7.18.6(@babel/core@7.21.4):
    resolution: {integrity: sha512-DjwFA/9Iu3Z+vrAn+8pBUGcjhxKguSMlsFqeCKbhb9BAV756v0krzVK04CRDi/4aqmk8BsHb4a/gFcaA5joXRw==}
    engines: {node: '>=6.9.0'}
    peerDependencies:
      '@babel/core': ^7.0.0-0
    dependencies:
      '@babel/core': 7.21.4
      '@babel/helper-plugin-utils': 7.20.2
    dev: true

  /@babel/plugin-transform-object-super@7.18.6(@babel/core@7.21.4):
    resolution: {integrity: sha512-uvGz6zk+pZoS1aTZrOvrbj6Pp/kK2mp45t2B+bTDre2UgsZZ8EZLSJtUg7m/no0zOJUWgFONpB7Zv9W2tSaFlA==}
    engines: {node: '>=6.9.0'}
    peerDependencies:
      '@babel/core': ^7.0.0-0
    dependencies:
      '@babel/core': 7.21.4
      '@babel/helper-plugin-utils': 7.20.2
      '@babel/helper-replace-supers': 7.20.7
    transitivePeerDependencies:
      - supports-color
    dev: true

  /@babel/plugin-transform-parameters@7.21.3(@babel/core@7.21.4):
    resolution: {integrity: sha512-Wxc+TvppQG9xWFYatvCGPvZ6+SIUxQ2ZdiBP+PHYMIjnPXD+uThCshaz4NZOnODAtBjjcVQQ/3OKs9LW28purQ==}
    engines: {node: '>=6.9.0'}
    peerDependencies:
      '@babel/core': ^7.0.0-0
    dependencies:
      '@babel/core': 7.21.4
      '@babel/helper-plugin-utils': 7.20.2
    dev: true

  /@babel/plugin-transform-property-literals@7.18.6(@babel/core@7.21.4):
    resolution: {integrity: sha512-cYcs6qlgafTud3PAzrrRNbQtfpQ8+y/+M5tKmksS9+M1ckbH6kzY8MrexEM9mcA6JDsukE19iIRvAyYl463sMg==}
    engines: {node: '>=6.9.0'}
    peerDependencies:
      '@babel/core': ^7.0.0-0
    dependencies:
      '@babel/core': 7.21.4
      '@babel/helper-plugin-utils': 7.20.2
    dev: true

  /@babel/plugin-transform-regenerator@7.20.5(@babel/core@7.21.4):
    resolution: {integrity: sha512-kW/oO7HPBtntbsahzQ0qSE3tFvkFwnbozz3NWFhLGqH75vLEg+sCGngLlhVkePlCs3Jv0dBBHDzCHxNiFAQKCQ==}
    engines: {node: '>=6.9.0'}
    peerDependencies:
      '@babel/core': ^7.0.0-0
    dependencies:
      '@babel/core': 7.21.4
      '@babel/helper-plugin-utils': 7.20.2
      regenerator-transform: 0.15.1
    dev: true

  /@babel/plugin-transform-reserved-words@7.18.6(@babel/core@7.21.4):
    resolution: {integrity: sha512-oX/4MyMoypzHjFrT1CdivfKZ+XvIPMFXwwxHp/r0Ddy2Vuomt4HDFGmft1TAY2yiTKiNSsh3kjBAzcM8kSdsjA==}
    engines: {node: '>=6.9.0'}
    peerDependencies:
      '@babel/core': ^7.0.0-0
    dependencies:
      '@babel/core': 7.21.4
      '@babel/helper-plugin-utils': 7.20.2
    dev: true

  /@babel/plugin-transform-shorthand-properties@7.18.6(@babel/core@7.21.4):
    resolution: {integrity: sha512-eCLXXJqv8okzg86ywZJbRn19YJHU4XUa55oz2wbHhaQVn/MM+XhukiT7SYqp/7o00dg52Rj51Ny+Ecw4oyoygw==}
    engines: {node: '>=6.9.0'}
    peerDependencies:
      '@babel/core': ^7.0.0-0
    dependencies:
      '@babel/core': 7.21.4
      '@babel/helper-plugin-utils': 7.20.2
    dev: true

  /@babel/plugin-transform-spread@7.20.7(@babel/core@7.21.4):
    resolution: {integrity: sha512-ewBbHQ+1U/VnH1fxltbJqDeWBU1oNLG8Dj11uIv3xVf7nrQu0bPGe5Rf716r7K5Qz+SqtAOVswoVunoiBtGhxw==}
    engines: {node: '>=6.9.0'}
    peerDependencies:
      '@babel/core': ^7.0.0-0
    dependencies:
      '@babel/core': 7.21.4
      '@babel/helper-plugin-utils': 7.20.2
      '@babel/helper-skip-transparent-expression-wrappers': 7.20.0
    dev: true

  /@babel/plugin-transform-sticky-regex@7.18.6(@babel/core@7.21.4):
    resolution: {integrity: sha512-kfiDrDQ+PBsQDO85yj1icueWMfGfJFKN1KCkndygtu/C9+XUfydLC8Iv5UYJqRwy4zk8EcplRxEOeLyjq1gm6Q==}
    engines: {node: '>=6.9.0'}
    peerDependencies:
      '@babel/core': ^7.0.0-0
    dependencies:
      '@babel/core': 7.21.4
      '@babel/helper-plugin-utils': 7.20.2
    dev: true

  /@babel/plugin-transform-template-literals@7.18.9(@babel/core@7.21.4):
    resolution: {integrity: sha512-S8cOWfT82gTezpYOiVaGHrCbhlHgKhQt8XH5ES46P2XWmX92yisoZywf5km75wv5sYcXDUCLMmMxOLCtthDgMA==}
    engines: {node: '>=6.9.0'}
    peerDependencies:
      '@babel/core': ^7.0.0-0
    dependencies:
      '@babel/core': 7.21.4
      '@babel/helper-plugin-utils': 7.20.2
    dev: true

  /@babel/plugin-transform-typeof-symbol@7.18.9(@babel/core@7.21.4):
    resolution: {integrity: sha512-SRfwTtF11G2aemAZWivL7PD+C9z52v9EvMqH9BuYbabyPuKUvSWks3oCg6041pT925L4zVFqaVBeECwsmlguEw==}
    engines: {node: '>=6.9.0'}
    peerDependencies:
      '@babel/core': ^7.0.0-0
    dependencies:
      '@babel/core': 7.21.4
      '@babel/helper-plugin-utils': 7.20.2
    dev: true

  /@babel/plugin-transform-typescript@7.21.3(@babel/core@7.21.4):
    resolution: {integrity: sha512-RQxPz6Iqt8T0uw/WsJNReuBpWpBqs/n7mNo18sKLoTbMp+UrEekhH+pKSVC7gWz+DNjo9gryfV8YzCiT45RgMw==}
    engines: {node: '>=6.9.0'}
    peerDependencies:
      '@babel/core': ^7.0.0-0
    dependencies:
      '@babel/core': 7.21.4
      '@babel/helper-annotate-as-pure': 7.18.6
      '@babel/helper-create-class-features-plugin': 7.21.4(@babel/core@7.21.4)
      '@babel/helper-plugin-utils': 7.20.2
      '@babel/plugin-syntax-typescript': 7.21.4(@babel/core@7.21.4)
    transitivePeerDependencies:
      - supports-color
    dev: true

  /@babel/plugin-transform-unicode-escapes@7.18.10(@babel/core@7.21.4):
    resolution: {integrity: sha512-kKAdAI+YzPgGY/ftStBFXTI1LZFju38rYThnfMykS+IXy8BVx+res7s2fxf1l8I35DV2T97ezo6+SGrXz6B3iQ==}
    engines: {node: '>=6.9.0'}
    peerDependencies:
      '@babel/core': ^7.0.0-0
    dependencies:
      '@babel/core': 7.21.4
      '@babel/helper-plugin-utils': 7.20.2
    dev: true

  /@babel/plugin-transform-unicode-regex@7.18.6(@babel/core@7.21.4):
    resolution: {integrity: sha512-gE7A6Lt7YLnNOL3Pb9BNeZvi+d8l7tcRrG4+pwJjK9hD2xX4mEvjlQW60G9EEmfXVYRPv9VRQcyegIVHCql/AA==}
    engines: {node: '>=6.9.0'}
    peerDependencies:
      '@babel/core': ^7.0.0-0
    dependencies:
      '@babel/core': 7.21.4
      '@babel/helper-create-regexp-features-plugin': 7.21.4(@babel/core@7.21.4)
      '@babel/helper-plugin-utils': 7.20.2
    dev: true

  /@babel/polyfill@7.12.1:
    resolution: {integrity: sha512-X0pi0V6gxLi6lFZpGmeNa4zxtwEmCs42isWLNjZZDE0Y8yVfgu0T2OAHlzBbdYlqbW/YXVvoBHpATEM+goCj8g==}
    deprecated: 🚨 This package has been deprecated in favor of separate inclusion of a polyfill and regenerator-runtime (when needed). See the @babel/polyfill docs (https://babeljs.io/docs/en/babel-polyfill) for more information.
    dependencies:
      core-js: 2.6.12
      regenerator-runtime: 0.13.11
    dev: true

  /@babel/preset-env@7.21.4(@babel/core@7.21.4):
    resolution: {integrity: sha512-2W57zHs2yDLm6GD5ZpvNn71lZ0B/iypSdIeq25OurDKji6AdzV07qp4s3n1/x5BqtiGaTrPN3nerlSCaC5qNTw==}
    engines: {node: '>=6.9.0'}
    peerDependencies:
      '@babel/core': ^7.0.0-0
    dependencies:
      '@babel/compat-data': 7.21.4
      '@babel/core': 7.21.4
      '@babel/helper-compilation-targets': 7.21.4(@babel/core@7.21.4)
      '@babel/helper-plugin-utils': 7.20.2
      '@babel/helper-validator-option': 7.21.0
      '@babel/plugin-bugfix-safari-id-destructuring-collision-in-function-expression': 7.18.6(@babel/core@7.21.4)
      '@babel/plugin-bugfix-v8-spread-parameters-in-optional-chaining': 7.20.7(@babel/core@7.21.4)
      '@babel/plugin-proposal-async-generator-functions': 7.20.7(@babel/core@7.21.4)
      '@babel/plugin-proposal-class-properties': 7.18.6(@babel/core@7.21.4)
      '@babel/plugin-proposal-class-static-block': 7.21.0(@babel/core@7.21.4)
      '@babel/plugin-proposal-dynamic-import': 7.18.6(@babel/core@7.21.4)
      '@babel/plugin-proposal-export-namespace-from': 7.18.9(@babel/core@7.21.4)
      '@babel/plugin-proposal-json-strings': 7.18.6(@babel/core@7.21.4)
      '@babel/plugin-proposal-logical-assignment-operators': 7.20.7(@babel/core@7.21.4)
      '@babel/plugin-proposal-nullish-coalescing-operator': 7.18.6(@babel/core@7.21.4)
      '@babel/plugin-proposal-numeric-separator': 7.18.6(@babel/core@7.21.4)
      '@babel/plugin-proposal-object-rest-spread': 7.20.7(@babel/core@7.21.4)
      '@babel/plugin-proposal-optional-catch-binding': 7.18.6(@babel/core@7.21.4)
      '@babel/plugin-proposal-optional-chaining': 7.21.0(@babel/core@7.21.4)
      '@babel/plugin-proposal-private-methods': 7.18.6(@babel/core@7.21.4)
      '@babel/plugin-proposal-private-property-in-object': 7.21.0(@babel/core@7.21.4)
      '@babel/plugin-proposal-unicode-property-regex': 7.18.6(@babel/core@7.21.4)
      '@babel/plugin-syntax-async-generators': 7.8.4(@babel/core@7.21.4)
      '@babel/plugin-syntax-class-properties': 7.12.13(@babel/core@7.21.4)
      '@babel/plugin-syntax-class-static-block': 7.14.5(@babel/core@7.21.4)
      '@babel/plugin-syntax-dynamic-import': 7.8.3(@babel/core@7.21.4)
      '@babel/plugin-syntax-export-namespace-from': 7.8.3(@babel/core@7.21.4)
      '@babel/plugin-syntax-import-assertions': 7.20.0(@babel/core@7.21.4)
      '@babel/plugin-syntax-json-strings': 7.8.3(@babel/core@7.21.4)
      '@babel/plugin-syntax-logical-assignment-operators': 7.10.4(@babel/core@7.21.4)
      '@babel/plugin-syntax-nullish-coalescing-operator': 7.8.3(@babel/core@7.21.4)
      '@babel/plugin-syntax-numeric-separator': 7.10.4(@babel/core@7.21.4)
      '@babel/plugin-syntax-object-rest-spread': 7.8.3(@babel/core@7.21.4)
      '@babel/plugin-syntax-optional-catch-binding': 7.8.3(@babel/core@7.21.4)
      '@babel/plugin-syntax-optional-chaining': 7.8.3(@babel/core@7.21.4)
      '@babel/plugin-syntax-private-property-in-object': 7.14.5(@babel/core@7.21.4)
      '@babel/plugin-syntax-top-level-await': 7.14.5(@babel/core@7.21.4)
      '@babel/plugin-transform-arrow-functions': 7.20.7(@babel/core@7.21.4)
      '@babel/plugin-transform-async-to-generator': 7.20.7(@babel/core@7.21.4)
      '@babel/plugin-transform-block-scoped-functions': 7.18.6(@babel/core@7.21.4)
      '@babel/plugin-transform-block-scoping': 7.21.0(@babel/core@7.21.4)
      '@babel/plugin-transform-classes': 7.21.0(@babel/core@7.21.4)
      '@babel/plugin-transform-computed-properties': 7.20.7(@babel/core@7.21.4)
      '@babel/plugin-transform-destructuring': 7.21.3(@babel/core@7.21.4)
      '@babel/plugin-transform-dotall-regex': 7.18.6(@babel/core@7.21.4)
      '@babel/plugin-transform-duplicate-keys': 7.18.9(@babel/core@7.21.4)
      '@babel/plugin-transform-exponentiation-operator': 7.18.6(@babel/core@7.21.4)
      '@babel/plugin-transform-for-of': 7.21.0(@babel/core@7.21.4)
      '@babel/plugin-transform-function-name': 7.18.9(@babel/core@7.21.4)
      '@babel/plugin-transform-literals': 7.18.9(@babel/core@7.21.4)
      '@babel/plugin-transform-member-expression-literals': 7.18.6(@babel/core@7.21.4)
      '@babel/plugin-transform-modules-amd': 7.20.11(@babel/core@7.21.4)
      '@babel/plugin-transform-modules-commonjs': 7.21.2(@babel/core@7.21.4)
      '@babel/plugin-transform-modules-systemjs': 7.20.11(@babel/core@7.21.4)
      '@babel/plugin-transform-modules-umd': 7.18.6(@babel/core@7.21.4)
      '@babel/plugin-transform-named-capturing-groups-regex': 7.20.5(@babel/core@7.21.4)
      '@babel/plugin-transform-new-target': 7.18.6(@babel/core@7.21.4)
      '@babel/plugin-transform-object-super': 7.18.6(@babel/core@7.21.4)
      '@babel/plugin-transform-parameters': 7.21.3(@babel/core@7.21.4)
      '@babel/plugin-transform-property-literals': 7.18.6(@babel/core@7.21.4)
      '@babel/plugin-transform-regenerator': 7.20.5(@babel/core@7.21.4)
      '@babel/plugin-transform-reserved-words': 7.18.6(@babel/core@7.21.4)
      '@babel/plugin-transform-shorthand-properties': 7.18.6(@babel/core@7.21.4)
      '@babel/plugin-transform-spread': 7.20.7(@babel/core@7.21.4)
      '@babel/plugin-transform-sticky-regex': 7.18.6(@babel/core@7.21.4)
      '@babel/plugin-transform-template-literals': 7.18.9(@babel/core@7.21.4)
      '@babel/plugin-transform-typeof-symbol': 7.18.9(@babel/core@7.21.4)
      '@babel/plugin-transform-unicode-escapes': 7.18.10(@babel/core@7.21.4)
      '@babel/plugin-transform-unicode-regex': 7.18.6(@babel/core@7.21.4)
      '@babel/preset-modules': 0.1.5(@babel/core@7.21.4)
      '@babel/types': 7.21.4
      babel-plugin-polyfill-corejs2: 0.3.3(@babel/core@7.21.4)
      babel-plugin-polyfill-corejs3: 0.6.0(@babel/core@7.21.4)
      babel-plugin-polyfill-regenerator: 0.4.1(@babel/core@7.21.4)
      core-js-compat: 3.30.1
      semver: 7.5.2
    transitivePeerDependencies:
      - supports-color
    dev: true

  /@babel/preset-modules@0.1.5(@babel/core@7.21.4):
    resolution: {integrity: sha512-A57th6YRG7oR3cq/yt/Y84MvGgE0eJG2F1JLhKuyG+jFxEgrd/HAMJatiFtmOiZurz+0DkrvbheCLaV5f2JfjA==}
    peerDependencies:
      '@babel/core': ^7.0.0-0
    dependencies:
      '@babel/core': 7.21.4
      '@babel/helper-plugin-utils': 7.20.2
      '@babel/plugin-proposal-unicode-property-regex': 7.18.6(@babel/core@7.21.4)
      '@babel/plugin-transform-dotall-regex': 7.18.6(@babel/core@7.21.4)
      '@babel/types': 7.21.4
      esutils: 2.0.3
    dev: true

  /@babel/preset-typescript@7.21.4(@babel/core@7.21.4):
    resolution: {integrity: sha512-sMLNWY37TCdRH/bJ6ZeeOH1nPuanED7Ai9Y/vH31IPqalioJ6ZNFUWONsakhv4r4n+I6gm5lmoE0olkgib/j/A==}
    engines: {node: '>=6.9.0'}
    peerDependencies:
      '@babel/core': ^7.0.0-0
    dependencies:
      '@babel/core': 7.21.4
      '@babel/helper-plugin-utils': 7.20.2
      '@babel/helper-validator-option': 7.21.0
      '@babel/plugin-syntax-jsx': 7.21.4(@babel/core@7.21.4)
      '@babel/plugin-transform-modules-commonjs': 7.21.2(@babel/core@7.21.4)
      '@babel/plugin-transform-typescript': 7.21.3(@babel/core@7.21.4)
    transitivePeerDependencies:
      - supports-color
    dev: true

  /@babel/register@7.21.0(@babel/core@7.21.4):
    resolution: {integrity: sha512-9nKsPmYDi5DidAqJaQooxIhsLJiNMkGr8ypQ8Uic7cIox7UCDsM7HuUGxdGT7mSDTYbqzIdsOWzfBton/YJrMw==}
    engines: {node: '>=6.9.0'}
    peerDependencies:
      '@babel/core': ^7.0.0-0
    dependencies:
      '@babel/core': 7.21.4
      clone-deep: 4.0.1
      find-cache-dir: 2.1.0
      make-dir: 2.1.0
      pirates: 4.0.5
      source-map-support: 0.5.21
    dev: true

  /@babel/regjsgen@0.8.0:
    resolution: {integrity: sha512-x/rqGMdzj+fWZvCOYForTghzbtqPDZ5gPwaoNGHdgDfF2QA/XZbCBp4Moo5scrkAMPhB7z26XM/AaHuIJdgauA==}
    dev: true

  /@babel/runtime@7.21.0:
    resolution: {integrity: sha512-xwII0//EObnq89Ji5AKYQaRYiW/nZ3llSv29d49IuxPhKbtJoLP+9QUUZ4nVragQVtaVGeZrpB+ZtG/Pdy/POw==}
    engines: {node: '>=6.9.0'}
    dependencies:
      regenerator-runtime: 0.13.11
    dev: true

  /@babel/template@7.20.7:
    resolution: {integrity: sha512-8SegXApWe6VoNw0r9JHpSteLKTpTiLZ4rMlGIm9JQ18KiCtyQiAMEazujAHrUS5flrcqYZa75ukev3P6QmUwUw==}
    engines: {node: '>=6.9.0'}
    dependencies:
      '@babel/code-frame': 7.21.4
      '@babel/parser': 7.21.4
      '@babel/types': 7.21.4

  /@babel/template@7.22.15:
    resolution: {integrity: sha512-QPErUVm4uyJa60rkI73qneDacvdvzxshT3kksGqlGWYdOTIUOwJ7RDUL8sGqslY1uXWSL6xMFKEXDS3ox2uF0w==}
    engines: {node: '>=6.9.0'}
    dependencies:
      '@babel/code-frame': 7.23.5
      '@babel/parser': 7.23.6
      '@babel/types': 7.23.6

  /@babel/traverse@7.23.2(supports-color@5.5.0):
    resolution: {integrity: sha512-azpe59SQ48qG6nu2CzcMLbxUudtN+dOM9kDbUqGq3HXUJRlo7i8fvPoxQUzYgLZ4cMVmuZgm8vvBpNeRhd6XSw==}
    engines: {node: '>=6.9.0'}
    dependencies:
      '@babel/code-frame': 7.23.5
      '@babel/generator': 7.23.6
      '@babel/helper-environment-visitor': 7.22.20
      '@babel/helper-function-name': 7.23.0
      '@babel/helper-hoist-variables': 7.22.5
      '@babel/helper-split-export-declaration': 7.22.6
      '@babel/parser': 7.23.6
      '@babel/types': 7.23.6
      debug: 4.3.4(supports-color@5.5.0)
      globals: 11.12.0
    transitivePeerDependencies:
      - supports-color

  /@babel/types@7.21.4:
    resolution: {integrity: sha512-rU2oY501qDxE8Pyo7i/Orqma4ziCOrby0/9mvbDUGEfvZjb279Nk9k19e2fiCxHbRRpY2ZyrgW1eq22mvmOIzA==}
    engines: {node: '>=6.9.0'}
    dependencies:
      '@babel/helper-string-parser': 7.19.4
      '@babel/helper-validator-identifier': 7.19.1
      to-fast-properties: 2.0.0

  /@babel/types@7.23.6:
    resolution: {integrity: sha512-+uarb83brBzPKN38NX1MkB6vb6+mwvR6amUulqAE7ccQw1pEl+bCia9TbdG1lsnFP7lZySvUn37CHyXQdfTwzg==}
    engines: {node: '>=6.9.0'}
    dependencies:
      '@babel/helper-string-parser': 7.23.4
      '@babel/helper-validator-identifier': 7.22.20
      to-fast-properties: 2.0.0

  /@bcoe/v8-coverage@0.2.3:
    resolution: {integrity: sha512-0hYQ8SB4Db5zvZB4axdMHGwEaQjkZzFjQiN9LVYvIFB2nSUHW9tYpxWriPrWDASIxiaXax83REcLxuSdnGPZtw==}

  /@commitlint/cli@17.6.1(@swc/core@1.4.2):
    resolution: {integrity: sha512-kCnDD9LE2ySiTnj/VPaxy4/oRayRcdv4aCuVxtoum8SxIU7OADHc0nJPQfheE8bHcs3zZdWzDMWltRosuT13bg==}
    engines: {node: '>=v14'}
    hasBin: true
    dependencies:
      '@commitlint/format': 17.4.4
      '@commitlint/lint': 17.6.1
      '@commitlint/load': 17.5.0(@swc/core@1.4.2)
      '@commitlint/read': 17.5.1
      '@commitlint/types': 17.4.4
      execa: 5.1.1
      lodash.isfunction: 3.0.9
      resolve-from: 5.0.0
      resolve-global: 1.0.0
      yargs: 17.7.1
    transitivePeerDependencies:
      - '@swc/core'
      - '@swc/wasm'
    dev: true

  /@commitlint/config-conventional@17.6.1:
    resolution: {integrity: sha512-ng/ybaSLuTCH9F+7uavSOnEQ9EFMl7lHEjfAEgRh1hwmEe8SpLKpQeMo2aT1IWvHaGMuTb+gjfbzoRf2IR23NQ==}
    engines: {node: '>=v14'}
    dependencies:
      conventional-changelog-conventionalcommits: 5.0.0
    dev: true

  /@commitlint/config-validator@17.4.4:
    resolution: {integrity: sha512-bi0+TstqMiqoBAQDvdEP4AFh0GaKyLFlPPEObgI29utoKEYoPQTvF0EYqIwYYLEoJYhj5GfMIhPHJkTJhagfeg==}
    engines: {node: '>=v14'}
    dependencies:
      '@commitlint/types': 17.4.4
      ajv: 8.12.0
    dev: true

  /@commitlint/ensure@17.4.4:
    resolution: {integrity: sha512-AHsFCNh8hbhJiuZ2qHv/m59W/GRE9UeOXbkOqxYMNNg9pJ7qELnFcwj5oYpa6vzTSHtPGKf3C2yUFNy1GGHq6g==}
    engines: {node: '>=v14'}
    dependencies:
      '@commitlint/types': 17.4.4
      lodash.camelcase: 4.3.0
      lodash.kebabcase: 4.1.1
      lodash.snakecase: 4.1.1
      lodash.startcase: 4.4.0
      lodash.upperfirst: 4.3.1
    dev: true

  /@commitlint/execute-rule@17.4.0:
    resolution: {integrity: sha512-LIgYXuCSO5Gvtc0t9bebAMSwd68ewzmqLypqI2Kke1rqOqqDbMpYcYfoPfFlv9eyLIh4jocHWwCK5FS7z9icUA==}
    engines: {node: '>=v14'}
    dev: true

  /@commitlint/format@17.4.4:
    resolution: {integrity: sha512-+IS7vpC4Gd/x+uyQPTAt3hXs5NxnkqAZ3aqrHd5Bx/R9skyCAWusNlNbw3InDbAK6j166D9asQM8fnmYIa+CXQ==}
    engines: {node: '>=v14'}
    dependencies:
      '@commitlint/types': 17.4.4
      chalk: 4.1.2
    dev: true

  /@commitlint/is-ignored@17.4.4:
    resolution: {integrity: sha512-Y3eo1SFJ2JQDik4rWkBC4tlRIxlXEFrRWxcyrzb1PUT2k3kZ/XGNuCDfk/u0bU2/yS0tOA/mTjFsV+C4qyACHw==}
    engines: {node: '>=v14'}
    dependencies:
      '@commitlint/types': 17.4.4
      semver: 7.5.2
    dev: true

  /@commitlint/lint@17.6.1:
    resolution: {integrity: sha512-VARJ9kxH64isgwVnC+ABPafCYzqxpsWJIpDaTuI0gh8aX4GQ0i7cn9tvxtFNfJj4ER2BAJeWJ0vURdNYjK2RQQ==}
    engines: {node: '>=v14'}
    dependencies:
      '@commitlint/is-ignored': 17.4.4
      '@commitlint/parse': 17.4.4
      '@commitlint/rules': 17.6.1
      '@commitlint/types': 17.4.4
    dev: true

  /@commitlint/load@17.5.0(@swc/core@1.4.2):
    resolution: {integrity: sha512-l+4W8Sx4CD5rYFsrhHH8HP01/8jEP7kKf33Xlx2Uk2out/UKoKPYMOIRcDH5ppT8UXLMV+x6Wm5osdRKKgaD1Q==}
    engines: {node: '>=v14'}
    dependencies:
      '@commitlint/config-validator': 17.4.4
      '@commitlint/execute-rule': 17.4.0
      '@commitlint/resolve-extends': 17.4.4
      '@commitlint/types': 17.4.4
      '@types/node': 18.15.13
      chalk: 4.1.2
      cosmiconfig: 8.1.3
      cosmiconfig-typescript-loader: 4.3.0(@types/node@18.15.13)(cosmiconfig@8.1.3)(ts-node@10.9.1)(typescript@4.9.5)
      lodash.isplainobject: 4.0.6
      lodash.merge: 4.6.2
      lodash.uniq: 4.5.0
      resolve-from: 5.0.0
      ts-node: 10.9.1(@swc/core@1.4.2)(@types/node@18.15.13)(typescript@4.9.5)
      typescript: 4.9.5
    transitivePeerDependencies:
      - '@swc/core'
      - '@swc/wasm'
    dev: true

  /@commitlint/message@17.4.2:
    resolution: {integrity: sha512-3XMNbzB+3bhKA1hSAWPCQA3lNxR4zaeQAQcHj0Hx5sVdO6ryXtgUBGGv+1ZCLMgAPRixuc6en+iNAzZ4NzAa8Q==}
    engines: {node: '>=v14'}
    dev: true

  /@commitlint/parse@17.4.4:
    resolution: {integrity: sha512-EKzz4f49d3/OU0Fplog7nwz/lAfXMaDxtriidyGF9PtR+SRbgv4FhsfF310tKxs6EPj8Y+aWWuX3beN5s+yqGg==}
    engines: {node: '>=v14'}
    dependencies:
      '@commitlint/types': 17.4.4
      conventional-changelog-angular: 5.0.13
      conventional-commits-parser: 3.2.4
    dev: true

  /@commitlint/read@17.5.1:
    resolution: {integrity: sha512-7IhfvEvB//p9aYW09YVclHbdf1u7g7QhxeYW9ZHSO8Huzp8Rz7m05aCO1mFG7G8M+7yfFnXB5xOmG18brqQIBg==}
    engines: {node: '>=v14'}
    dependencies:
      '@commitlint/top-level': 17.4.0
      '@commitlint/types': 17.4.4
      fs-extra: 11.1.1
      git-raw-commits: 2.0.11
      minimist: 1.2.8
    dev: true

  /@commitlint/resolve-extends@17.4.4:
    resolution: {integrity: sha512-znXr1S0Rr8adInptHw0JeLgumS11lWbk5xAWFVno+HUFVN45875kUtqjrI6AppmD3JI+4s0uZlqqlkepjJd99A==}
    engines: {node: '>=v14'}
    dependencies:
      '@commitlint/config-validator': 17.4.4
      '@commitlint/types': 17.4.4
      import-fresh: 3.3.0
      lodash.mergewith: 4.6.2
      resolve-from: 5.0.0
      resolve-global: 1.0.0
    dev: true

  /@commitlint/rules@17.6.1:
    resolution: {integrity: sha512-lUdHw6lYQ1RywExXDdLOKxhpp6857/4c95Dc/1BikrHgdysVUXz26yV0vp1GL7Gv+avx9WqZWTIVB7pNouxlfw==}
    engines: {node: '>=v14'}
    dependencies:
      '@commitlint/ensure': 17.4.4
      '@commitlint/message': 17.4.2
      '@commitlint/to-lines': 17.4.0
      '@commitlint/types': 17.4.4
      execa: 5.1.1
    dev: true

  /@commitlint/to-lines@17.4.0:
    resolution: {integrity: sha512-LcIy/6ZZolsfwDUWfN1mJ+co09soSuNASfKEU5sCmgFCvX5iHwRYLiIuoqXzOVDYOy7E7IcHilr/KS0e5T+0Hg==}
    engines: {node: '>=v14'}
    dev: true

  /@commitlint/top-level@17.4.0:
    resolution: {integrity: sha512-/1loE/g+dTTQgHnjoCy0AexKAEFyHsR2zRB4NWrZ6lZSMIxAhBJnmCqwao7b4H8888PsfoTBCLBYIw8vGnej8g==}
    engines: {node: '>=v14'}
    dependencies:
      find-up: 5.0.0
    dev: true

  /@commitlint/types@17.4.4:
    resolution: {integrity: sha512-amRN8tRLYOsxRr6mTnGGGvB5EmW/4DDjLMgiwK3CCVEmN6Sr/6xePGEpWaspKkckILuUORCwe6VfDBw6uj4axQ==}
    engines: {node: '>=v14'}
    dependencies:
      chalk: 4.1.2
    dev: true

  /@cspotcode/source-map-support@0.8.1:
    resolution: {integrity: sha512-IchNf6dN4tHoMFIn/7OE8LWZ19Y6q/67Bmf6vnGREv8RSbBVb9LPJxEcnwrcwX6ixSvaiGoomAUvu4YSxXrVgw==}
    engines: {node: '>=12'}
    dependencies:
      '@jridgewell/trace-mapping': 0.3.9

  /@discoveryjs/json-ext@0.5.7:
    resolution: {integrity: sha512-dBVuXR082gk3jsFp7Rd/JI4kytwGHecnCoTtXFb7DB6CNHp4rg5k1bhg0nWdLGLnOV71lmDzGQaLMy8iPLY0pw==}
    engines: {node: '>=10.0.0'}
    dev: true

  /@emotion/is-prop-valid@0.8.8:
    resolution: {integrity: sha512-u5WtneEAr5IDG2Wv65yhunPSMLIpuKsbuOktRojfrEiEvRyC85LgPMZI63cr7NUqT8ZIGdSVg8ZKGxIug4lXcA==}
    requiresBuild: true
    dependencies:
      '@emotion/memoize': 0.7.4
    dev: false
    optional: true

  /@emotion/is-prop-valid@1.2.0:
    resolution: {integrity: sha512-3aDpDprjM0AwaxGE09bOPkNxHpBd+kA6jty3RnaEXdweX1DF1U3VQpPYb0g1IStAuK7SVQ1cy+bNBBKp4W3Fjg==}
    dependencies:
      '@emotion/memoize': 0.8.0
    dev: false

  /@emotion/memoize@0.7.4:
    resolution: {integrity: sha512-Ja/Vfqe3HpuzRsG1oBtWTHk2PGZ7GR+2Vz5iYGelAw8dx32K0y7PjVuxK6z1nMpZOqAFsRUPCkK1YjJ56qJlgw==}
    requiresBuild: true
    dev: false
    optional: true

  /@emotion/memoize@0.8.0:
    resolution: {integrity: sha512-G/YwXTkv7Den9mXDO7AhLWkE3q+I92B+VqAE+dYG4NGPaHZGvt3G8Q0p9vmE+sq7rTGphUbAvmQ9YpbfMQGGlA==}
    dev: false

  /@emotion/stylis@0.8.5:
    resolution: {integrity: sha512-h6KtPihKFn3T9fuIrwvXXUOwlx3rfUvfZIcP5a6rh8Y7zjE3O06hT5Ss4S/YI1AYhuZ1kjaE/5EaOOI2NqSylQ==}
    dev: false

  /@emotion/unitless@0.7.5:
    resolution: {integrity: sha512-OWORNpfjMsSSUBVrRBVGECkhWcULOAJz9ZW8uK9qgxD+87M7jHRcvh/A96XXNhXTLmKcoYSQtBEX7lHMO7YRwg==}
    dev: false

  /@esbuild/linux-loong64@0.14.54:
    resolution: {integrity: sha512-bZBrLAIX1kpWelV0XemxBZllyRmM6vgFQQG2GdNb+r3Fkp0FOh1NJSvekXDs7jq70k4euu1cryLMfU+mTXlEpw==}
    engines: {node: '>=12'}
    cpu: [loong64]
    os: [linux]
    requiresBuild: true
    dev: true
    optional: true

  /@eslint-community/eslint-utils@4.4.0(eslint@8.38.0):
    resolution: {integrity: sha512-1/sA4dwrzBAyeUoQ6oxahHKmrZvsnLCg4RfxW3ZFGGmQkSNQPFNLV9CUEFQP1x9EYXHTo5p6xdhZM1Ne9p/AfA==}
    engines: {node: ^12.22.0 || ^14.17.0 || >=16.0.0}
    peerDependencies:
      eslint: ^6.0.0 || ^7.0.0 || >=8.0.0
    dependencies:
      eslint: 8.38.0
      eslint-visitor-keys: 3.4.0
    dev: true

  /@eslint-community/regexpp@4.5.0:
    resolution: {integrity: sha512-vITaYzIcNmjn5tF5uxcZ/ft7/RXGrMUIS9HalWckEOF6ESiwXKoMzAQf2UW0aVd6rnOeExTJVd5hmWXucBKGXQ==}
    engines: {node: ^12.0.0 || ^14.0.0 || >=16.0.0}
    dev: true

  /@eslint/eslintrc@0.4.3:
    resolution: {integrity: sha512-J6KFFz5QCYUJq3pf0mjEcCJVERbzv71PUIDczuh9JkwGEzced6CO5ADLHB1rbf/+oPBtoPfMYNOpGDzCANlbXw==}
    engines: {node: ^10.12.0 || >=12.0.0}
    dependencies:
      ajv: 6.12.6
      debug: 4.3.4(supports-color@5.5.0)
      espree: 7.3.1
      globals: 13.20.0
      ignore: 4.0.6
      import-fresh: 3.3.0
      js-yaml: 3.14.1
      minimatch: 3.1.2
      strip-json-comments: 3.1.1
    transitivePeerDependencies:
      - supports-color
    dev: true

  /@eslint/eslintrc@2.0.2:
    resolution: {integrity: sha512-3W4f5tDUra+pA+FzgugqL2pRimUTDJWKr7BINqOpkZrC0uYI0NIc0/JFgBROCU07HR6GieA5m3/rsPIhDmCXTQ==}
    engines: {node: ^12.22.0 || ^14.17.0 || >=16.0.0}
    dependencies:
      ajv: 6.12.6
      debug: 4.3.4(supports-color@5.5.0)
      espree: 9.5.1
      globals: 13.20.0
      ignore: 5.2.4
      import-fresh: 3.3.0
      js-yaml: 4.1.0
      minimatch: 3.1.2
      strip-json-comments: 3.1.1
    transitivePeerDependencies:
      - supports-color
    dev: true

  /@eslint/js@8.38.0:
    resolution: {integrity: sha512-IoD2MfUnOV58ghIHCiil01PcohxjbYR/qCxsoC+xNgUwh1EY8jOOrYmu3d3a71+tJJ23uscEV4X2HJWMsPJu4g==}
    engines: {node: ^12.22.0 || ^14.17.0 || >=16.0.0}
    dev: true

  /@exodus/schemasafe@1.0.0:
    resolution: {integrity: sha512-2cyupPIZI69HQxEAPllLXBjQp4njDKkOjYRCYxvMZe3/LY9pp9fBM3Tb1wiFAdP6Emo4v3OEbCLGj6u73Q5KLw==}
    dev: true

  /@humanwhocodes/config-array@0.11.8:
    resolution: {integrity: sha512-UybHIJzJnR5Qc/MsD9Kr+RpO2h+/P1GhOwdiLPXK5TWk5sgTdu88bTD9UP+CKbPPh5Rni1u0GjAdYQLemG8g+g==}
    engines: {node: '>=10.10.0'}
    dependencies:
      '@humanwhocodes/object-schema': 1.2.1
      debug: 4.3.4(supports-color@5.5.0)
      minimatch: 3.1.2
    transitivePeerDependencies:
      - supports-color
    dev: true

  /@humanwhocodes/config-array@0.5.0:
    resolution: {integrity: sha512-FagtKFz74XrTl7y6HCzQpwDfXP0yhxe9lHLD1UZxjvZIcbyRz8zTFF/yYNfSfzU414eDwZ1SrO0Qvtyf+wFMQg==}
    engines: {node: '>=10.10.0'}
    dependencies:
      '@humanwhocodes/object-schema': 1.2.1
      debug: 4.3.4(supports-color@5.5.0)
      minimatch: 3.1.2
    transitivePeerDependencies:
      - supports-color
    dev: true

  /@humanwhocodes/module-importer@1.0.1:
    resolution: {integrity: sha512-bxveV4V8v5Yb4ncFTT3rPSgZBOpCkjfK0y4oVVVJwIuDVBRMDXrPyXRL988i5ap9m9bnyEEjWfm5WkBmtffLfA==}
    engines: {node: '>=12.22'}
    dev: true

  /@humanwhocodes/object-schema@1.2.1:
    resolution: {integrity: sha512-ZnQMnLV4e7hDlUvw8H+U8ASL02SS2Gn6+9Ac3wGGLIe7+je2AeAOxPY+izIPJDfFDb7eDjev0Us8MO1iFRN8hA==}
    dev: true

  /@ioredis/commands@1.2.0:
    resolution: {integrity: sha512-Sx1pU8EM64o2BrqNpEO1CNLtKQwyhuXuqyfH7oGKCk+1a33d2r5saW8zNwm3j6BTExtjrv2BxTgzzkMwts6vGg==}
    dev: false

  /@istanbuljs/load-nyc-config@1.1.0:
    resolution: {integrity: sha512-VjeHSlIzpv/NyD3N0YuHfXOPDIixcA1q2ZV98wsMqcYlPmv2n3Yb2lYP9XMElnaFVXg5A7YLTeLu6V84uQDjmQ==}
    engines: {node: '>=8'}
    dependencies:
      camelcase: 5.3.1
      find-up: 4.1.0
      get-package-type: 0.1.0
      js-yaml: 3.14.1
      resolve-from: 5.0.0

  /@istanbuljs/schema@0.1.3:
    resolution: {integrity: sha512-ZXRY4jNvVgSVQ8DL3LTcakaAtXwTVUxE81hslsyD2AtoXW/wVob10HkOJ1X/pAlcI7D+2YoZKg5do8G/w6RYgA==}
    engines: {node: '>=8'}

  /@jest/console@28.1.3:
    resolution: {integrity: sha512-QPAkP5EwKdK/bxIr6C1I4Vs0rm2nHiANzj/Z5X2JQkrZo6IqvC4ldZ9K95tF0HdidhA8Bo6egxSzUFPYKcEXLw==}
    engines: {node: ^12.13.0 || ^14.15.0 || ^16.10.0 || >=17.0.0}
    dependencies:
      '@jest/types': 28.1.3
      '@types/node': 16.18.24
      chalk: 4.1.2
      jest-message-util: 28.1.3
      jest-util: 28.1.3
      slash: 3.0.0

  /@jest/console@29.5.0:
    resolution: {integrity: sha512-NEpkObxPwyw/XxZVLPmAGKE89IQRp4puc6IQRPru6JKd1M3fW9v1xM1AnzIJE65hbCkzQAdnL8P47e9hzhiYLQ==}
    engines: {node: ^14.15.0 || ^16.10.0 || >=18.0.0}
    dependencies:
      '@jest/types': 29.5.0
      '@types/node': 16.18.24
      chalk: 4.1.2
      jest-message-util: 29.5.0
      jest-util: 29.5.0
      slash: 3.0.0
    dev: true

  /@jest/core@28.1.3(ts-node@10.9.1):
    resolution: {integrity: sha512-CIKBrlaKOzA7YG19BEqCw3SLIsEwjZkeJzf5bdooVnW4bH5cktqe3JX+G2YV1aK5vP8N9na1IGWFzYaTp6k6NA==}
    engines: {node: ^12.13.0 || ^14.15.0 || ^16.10.0 || >=17.0.0}
    peerDependencies:
      node-notifier: ^8.0.1 || ^9.0.0 || ^10.0.0
    peerDependenciesMeta:
      node-notifier:
        optional: true
    dependencies:
      '@jest/console': 28.1.3
      '@jest/reporters': 28.1.3
      '@jest/test-result': 28.1.3
      '@jest/transform': 28.1.3
      '@jest/types': 28.1.3
      '@types/node': 16.18.24
      ansi-escapes: 4.3.2
      chalk: 4.1.2
      ci-info: 3.8.0
      exit: 0.1.2
      graceful-fs: 4.2.11
      jest-changed-files: 28.1.3
      jest-config: 28.1.3(@types/node@16.18.24)(ts-node@10.9.1)
      jest-haste-map: 28.1.3
      jest-message-util: 28.1.3
      jest-regex-util: 28.0.2
      jest-resolve: 28.1.3
      jest-resolve-dependencies: 28.1.3
      jest-runner: 28.1.3
      jest-runtime: 28.1.3
      jest-snapshot: 28.1.3
      jest-util: 28.1.3
      jest-validate: 28.1.3
      jest-watcher: 28.1.3
      micromatch: 4.0.5
      pretty-format: 28.1.3
      rimraf: 3.0.2
      slash: 3.0.0
      strip-ansi: 6.0.1
    transitivePeerDependencies:
      - supports-color
      - ts-node

  /@jest/core@29.5.0(ts-node@10.9.1):
    resolution: {integrity: sha512-28UzQc7ulUrOQw1IsN/kv1QES3q2kkbl/wGslyhAclqZ/8cMdB5M68BffkIdSJgKBUt50d3hbwJ92XESlE7LiQ==}
    engines: {node: ^14.15.0 || ^16.10.0 || >=18.0.0}
    peerDependencies:
      node-notifier: ^8.0.1 || ^9.0.0 || ^10.0.0
    peerDependenciesMeta:
      node-notifier:
        optional: true
    dependencies:
      '@jest/console': 29.5.0
      '@jest/reporters': 29.5.0
      '@jest/test-result': 29.5.0
      '@jest/transform': 29.5.0
      '@jest/types': 29.5.0
      '@types/node': 16.18.24
      ansi-escapes: 4.3.2
      chalk: 4.1.2
      ci-info: 3.8.0
      exit: 0.1.2
      graceful-fs: 4.2.11
      jest-changed-files: 29.5.0
      jest-config: 29.5.0(@types/node@16.18.24)(ts-node@10.9.1)
      jest-haste-map: 29.5.0
      jest-message-util: 29.5.0
      jest-regex-util: 29.4.3
      jest-resolve: 29.5.0
      jest-resolve-dependencies: 29.5.0
      jest-runner: 29.5.0
      jest-runtime: 29.5.0
      jest-snapshot: 29.5.0
      jest-util: 29.5.0
      jest-validate: 29.5.0
      jest-watcher: 29.5.0
      micromatch: 4.0.5
      pretty-format: 29.5.0
      slash: 3.0.0
      strip-ansi: 6.0.1
    transitivePeerDependencies:
      - supports-color
      - ts-node
    dev: true

  /@jest/environment@28.1.3:
    resolution: {integrity: sha512-1bf40cMFTEkKyEf585R9Iz1WayDjHoHqvts0XFYEqyKM3cFWDpeMoqKKTAF9LSYQModPUlh8FKptoM2YcMWAXA==}
    engines: {node: ^12.13.0 || ^14.15.0 || ^16.10.0 || >=17.0.0}
    dependencies:
      '@jest/fake-timers': 28.1.3
      '@jest/types': 28.1.3
      '@types/node': 16.18.24
      jest-mock: 28.1.3

  /@jest/environment@29.5.0:
    resolution: {integrity: sha512-5FXw2+wD29YU1d4I2htpRX7jYnAyTRjP2CsXQdo9SAM8g3ifxWPSV0HnClSn71xwctr0U3oZIIH+dtbfmnbXVQ==}
    engines: {node: ^14.15.0 || ^16.10.0 || >=18.0.0}
    dependencies:
      '@jest/fake-timers': 29.5.0
      '@jest/types': 29.5.0
      '@types/node': 16.18.24
      jest-mock: 29.5.0
    dev: true

  /@jest/expect-utils@28.1.3:
    resolution: {integrity: sha512-wvbi9LUrHJLn3NlDW6wF2hvIMtd4JUl2QNVrjq+IBSHirgfrR3o9RnVtxzdEGO2n9JyIWwHnLfby5KzqBGg2YA==}
    engines: {node: ^12.13.0 || ^14.15.0 || ^16.10.0 || >=17.0.0}
    dependencies:
      jest-get-type: 28.0.2

  /@jest/expect-utils@29.5.0:
    resolution: {integrity: sha512-fmKzsidoXQT2KwnrwE0SQq3uj8Z763vzR8LnLBwC2qYWEFpjX8daRsk6rHUM1QvNlEW/UJXNXm59ztmJJWs2Mg==}
    engines: {node: ^14.15.0 || ^16.10.0 || >=18.0.0}
    dependencies:
      jest-get-type: 29.4.3
    dev: true

  /@jest/expect@28.1.3:
    resolution: {integrity: sha512-lzc8CpUbSoE4dqT0U+g1qODQjBRHPpCPXissXD4mS9+sWQdmmpeJ9zSH1rS1HEkrsMN0fb7nKrJ9giAR1d3wBw==}
    engines: {node: ^12.13.0 || ^14.15.0 || ^16.10.0 || >=17.0.0}
    dependencies:
      expect: 28.1.3
      jest-snapshot: 28.1.3
    transitivePeerDependencies:
      - supports-color

  /@jest/expect@29.5.0:
    resolution: {integrity: sha512-PueDR2HGihN3ciUNGr4uelropW7rqUfTiOn+8u0leg/42UhblPxHkfoh0Ruu3I9Y1962P3u2DY4+h7GVTSVU6g==}
    engines: {node: ^14.15.0 || ^16.10.0 || >=18.0.0}
    dependencies:
      expect: 29.5.0
      jest-snapshot: 29.5.0
    transitivePeerDependencies:
      - supports-color
    dev: true

  /@jest/fake-timers@28.1.3:
    resolution: {integrity: sha512-D/wOkL2POHv52h+ok5Oj/1gOG9HSywdoPtFsRCUmlCILXNn5eIWmcnd3DIiWlJnpGvQtmajqBP95Ei0EimxfLw==}
    engines: {node: ^12.13.0 || ^14.15.0 || ^16.10.0 || >=17.0.0}
    dependencies:
      '@jest/types': 28.1.3
      '@sinonjs/fake-timers': 9.1.2
      '@types/node': 16.18.24
      jest-message-util: 28.1.3
      jest-mock: 28.1.3
      jest-util: 28.1.3

  /@jest/fake-timers@29.5.0:
    resolution: {integrity: sha512-9ARvuAAQcBwDAqOnglWq2zwNIRUDtk/SCkp/ToGEhFv5r86K21l+VEs0qNTaXtyiY0lEePl3kylijSYJQqdbDg==}
    engines: {node: ^14.15.0 || ^16.10.0 || >=18.0.0}
    dependencies:
      '@jest/types': 29.5.0
      '@sinonjs/fake-timers': 10.0.2
      '@types/node': 16.18.24
      jest-message-util: 29.5.0
      jest-mock: 29.5.0
      jest-util: 29.5.0
    dev: true

  /@jest/globals@28.1.3:
    resolution: {integrity: sha512-XFU4P4phyryCXu1pbcqMO0GSQcYe1IsalYCDzRNyhetyeyxMcIxa11qPNDpVNLeretItNqEmYYQn1UYz/5x1NA==}
    engines: {node: ^12.13.0 || ^14.15.0 || ^16.10.0 || >=17.0.0}
    dependencies:
      '@jest/environment': 28.1.3
      '@jest/expect': 28.1.3
      '@jest/types': 28.1.3
    transitivePeerDependencies:
      - supports-color

  /@jest/globals@29.5.0:
    resolution: {integrity: sha512-S02y0qMWGihdzNbUiqSAiKSpSozSuHX5UYc7QbnHP+D9Lyw8DgGGCinrN9uSuHPeKgSSzvPom2q1nAtBvUsvPQ==}
    engines: {node: ^14.15.0 || ^16.10.0 || >=18.0.0}
    dependencies:
      '@jest/environment': 29.5.0
      '@jest/expect': 29.5.0
      '@jest/types': 29.5.0
      jest-mock: 29.5.0
    transitivePeerDependencies:
      - supports-color
    dev: true

  /@jest/reporters@28.1.3:
    resolution: {integrity: sha512-JuAy7wkxQZVNU/V6g9xKzCGC5LVXx9FDcABKsSXp5MiKPEE2144a/vXTEDoyzjUpZKfVwp08Wqg5A4WfTMAzjg==}
    engines: {node: ^12.13.0 || ^14.15.0 || ^16.10.0 || >=17.0.0}
    peerDependencies:
      node-notifier: ^8.0.1 || ^9.0.0 || ^10.0.0
    peerDependenciesMeta:
      node-notifier:
        optional: true
    dependencies:
      '@bcoe/v8-coverage': 0.2.3
      '@jest/console': 28.1.3
      '@jest/test-result': 28.1.3
      '@jest/transform': 28.1.3
      '@jest/types': 28.1.3
      '@jridgewell/trace-mapping': 0.3.18
      '@types/node': 16.18.24
      chalk: 4.1.2
      collect-v8-coverage: 1.0.1
      exit: 0.1.2
      glob: 7.2.3
      graceful-fs: 4.2.11
      istanbul-lib-coverage: 3.2.0
      istanbul-lib-instrument: 5.2.1
      istanbul-lib-report: 3.0.0
      istanbul-lib-source-maps: 4.0.1
      istanbul-reports: 3.1.5
      jest-message-util: 28.1.3
      jest-util: 28.1.3
      jest-worker: 28.1.3
      slash: 3.0.0
      string-length: 4.0.2
      strip-ansi: 6.0.1
      terminal-link: 2.1.1
      v8-to-istanbul: 9.1.0
    transitivePeerDependencies:
      - supports-color

  /@jest/reporters@29.5.0:
    resolution: {integrity: sha512-D05STXqj/M8bP9hQNSICtPqz97u7ffGzZu+9XLucXhkOFBqKcXe04JLZOgIekOxdb73MAoBUFnqvf7MCpKk5OA==}
    engines: {node: ^14.15.0 || ^16.10.0 || >=18.0.0}
    peerDependencies:
      node-notifier: ^8.0.1 || ^9.0.0 || ^10.0.0
    peerDependenciesMeta:
      node-notifier:
        optional: true
    dependencies:
      '@bcoe/v8-coverage': 0.2.3
      '@jest/console': 29.5.0
      '@jest/test-result': 29.5.0
      '@jest/transform': 29.5.0
      '@jest/types': 29.5.0
      '@jridgewell/trace-mapping': 0.3.18
      '@types/node': 16.18.24
      chalk: 4.1.2
      collect-v8-coverage: 1.0.1
      exit: 0.1.2
      glob: 7.2.3
      graceful-fs: 4.2.11
      istanbul-lib-coverage: 3.2.0
      istanbul-lib-instrument: 5.2.1
      istanbul-lib-report: 3.0.0
      istanbul-lib-source-maps: 4.0.1
      istanbul-reports: 3.1.5
      jest-message-util: 29.5.0
      jest-util: 29.5.0
      jest-worker: 29.5.0
      slash: 3.0.0
      string-length: 4.0.2
      strip-ansi: 6.0.1
      v8-to-istanbul: 9.1.0
    transitivePeerDependencies:
      - supports-color
    dev: true

  /@jest/schemas@28.1.3:
    resolution: {integrity: sha512-/l/VWsdt/aBXgjshLWOFyFt3IVdYypu5y2Wn2rOO1un6nkqIn8SLXzgIMYXFyYsRWDyF5EthmKJMIdJvk08grg==}
    engines: {node: ^12.13.0 || ^14.15.0 || ^16.10.0 || >=17.0.0}
    dependencies:
      '@sinclair/typebox': 0.24.51

  /@jest/schemas@29.4.3:
    resolution: {integrity: sha512-VLYKXQmtmuEz6IxJsrZwzG9NvtkQsWNnWMsKxqWNu3+CnfzJQhp0WDDKWLVV9hLKr0l3SLLFRqcYHjhtyuDVxg==}
    engines: {node: ^14.15.0 || ^16.10.0 || >=18.0.0}
    dependencies:
      '@sinclair/typebox': 0.25.24
    dev: true

  /@jest/source-map@28.1.2:
    resolution: {integrity: sha512-cV8Lx3BeStJb8ipPHnqVw/IM2VCMWO3crWZzYodSIkxXnRcXJipCdx1JCK0K5MsJJouZQTH73mzf4vgxRaH9ww==}
    engines: {node: ^12.13.0 || ^14.15.0 || ^16.10.0 || >=17.0.0}
    dependencies:
      '@jridgewell/trace-mapping': 0.3.18
      callsites: 3.1.0
      graceful-fs: 4.2.11

  /@jest/source-map@29.4.3:
    resolution: {integrity: sha512-qyt/mb6rLyd9j1jUts4EQncvS6Yy3PM9HghnNv86QBlV+zdL2inCdK1tuVlL+J+lpiw2BI67qXOrX3UurBqQ1w==}
    engines: {node: ^14.15.0 || ^16.10.0 || >=18.0.0}
    dependencies:
      '@jridgewell/trace-mapping': 0.3.18
      callsites: 3.1.0
      graceful-fs: 4.2.11
    dev: true

  /@jest/test-result@28.1.3:
    resolution: {integrity: sha512-kZAkxnSE+FqE8YjW8gNuoVkkC9I7S1qmenl8sGcDOLropASP+BkcGKwhXoyqQuGOGeYY0y/ixjrd/iERpEXHNg==}
    engines: {node: ^12.13.0 || ^14.15.0 || ^16.10.0 || >=17.0.0}
    dependencies:
      '@jest/console': 28.1.3
      '@jest/types': 28.1.3
      '@types/istanbul-lib-coverage': 2.0.4
      collect-v8-coverage: 1.0.1

  /@jest/test-result@29.5.0:
    resolution: {integrity: sha512-fGl4rfitnbfLsrfx1uUpDEESS7zM8JdgZgOCQuxQvL1Sn/I6ijeAVQWGfXI9zb1i9Mzo495cIpVZhA0yr60PkQ==}
    engines: {node: ^14.15.0 || ^16.10.0 || >=18.0.0}
    dependencies:
      '@jest/console': 29.5.0
      '@jest/types': 29.5.0
      '@types/istanbul-lib-coverage': 2.0.4
      collect-v8-coverage: 1.0.1
    dev: true

  /@jest/test-sequencer@28.1.3:
    resolution: {integrity: sha512-NIMPEqqa59MWnDi1kvXXpYbqsfQmSJsIbnd85mdVGkiDfQ9WQQTXOLsvISUfonmnBT+w85WEgneCigEEdHDFxw==}
    engines: {node: ^12.13.0 || ^14.15.0 || ^16.10.0 || >=17.0.0}
    dependencies:
      '@jest/test-result': 28.1.3
      graceful-fs: 4.2.11
      jest-haste-map: 28.1.3
      slash: 3.0.0

  /@jest/test-sequencer@29.5.0:
    resolution: {integrity: sha512-yPafQEcKjkSfDXyvtgiV4pevSeyuA6MQr6ZIdVkWJly9vkqjnFfcfhRQqpD5whjoU8EORki752xQmjaqoFjzMQ==}
    engines: {node: ^14.15.0 || ^16.10.0 || >=18.0.0}
    dependencies:
      '@jest/test-result': 29.5.0
      graceful-fs: 4.2.11
      jest-haste-map: 29.5.0
      slash: 3.0.0
    dev: true

  /@jest/transform@28.1.3:
    resolution: {integrity: sha512-u5dT5di+oFI6hfcLOHGTAfmUxFRrjK+vnaP0kkVow9Md/M7V/MxqQMOz/VV25UZO8pzeA9PjfTpOu6BDuwSPQA==}
    engines: {node: ^12.13.0 || ^14.15.0 || ^16.10.0 || >=17.0.0}
    dependencies:
      '@babel/core': 7.21.4
      '@jest/types': 28.1.3
      '@jridgewell/trace-mapping': 0.3.18
      babel-plugin-istanbul: 6.1.1
      chalk: 4.1.2
      convert-source-map: 1.9.0
      fast-json-stable-stringify: 2.1.0
      graceful-fs: 4.2.11
      jest-haste-map: 28.1.3
      jest-regex-util: 28.0.2
      jest-util: 28.1.3
      micromatch: 4.0.5
      pirates: 4.0.5
      slash: 3.0.0
      write-file-atomic: 4.0.2
    transitivePeerDependencies:
      - supports-color

  /@jest/transform@29.5.0:
    resolution: {integrity: sha512-8vbeZWqLJOvHaDfeMuoHITGKSz5qWc9u04lnWrQE3VyuSw604PzQM824ZeX9XSjUCeDiE3GuxZe5UKa8J61NQw==}
    engines: {node: ^14.15.0 || ^16.10.0 || >=18.0.0}
    dependencies:
      '@babel/core': 7.21.4
      '@jest/types': 29.5.0
      '@jridgewell/trace-mapping': 0.3.18
      babel-plugin-istanbul: 6.1.1
      chalk: 4.1.2
      convert-source-map: 2.0.0
      fast-json-stable-stringify: 2.1.0
      graceful-fs: 4.2.11
      jest-haste-map: 29.5.0
      jest-regex-util: 29.4.3
      jest-util: 29.5.0
      micromatch: 4.0.5
      pirates: 4.0.5
      slash: 3.0.0
      write-file-atomic: 4.0.2
    transitivePeerDependencies:
      - supports-color
    dev: true

  /@jest/types@28.1.3:
    resolution: {integrity: sha512-RyjiyMUZrKz/c+zlMFO1pm70DcIlST8AeWTkoUdZevew44wcNZQHsEVOiCVtgVnlFFD82FPaXycys58cf2muVQ==}
    engines: {node: ^12.13.0 || ^14.15.0 || ^16.10.0 || >=17.0.0}
    dependencies:
      '@jest/schemas': 28.1.3
      '@types/istanbul-lib-coverage': 2.0.4
      '@types/istanbul-reports': 3.0.1
      '@types/node': 16.18.24
      '@types/yargs': 17.0.24
      chalk: 4.1.2

  /@jest/types@29.5.0:
    resolution: {integrity: sha512-qbu7kN6czmVRc3xWFQcAN03RAUamgppVUdXrvl1Wr3jlNF93o9mJbGcDWrwGB6ht44u7efB1qCFgVQmca24Uog==}
    engines: {node: ^14.15.0 || ^16.10.0 || >=18.0.0}
    dependencies:
      '@jest/schemas': 29.4.3
      '@types/istanbul-lib-coverage': 2.0.4
      '@types/istanbul-reports': 3.0.1
      '@types/node': 16.18.24
      '@types/yargs': 17.0.24
      chalk: 4.1.2
    dev: true

  /@jridgewell/gen-mapping@0.3.3:
    resolution: {integrity: sha512-HLhSWOLRi875zjjMG/r+Nv0oCW8umGb0BgEhyX3dDX3egwZtB8PqLnjz3yedt8R5StBrzcg4aBpnh8UA9D1BoQ==}
    engines: {node: '>=6.0.0'}
    dependencies:
      '@jridgewell/set-array': 1.1.2
      '@jridgewell/sourcemap-codec': 1.4.15
      '@jridgewell/trace-mapping': 0.3.18

  /@jridgewell/resolve-uri@3.1.0:
    resolution: {integrity: sha512-F2msla3tad+Mfht5cJq7LSXcdudKTWCVYUgw6pLFOOHSTtZlj6SWNYAp+AhuqLmWdBO2X5hPrLcu8cVP8fy28w==}
    engines: {node: '>=6.0.0'}

  /@jridgewell/resolve-uri@3.1.1:
    resolution: {integrity: sha512-dSYZh7HhCDtCKm4QakX0xFpsRDqjjtZf/kjI/v3T3Nwt5r8/qz/M19F9ySyOqU94SXBmeG9ttTul+YnR4LOxFA==}
    engines: {node: '>=6.0.0'}

  /@jridgewell/set-array@1.1.2:
    resolution: {integrity: sha512-xnkseuNADM0gt2bs+BvhO0p78Mk762YnZdsuzFV018NoG1Sj1SCQvpSqa7XUaTam5vAGasABV9qXASMKnFMwMw==}
    engines: {node: '>=6.0.0'}

  /@jridgewell/source-map@0.3.3:
    resolution: {integrity: sha512-b+fsZXeLYi9fEULmfBrhxn4IrPlINf8fiNarzTof004v3lFdntdwa9PF7vFJqm3mg7s+ScJMxXaE3Acp1irZcg==}
    dependencies:
      '@jridgewell/gen-mapping': 0.3.3
      '@jridgewell/trace-mapping': 0.3.18
    dev: true

  /@jridgewell/sourcemap-codec@1.4.14:
    resolution: {integrity: sha512-XPSJHWmi394fuUuzDnGz1wiKqWfo1yXecHQMRf2l6hztTO+nPru658AyDngaBe7isIxEkRsPR3FZh+s7iVa4Uw==}

  /@jridgewell/sourcemap-codec@1.4.15:
    resolution: {integrity: sha512-eF2rxCRulEKXHTRiDrDy6erMYWqNw4LPdQ8UQA4huuxaQsVeRPFl2oM8oDGxMFhJUWZf9McpLtJasDDZb/Bpeg==}

  /@jridgewell/trace-mapping@0.3.18:
    resolution: {integrity: sha512-w+niJYzMHdd7USdiH2U6869nqhD2nbfZXND5Yp93qIbEmnDNk7PD48o+YchRVpzMU7M6jVCbenTR7PA1FLQ9pA==}
    dependencies:
      '@jridgewell/resolve-uri': 3.1.0
      '@jridgewell/sourcemap-codec': 1.4.14

  /@jridgewell/trace-mapping@0.3.9:
    resolution: {integrity: sha512-3Belt6tdc8bPgAtbcmdtNJlirVoTmEb5e2gC94PnkwEW9jI6CAHUeoG85tjWP5WquqfavoMtMwiG4P926ZKKuQ==}
    dependencies:
      '@jridgewell/resolve-uri': 3.1.1
      '@jridgewell/sourcemap-codec': 1.4.15

  /@motionone/animation@10.15.1:
    resolution: {integrity: sha512-mZcJxLjHor+bhcPuIFErMDNyrdb2vJur8lSfMCsuCB4UyV8ILZLvK+t+pg56erv8ud9xQGK/1OGPt10agPrCyQ==}
    dependencies:
      '@motionone/easing': 10.15.1
      '@motionone/types': 10.15.1
      '@motionone/utils': 10.15.1
      tslib: 2.5.0
    dev: false

  /@motionone/dom@10.12.0:
    resolution: {integrity: sha512-UdPTtLMAktHiqV0atOczNYyDd/d8Cf5fFsd1tua03PqTwwCe/6lwhLSQ8a7TbnQ5SN0gm44N1slBfj+ORIhrqw==}
    dependencies:
      '@motionone/animation': 10.15.1
      '@motionone/generators': 10.15.1
      '@motionone/types': 10.15.1
      '@motionone/utils': 10.15.1
      hey-listen: 1.0.8
      tslib: 2.5.0
    dev: false

  /@motionone/easing@10.15.1:
    resolution: {integrity: sha512-6hIHBSV+ZVehf9dcKZLT7p5PEKHGhDwky2k8RKkmOvUoYP3S+dXsKupyZpqx5apjd9f+php4vXk4LuS+ADsrWw==}
    dependencies:
      '@motionone/utils': 10.15.1
      tslib: 2.5.0
    dev: false

  /@motionone/generators@10.15.1:
    resolution: {integrity: sha512-67HLsvHJbw6cIbLA/o+gsm7h+6D4Sn7AUrB/GPxvujse1cGZ38F5H7DzoH7PhX+sjvtDnt2IhFYF2Zp1QTMKWQ==}
    dependencies:
      '@motionone/types': 10.15.1
      '@motionone/utils': 10.15.1
      tslib: 2.5.0
    dev: false

  /@motionone/types@10.15.1:
    resolution: {integrity: sha512-iIUd/EgUsRZGrvW0jqdst8st7zKTzS9EsKkP+6c6n4MPZoQHwiHuVtTQLD6Kp0bsBLhNzKIBlHXponn/SDT4hA==}
    dev: false

  /@motionone/utils@10.15.1:
    resolution: {integrity: sha512-p0YncgU+iklvYr/Dq4NobTRdAPv9PveRDUXabPEeOjBLSO/1FNB2phNTZxOxpi1/GZwYpAoECEa0Wam+nsmhSw==}
    dependencies:
      '@motionone/types': 10.15.1
      hey-listen: 1.0.8
      tslib: 2.5.0
    dev: false

  /@nicolo-ribaudo/chokidar-2@2.1.8-no-fsevents.3:
    resolution: {integrity: sha512-s88O1aVtXftvp5bCPB7WnmXc5IwOZZ7YPuwNPt+GtOOXpPvad1LfbmjYv+qII7zP6RU2QGnqve27dnLycEnyEQ==}
    requiresBuild: true
    dev: true
    optional: true

  /@nicolo-ribaudo/eslint-scope-5-internals@5.1.1-v1:
    resolution: {integrity: sha512-54/JRvkLIzzDWshCWfuhadfrfZVPiElY8Fcgmg1HroEly/EDSszzhBAsarCux+D/kOslTRquNzuyGSmUSTTHGg==}
    dependencies:
      eslint-scope: 5.1.1
    dev: true

  /@noble/secp256k1@1.7.1:
    resolution: {integrity: sha512-hOUk6AyBFmqVrv7k5WAw/LpszxVbj9gGN4JRkIX52fdFAj1UA61KXmZDvqVEm+pOyec3+fIeZB02LYa/pWOArw==}
    dev: false

  /@nodelib/fs.scandir@2.1.5:
    resolution: {integrity: sha512-vq24Bq3ym5HEQm2NKCr3yXDwjc7vTsEThRDnkp2DK9p1uqLR+DHurm/NOTo0KG7HYHU7eppKZj3MyqYuMBf62g==}
    engines: {node: '>= 8'}
    dependencies:
      '@nodelib/fs.stat': 2.0.5
      run-parallel: 1.2.0
    dev: true

  /@nodelib/fs.stat@2.0.5:
    resolution: {integrity: sha512-RkhPPp2zrqDAQA/2jNhnztcPAlv64XdhIp7a7454A5ovI7Bukxgt7MX7udwAu3zg1DcpPU0rz3VV1SeaqvY4+A==}
    engines: {node: '>= 8'}
    dev: true

  /@nodelib/fs.walk@1.2.8:
    resolution: {integrity: sha512-oGB+UxlgWcgQkgwo8GcEGwemoTFt3FIO9ababBmaGwXIoBKZ+GTy0pP185beGg7Llih/NSHSV2XAs1lnznocSg==}
    engines: {node: '>= 8'}
    dependencies:
      '@nodelib/fs.scandir': 2.1.5
      fastq: 1.15.0
    dev: true

  /@parcel/watcher-android-arm64@2.3.0:
    resolution: {integrity: sha512-f4o9eA3dgk0XRT3XhB0UWpWpLnKgrh1IwNJKJ7UJek7eTYccQ8LR7XUWFKqw6aEq5KUNlCcGvSzKqSX/vtWVVA==}
    engines: {node: '>= 10.0.0'}
    cpu: [arm64]
    os: [android]
    requiresBuild: true
    dev: false
    optional: true

  /@parcel/watcher-darwin-arm64@2.3.0:
    resolution: {integrity: sha512-mKY+oijI4ahBMc/GygVGvEdOq0L4DxhYgwQqYAz/7yPzuGi79oXrZG52WdpGA1wLBPrYb0T8uBaGFo7I6rvSKw==}
    engines: {node: '>= 10.0.0'}
    cpu: [arm64]
    os: [darwin]
    requiresBuild: true
    dev: false
    optional: true

  /@parcel/watcher-darwin-x64@2.3.0:
    resolution: {integrity: sha512-20oBj8LcEOnLE3mgpy6zuOq8AplPu9NcSSSfyVKgfOhNAc4eF4ob3ldj0xWjGGbOF7Dcy1Tvm6ytvgdjlfUeow==}
    engines: {node: '>= 10.0.0'}
    cpu: [x64]
    os: [darwin]
    requiresBuild: true
    dev: false
    optional: true

  /@parcel/watcher-freebsd-x64@2.3.0:
    resolution: {integrity: sha512-7LftKlaHunueAEiojhCn+Ef2CTXWsLgTl4hq0pkhkTBFI3ssj2bJXmH2L67mKpiAD5dz66JYk4zS66qzdnIOgw==}
    engines: {node: '>= 10.0.0'}
    cpu: [x64]
    os: [freebsd]
    requiresBuild: true
    dev: false
    optional: true

  /@parcel/watcher-linux-arm-glibc@2.3.0:
    resolution: {integrity: sha512-1apPw5cD2xBv1XIHPUlq0cO6iAaEUQ3BcY0ysSyD9Kuyw4MoWm1DV+W9mneWI+1g6OeP6dhikiFE6BlU+AToTQ==}
    engines: {node: '>= 10.0.0'}
    cpu: [arm]
    os: [linux]
    requiresBuild: true
    dev: false
    optional: true

  /@parcel/watcher-linux-arm64-glibc@2.3.0:
    resolution: {integrity: sha512-mQ0gBSQEiq1k/MMkgcSB0Ic47UORZBmWoAWlMrTW6nbAGoLZP+h7AtUM7H3oDu34TBFFvjy4JCGP43JlylkTQA==}
    engines: {node: '>= 10.0.0'}
    cpu: [arm64]
    os: [linux]
    requiresBuild: true
    dev: false
    optional: true

  /@parcel/watcher-linux-arm64-musl@2.3.0:
    resolution: {integrity: sha512-LXZAExpepJew0Gp8ZkJ+xDZaTQjLHv48h0p0Vw2VMFQ8A+RKrAvpFuPVCVwKJCr5SE+zvaG+Etg56qXvTDIedw==}
    engines: {node: '>= 10.0.0'}
    cpu: [arm64]
    os: [linux]
    requiresBuild: true
    dev: false
    optional: true

  /@parcel/watcher-linux-x64-glibc@2.3.0:
    resolution: {integrity: sha512-P7Wo91lKSeSgMTtG7CnBS6WrA5otr1K7shhSjKHNePVmfBHDoAOHYRXgUmhiNfbcGk0uMCHVcdbfxtuiZCHVow==}
    engines: {node: '>= 10.0.0'}
    cpu: [x64]
    os: [linux]
    requiresBuild: true
    dev: false
    optional: true

  /@parcel/watcher-linux-x64-musl@2.3.0:
    resolution: {integrity: sha512-+kiRE1JIq8QdxzwoYY+wzBs9YbJ34guBweTK8nlzLKimn5EQ2b2FSC+tAOpq302BuIMjyuUGvBiUhEcLIGMQ5g==}
    engines: {node: '>= 10.0.0'}
    cpu: [x64]
    os: [linux]
    requiresBuild: true
    dev: false
    optional: true

  /@parcel/watcher-wasm@2.3.0:
    resolution: {integrity: sha512-ejBAX8H0ZGsD8lSICDNyMbSEtPMWgDL0WFCt/0z7hyf5v8Imz4rAM8xY379mBsECkq/Wdqa5WEDLqtjZ+6NxfA==}
    engines: {node: '>= 10.0.0'}
    dependencies:
      is-glob: 4.0.3
      micromatch: 4.0.5
      napi-wasm: 1.1.0
    dev: false
    bundledDependencies:
      - napi-wasm

  /@parcel/watcher-win32-arm64@2.3.0:
    resolution: {integrity: sha512-35gXCnaz1AqIXpG42evcoP2+sNL62gZTMZne3IackM+6QlfMcJLy3DrjuL6Iks7Czpd3j4xRBzez3ADCj1l7Aw==}
    engines: {node: '>= 10.0.0'}
    cpu: [arm64]
    os: [win32]
    requiresBuild: true
    dev: false
    optional: true

  /@parcel/watcher-win32-ia32@2.3.0:
    resolution: {integrity: sha512-FJS/IBQHhRpZ6PiCjFt1UAcPr0YmCLHRbTc00IBTrelEjlmmgIVLeOx4MSXzx2HFEy5Jo5YdhGpxCuqCyDJ5ow==}
    engines: {node: '>= 10.0.0'}
    cpu: [ia32]
    os: [win32]
    requiresBuild: true
    dev: false
    optional: true

  /@parcel/watcher-win32-x64@2.3.0:
    resolution: {integrity: sha512-dLx+0XRdMnVI62kU3wbXvbIRhLck4aE28bIGKbRGS7BJNt54IIj9+c/Dkqb+7DJEbHUZAX1bwaoM8PqVlHJmCA==}
    engines: {node: '>= 10.0.0'}
    cpu: [x64]
    os: [win32]
    requiresBuild: true
    dev: false
    optional: true

  /@parcel/watcher@2.3.0:
    resolution: {integrity: sha512-pW7QaFiL11O0BphO+bq3MgqeX/INAk9jgBldVDYjlQPO4VddoZnF22TcF9onMhnLVHuNqBJeRf+Fj7eezi/+rQ==}
    engines: {node: '>= 10.0.0'}
    dependencies:
      detect-libc: 1.0.3
      is-glob: 4.0.3
      micromatch: 4.0.5
      node-addon-api: 7.0.0
    optionalDependencies:
      '@parcel/watcher-android-arm64': 2.3.0
      '@parcel/watcher-darwin-arm64': 2.3.0
      '@parcel/watcher-darwin-x64': 2.3.0
      '@parcel/watcher-freebsd-x64': 2.3.0
      '@parcel/watcher-linux-arm-glibc': 2.3.0
      '@parcel/watcher-linux-arm64-glibc': 2.3.0
      '@parcel/watcher-linux-arm64-musl': 2.3.0
      '@parcel/watcher-linux-x64-glibc': 2.3.0
      '@parcel/watcher-linux-x64-musl': 2.3.0
      '@parcel/watcher-win32-arm64': 2.3.0
      '@parcel/watcher-win32-ia32': 2.3.0
      '@parcel/watcher-win32-x64': 2.3.0
    dev: false

  /@rollup/plugin-commonjs@24.1.0(rollup@2.79.1):
    resolution: {integrity: sha512-eSL45hjhCWI0jCCXcNtLVqM5N1JlBGvlFfY0m6oOYnLCJ6N0qEXoZql4sY2MOUArzhH4SA/qBpTxvvZp2Sc+DQ==}
    engines: {node: '>=14.0.0'}
    peerDependencies:
      rollup: ^2.68.0||^3.0.0
    peerDependenciesMeta:
      rollup:
        optional: true
    dependencies:
      '@rollup/pluginutils': 5.0.2(rollup@2.79.1)
      commondir: 1.0.1
      estree-walker: 2.0.2
      glob: 8.1.0
      is-reference: 1.2.1
      magic-string: 0.27.0
      rollup: 2.79.1
    dev: true

  /@rollup/plugin-json@6.0.0(rollup@2.79.1):
    resolution: {integrity: sha512-i/4C5Jrdr1XUarRhVu27EEwjt4GObltD7c+MkCIpO2QIbojw8MUs+CCTqOphQi3Qtg1FLmYt+l+6YeoIf51J7w==}
    engines: {node: '>=14.0.0'}
    peerDependencies:
      rollup: ^1.20.0||^2.0.0||^3.0.0
    peerDependenciesMeta:
      rollup:
        optional: true
    dependencies:
      '@rollup/pluginutils': 5.0.2(rollup@2.79.1)
      rollup: 2.79.1
    dev: true

  /@rollup/plugin-node-resolve@15.0.2(rollup@2.79.1):
    resolution: {integrity: sha512-Y35fRGUjC3FaurG722uhUuG8YHOJRJQbI6/CkbRkdPotSpDj9NtIN85z1zrcyDcCQIW4qp5mgG72U+gJ0TAFEg==}
    engines: {node: '>=14.0.0'}
    peerDependencies:
      rollup: ^2.78.0||^3.0.0
    peerDependenciesMeta:
      rollup:
        optional: true
    dependencies:
      '@rollup/pluginutils': 5.0.2(rollup@2.79.1)
      '@types/resolve': 1.20.2
      deepmerge: 4.3.1
      is-builtin-module: 3.2.1
      is-module: 1.0.0
      resolve: 1.22.2
      rollup: 2.79.1
    dev: true

  /@rollup/plugin-typescript@11.1.0(rollup@2.79.1)(tslib@2.5.0)(typescript@4.9.5):
    resolution: {integrity: sha512-86flrfE+bSHB69znnTV6kVjkncs2LBMhcTCyxWgRxLyfXfQrxg4UwlAqENnjrrxnSNS/XKCDJCl8EkdFJVHOxw==}
    engines: {node: '>=14.0.0'}
    peerDependencies:
      rollup: ^2.14.0||^3.0.0
      tslib: '*'
      typescript: '>=3.7.0'
    peerDependenciesMeta:
      rollup:
        optional: true
      tslib:
        optional: true
    dependencies:
      '@rollup/pluginutils': 5.0.2(rollup@2.79.1)
      resolve: 1.22.2
      rollup: 2.79.1
      tslib: 2.5.0
      typescript: 4.9.5
    dev: true

  /@rollup/pluginutils@4.2.1:
    resolution: {integrity: sha512-iKnFXr7NkdZAIHiIWE+BX5ULi/ucVFYWD6TbAV+rZctiRTY2PL6tsIKhoIOaoskiWAkgu+VsbXgUVDNLHf+InQ==}
    engines: {node: '>= 8.0.0'}
    dependencies:
      estree-walker: 2.0.2
      picomatch: 2.3.1
    dev: true

  /@rollup/pluginutils@5.0.2(rollup@2.79.1):
    resolution: {integrity: sha512-pTd9rIsP92h+B6wWwFbW8RkZv4hiR/xKsqre4SIuAOaOEQRxi0lqLke9k2/7WegC85GgUs9pjmOjCUi3In4vwA==}
    engines: {node: '>=14.0.0'}
    peerDependencies:
      rollup: ^1.20.0||^2.0.0||^3.0.0
    peerDependenciesMeta:
      rollup:
        optional: true
    dependencies:
      '@types/estree': 1.0.1
      estree-walker: 2.0.2
      picomatch: 2.3.1
      rollup: 2.79.1
    dev: true

  /@sinclair/typebox@0.24.51:
    resolution: {integrity: sha512-1P1OROm/rdubP5aFDSZQILU0vrLCJ4fvHt6EoqHEM+2D/G5MK3bIaymUKLit8Js9gbns5UyJnkP/TZROLw4tUA==}

  /@sinclair/typebox@0.25.24:
    resolution: {integrity: sha512-XJfwUVUKDHF5ugKwIcxEgc9k8b7HbznCp6eUfWgu710hMPNIO4aw4/zB5RogDQz8nd6gyCDpU9O/m6qYEWY6yQ==}
    dev: true

  /@sinonjs/commons@1.8.6:
    resolution: {integrity: sha512-Ky+XkAkqPZSm3NLBeUng77EBQl3cmeJhITaGHdYH8kjVB+aun3S4XBRti2zt17mtt0mIUDiNxYeoJm6drVvBJQ==}
    dependencies:
      type-detect: 4.0.8

  /@sinonjs/commons@2.0.0:
    resolution: {integrity: sha512-uLa0j859mMrg2slwQYdO/AkrOfmH+X6LTVmNTS9CqexuE2IvVORIkSpJLqePAbEnKJ77aMmCwr1NUZ57120Xcg==}
    dependencies:
      type-detect: 4.0.8
    dev: true

  /@sinonjs/fake-timers@10.0.2:
    resolution: {integrity: sha512-SwUDyjWnah1AaNl7kxsa7cfLhlTYoiyhDAIgyh+El30YvXs/o7OLXpYH88Zdhyx9JExKrmHDJ+10bwIcY80Jmw==}
    dependencies:
      '@sinonjs/commons': 2.0.0
    dev: true

  /@sinonjs/fake-timers@9.1.2:
    resolution: {integrity: sha512-BPS4ynJW/o92PUR4wgriz2Ud5gpST5vz6GQfMixEDK0Z8ZCUv2M7SkBLykH56T++Xs+8ln9zTGbOvNGIe02/jw==}
    dependencies:
      '@sinonjs/commons': 1.8.6

  /@stablelib/aead@1.0.1:
    resolution: {integrity: sha512-q39ik6sxGHewqtO0nP4BuSe3db5G1fEJE8ukvngS2gLkBXyy6E7pLubhbYgnkDFv6V8cWaxcE4Xn0t6LWcJkyg==}
    dev: false

  /@stablelib/binary@1.0.1:
    resolution: {integrity: sha512-ClJWvmL6UBM/wjkvv/7m5VP3GMr9t0osr4yVgLZsLCOz4hGN9gIAFEqnJ0TsSMAN+n840nf2cHZnA5/KFqHC7Q==}
    dependencies:
      '@stablelib/int': 1.0.1
    dev: false

  /@stablelib/bytes@1.0.1:
    resolution: {integrity: sha512-Kre4Y4kdwuqL8BR2E9hV/R5sOrUj6NanZaZis0V6lX5yzqC3hBuVSDXUIBqQv/sCpmuWRiHLwqiT1pqqjuBXoQ==}
    dev: false

  /@stablelib/chacha20poly1305@1.0.1:
    resolution: {integrity: sha512-MmViqnqHd1ymwjOQfghRKw2R/jMIGT3wySN7cthjXCBdO+qErNPUBnRzqNpnvIwg7JBCg3LdeCZZO4de/yEhVA==}
    dependencies:
      '@stablelib/aead': 1.0.1
      '@stablelib/binary': 1.0.1
      '@stablelib/chacha': 1.0.1
      '@stablelib/constant-time': 1.0.1
      '@stablelib/poly1305': 1.0.1
      '@stablelib/wipe': 1.0.1
    dev: false

  /@stablelib/chacha@1.0.1:
    resolution: {integrity: sha512-Pmlrswzr0pBzDofdFuVe1q7KdsHKhhU24e8gkEwnTGOmlC7PADzLVxGdn2PoNVBBabdg0l/IfLKg6sHAbTQugg==}
    dependencies:
      '@stablelib/binary': 1.0.1
      '@stablelib/wipe': 1.0.1
    dev: false

  /@stablelib/constant-time@1.0.1:
    resolution: {integrity: sha512-tNOs3uD0vSJcK6z1fvef4Y+buN7DXhzHDPqRLSXUel1UfqMB1PWNsnnAezrKfEwTLpN0cGH2p9NNjs6IqeD0eg==}
    dev: false

  /@stablelib/ed25519@1.0.3:
    resolution: {integrity: sha512-puIMWaX9QlRsbhxfDc5i+mNPMY+0TmQEskunY1rZEBPi1acBCVQAhnsk/1Hk50DGPtVsZtAWQg4NHGlVaO9Hqg==}
    dependencies:
      '@stablelib/random': 1.0.2
      '@stablelib/sha512': 1.0.1
      '@stablelib/wipe': 1.0.1
    dev: false

  /@stablelib/hash@1.0.1:
    resolution: {integrity: sha512-eTPJc/stDkdtOcrNMZ6mcMK1e6yBbqRBaNW55XA1jU8w/7QdnCF0CmMmOD1m7VSkBR44PWrMHU2l6r8YEQHMgg==}
    dev: false

  /@stablelib/hkdf@1.0.1:
    resolution: {integrity: sha512-SBEHYE16ZXlHuaW5RcGk533YlBj4grMeg5TooN80W3NpcHRtLZLLXvKyX0qcRFxf+BGDobJLnwkvgEwHIDBR6g==}
    dependencies:
      '@stablelib/hash': 1.0.1
      '@stablelib/hmac': 1.0.1
      '@stablelib/wipe': 1.0.1
    dev: false

  /@stablelib/hmac@1.0.1:
    resolution: {integrity: sha512-V2APD9NSnhVpV/QMYgCVMIYKiYG6LSqw1S65wxVoirhU/51ACio6D4yDVSwMzuTJXWZoVHbDdINioBwKy5kVmA==}
    dependencies:
      '@stablelib/constant-time': 1.0.1
      '@stablelib/hash': 1.0.1
      '@stablelib/wipe': 1.0.1
    dev: false

  /@stablelib/int@1.0.1:
    resolution: {integrity: sha512-byr69X/sDtDiIjIV6m4roLVWnNNlRGzsvxw+agj8CIEazqWGOQp2dTYgQhtyVXV9wpO6WyXRQUzLV/JRNumT2w==}
    dev: false

  /@stablelib/keyagreement@1.0.1:
    resolution: {integrity: sha512-VKL6xBwgJnI6l1jKrBAfn265cspaWBPAPEc62VBQrWHLqVgNRE09gQ/AnOEyKUWrrqfD+xSQ3u42gJjLDdMDQg==}
    dependencies:
      '@stablelib/bytes': 1.0.1
    dev: false

  /@stablelib/poly1305@1.0.1:
    resolution: {integrity: sha512-1HlG3oTSuQDOhSnLwJRKeTRSAdFNVB/1djy2ZbS35rBSJ/PFqx9cf9qatinWghC2UbfOYD8AcrtbUQl8WoxabA==}
    dependencies:
      '@stablelib/constant-time': 1.0.1
      '@stablelib/wipe': 1.0.1
    dev: false

  /@stablelib/random@1.0.2:
    resolution: {integrity: sha512-rIsE83Xpb7clHPVRlBj8qNe5L8ISQOzjghYQm/dZ7VaM2KHYwMW5adjQjrzTZCchFnNCNhkwtnOBa9HTMJCI8w==}
    dependencies:
      '@stablelib/binary': 1.0.1
      '@stablelib/wipe': 1.0.1
    dev: false

  /@stablelib/sha256@1.0.1:
    resolution: {integrity: sha512-GIIH3e6KH+91FqGV42Kcj71Uefd/QEe7Dy42sBTeqppXV95ggCcxLTk39bEr+lZfJmp+ghsR07J++ORkRELsBQ==}
    dependencies:
      '@stablelib/binary': 1.0.1
      '@stablelib/hash': 1.0.1
      '@stablelib/wipe': 1.0.1
    dev: false

  /@stablelib/sha512@1.0.1:
    resolution: {integrity: sha512-13gl/iawHV9zvDKciLo1fQ8Bgn2Pvf7OV6amaRVKiq3pjQ3UmEpXxWiAfV8tYjUpeZroBxtyrwtdooQT/i3hzw==}
    dependencies:
      '@stablelib/binary': 1.0.1
      '@stablelib/hash': 1.0.1
      '@stablelib/wipe': 1.0.1
    dev: false

  /@stablelib/wipe@1.0.1:
    resolution: {integrity: sha512-WfqfX/eXGiAd3RJe4VU2snh/ZPwtSjLG4ynQ/vYzvghTh7dHFcI1wl+nrkWG6lGhukOxOsUHfv8dUXr58D0ayg==}
    dev: false

  /@stablelib/x25519@1.0.3:
    resolution: {integrity: sha512-KnTbKmUhPhHavzobclVJQG5kuivH+qDLpe84iRqX3CLrKp881cF160JvXJ+hjn1aMyCwYOKeIZefIH/P5cJoRw==}
    dependencies:
      '@stablelib/keyagreement': 1.0.1
      '@stablelib/random': 1.0.2
      '@stablelib/wipe': 1.0.1
    dev: false

  /@swc/core-darwin-arm64@1.4.2:
    resolution: {integrity: sha512-1uSdAn1MRK5C1m/TvLZ2RDvr0zLvochgrZ2xL+lRzugLlCTlSA+Q4TWtrZaOz+vnnFVliCpw7c7qu0JouhgQIw==}
    engines: {node: '>=10'}
    cpu: [arm64]
    os: [darwin]
    requiresBuild: true
    optional: true

  /@swc/core-darwin-x64@1.4.2:
    resolution: {integrity: sha512-TYD28+dCQKeuxxcy7gLJUCFLqrwDZnHtC2z7cdeGfZpbI2mbfppfTf2wUPzqZk3gEC96zHd4Yr37V3Tvzar+lQ==}
    engines: {node: '>=10'}
    cpu: [x64]
    os: [darwin]
    requiresBuild: true
    optional: true

  /@swc/core-linux-arm-gnueabihf@1.4.2:
    resolution: {integrity: sha512-Eyqipf7ZPGj0vplKHo8JUOoU1un2sg5PjJMpEesX0k+6HKE2T8pdyeyXODN0YTFqzndSa/J43EEPXm+rHAsLFQ==}
    engines: {node: '>=10'}
    cpu: [arm]
    os: [linux]
    requiresBuild: true
    optional: true

  /@swc/core-linux-arm64-gnu@1.4.2:
    resolution: {integrity: sha512-wZn02DH8VYPv3FC0ub4my52Rttsus/rFw+UUfzdb3tHMHXB66LqN+rR0ssIOZrH6K+VLN6qpTw9VizjyoH0BxA==}
    engines: {node: '>=10'}
    cpu: [arm64]
    os: [linux]
    requiresBuild: true
    optional: true

  /@swc/core-linux-arm64-musl@1.4.2:
    resolution: {integrity: sha512-3G0D5z9hUj9bXNcwmA1eGiFTwe5rWkuL3DsoviTj73TKLpk7u64ND0XjEfO0huVv4vVu9H1jodrKb7nvln/dlw==}
    engines: {node: '>=10'}
    cpu: [arm64]
    os: [linux]
    requiresBuild: true
    optional: true

  /@swc/core-linux-x64-gnu@1.4.2:
    resolution: {integrity: sha512-LFxn9U8cjmYHw3jrdPNqPAkBGglKE3tCZ8rA7hYyp0BFxuo7L2ZcEnPm4RFpmSCCsExFH+LEJWuMGgWERoktvg==}
    engines: {node: '>=10'}
    cpu: [x64]
    os: [linux]
    requiresBuild: true
    optional: true

  /@swc/core-linux-x64-musl@1.4.2:
    resolution: {integrity: sha512-dp0fAmreeVVYTUcb4u9njTPrYzKnbIH0EhH2qvC9GOYNNREUu2GezSIDgonjOXkHiTCvopG4xU7y56XtXj4VrQ==}
    engines: {node: '>=10'}
    cpu: [x64]
    os: [linux]
    requiresBuild: true
    optional: true

  /@swc/core-win32-arm64-msvc@1.4.2:
    resolution: {integrity: sha512-HlVIiLMQkzthAdqMslQhDkoXJ5+AOLUSTV6fm6shFKZKqc/9cJvr4S8UveNERL9zUficA36yM3bbfo36McwnvQ==}
    engines: {node: '>=10'}
    cpu: [arm64]
    os: [win32]
    requiresBuild: true
    optional: true

  /@swc/core-win32-ia32-msvc@1.4.2:
    resolution: {integrity: sha512-WCF8faPGjCl4oIgugkp+kL9nl3nUATlzKXCEGFowMEmVVCFM0GsqlmGdPp1pjZoWc9tpYanoXQDnp5IvlDSLhA==}
    engines: {node: '>=10'}
    cpu: [ia32]
    os: [win32]
    requiresBuild: true
    optional: true

  /@swc/core-win32-x64-msvc@1.4.2:
    resolution: {integrity: sha512-oV71rwiSpA5xre2C5570BhCsg1HF97SNLsZ/12xv7zayGzqr3yvFALFJN8tHKpqUdCB4FGPjoP3JFdV3i+1wUw==}
    engines: {node: '>=10'}
    cpu: [x64]
    os: [win32]
    requiresBuild: true
    optional: true

  /@swc/core@1.4.2:
    resolution: {integrity: sha512-vWgY07R/eqj1/a0vsRKLI9o9klGZfpLNOVEnrv4nrccxBgYPjcf22IWwAoaBJ+wpA7Q4fVjCUM8lP0m01dpxcg==}
    engines: {node: '>=10'}
    requiresBuild: true
    peerDependencies:
      '@swc/helpers': ^0.5.0
    peerDependenciesMeta:
      '@swc/helpers':
        optional: true
    dependencies:
      '@swc/counter': 0.1.3
      '@swc/types': 0.1.5
    optionalDependencies:
      '@swc/core-darwin-arm64': 1.4.2
      '@swc/core-darwin-x64': 1.4.2
      '@swc/core-linux-arm-gnueabihf': 1.4.2
      '@swc/core-linux-arm64-gnu': 1.4.2
      '@swc/core-linux-arm64-musl': 1.4.2
      '@swc/core-linux-x64-gnu': 1.4.2
      '@swc/core-linux-x64-musl': 1.4.2
      '@swc/core-win32-arm64-msvc': 1.4.2
      '@swc/core-win32-ia32-msvc': 1.4.2
      '@swc/core-win32-x64-msvc': 1.4.2

  /@swc/counter@0.1.3:
    resolution: {integrity: sha512-e2BR4lsJkkRlKZ/qCHPw9ZaSxc0MVUd7gtbtaB7aMvHeJVYe8sOB8DBZkP2DtISHGSku9sCK6T6cnY0CtXrOCQ==}

  /@swc/types@0.1.5:
    resolution: {integrity: sha512-myfUej5naTBWnqOCc/MdVOLVjXUXtIA+NpDrDBKJtLLg2shUjBu3cZmB/85RyitKc55+lUUyl7oRfLOvkr2hsw==}

  /@tsconfig/node10@1.0.9:
    resolution: {integrity: sha512-jNsYVVxU8v5g43Erja32laIDHXeoNvFEpX33OK4d6hljo3jDhCBDhx5dhCCTMWUojscpAagGiRkBKxpdl9fxqA==}

  /@tsconfig/node12@1.0.11:
    resolution: {integrity: sha512-cqefuRsh12pWyGsIoBKJA9luFu3mRxCA+ORZvA4ktLSzIuCUtWVxGIuXigEwO5/ywWFMZ2QEGKWvkZG1zDMTag==}

  /@tsconfig/node14@1.0.3:
    resolution: {integrity: sha512-ysT8mhdixWK6Hw3i1V2AeRqZ5WfXg1G43mqoYlM2nc6388Fq5jcXyr5mRsqViLx/GJYdoL0bfXD8nmF+Zn/Iow==}

  /@tsconfig/node16@1.0.3:
    resolution: {integrity: sha512-yOlFc+7UtL/89t2ZhjPvvB/DeAr3r+Dq58IgzsFkOAvVC6NMJXmCGjbptdXdR9qsX7pKcTL+s87FtYREi2dEEQ==}

  /@types/babel__core@7.20.0:
    resolution: {integrity: sha512-+n8dL/9GWblDO0iU6eZAwEIJVr5DWigtle+Q6HLOrh/pdbXOhOtqzq8VPPE2zvNJzSKY4vH/z3iT3tn0A3ypiQ==}
    dependencies:
      '@babel/parser': 7.21.4
      '@babel/types': 7.21.4
      '@types/babel__generator': 7.6.4
      '@types/babel__template': 7.4.1
      '@types/babel__traverse': 7.18.3

  /@types/babel__generator@7.6.4:
    resolution: {integrity: sha512-tFkciB9j2K755yrTALxD44McOrk+gfpIpvC3sxHjRawj6PfnQxrse4Clq5y/Rq+G3mrBurMax/lG8Qn2t9mSsg==}
    dependencies:
      '@babel/types': 7.21.4

  /@types/babel__template@7.4.1:
    resolution: {integrity: sha512-azBFKemX6kMg5Io+/rdGT0dkGreboUVR0Cdm3fz9QJWpaQGJRQXl7C+6hOTCZcMll7KFyEQpgbYI2lHdsS4U7g==}
    dependencies:
      '@babel/parser': 7.21.4
      '@babel/types': 7.21.4

  /@types/babel__traverse@7.18.3:
    resolution: {integrity: sha512-1kbcJ40lLB7MHsj39U4Sh1uTd2E7rLEa79kmDpI6cy+XiXsteB3POdQomoq4FxszMrO3ZYchkhYJw7A2862b3w==}
    dependencies:
      '@babel/types': 7.21.4

  /@types/bn.js@5.1.1:
    resolution: {integrity: sha512-qNrYbZqMx0uJAfKnKclPh+dTwK33KfLHYqtyODwd5HnXOjnkhc4qgn3BrK6RWyGZm5+sIFE7Q7Vz6QQtJB7w7g==}
    dependencies:
      '@types/node': 16.18.24
    dev: true

  /@types/elliptic@6.4.14:
    resolution: {integrity: sha512-z4OBcDAU0GVwDTuwJzQCiL6188QvZMkvoERgcVjq0/mPM8jCfdwZ3x5zQEVoL9WCAru3aG5wl3Z5Ww5wBWn7ZQ==}
    dependencies:
      '@types/bn.js': 5.1.1
    dev: true

  /@types/eslint-scope@3.7.4:
    resolution: {integrity: sha512-9K4zoImiZc3HlIp6AVUDE4CWYx22a+lhSZMYNpbjW04+YF0KWj4pJXnEMjdnFTiQibFFmElcsasJXDbdI/EPhA==}
    dependencies:
      '@types/eslint': 8.37.0
      '@types/estree': 0.0.51
    dev: true

  /@types/eslint@8.37.0:
    resolution: {integrity: sha512-Piet7dG2JBuDIfohBngQ3rCt7MgO9xCO4xIMKxBThCq5PNRB91IjlJ10eJVwfoNtvTErmxLzwBZ7rHZtbOMmFQ==}
    dependencies:
      '@types/estree': 0.0.51
      '@types/json-schema': 7.0.11
    dev: true

  /@types/estree@0.0.51:
    resolution: {integrity: sha512-CuPgU6f3eT/XgKKPqKd/gLZV1Xmvf1a2R5POBOGQa6uv82xpls89HU5zKeVoyR8XzHd1RGNOlQlvUe3CFkjWNQ==}
    dev: true

  /@types/estree@1.0.1:
    resolution: {integrity: sha512-LG4opVs2ANWZ1TJoKc937iMmNstM/d0ae1vNbnBvBhqCSezgVUOzcLCqbI5elV8Vy6WKwKjaqR+zO9VKirBBCA==}
    dev: true

  /@types/find-up@2.1.1:
    resolution: {integrity: sha512-60LC501bQRN9/3yfVaEEMd7IndaufffL56PBRAejPpUrY304Ps1jfnjNqPw5jmM5R8JHWiKBAe5IHzNcPV41AA==}
    dev: true

  /@types/fs-extra@9.0.13:
    resolution: {integrity: sha512-nEnwB++1u5lVDM2UI4c1+5R+FYaKfaAzS4OococimjVm3nQw3TuzH5UNsocrcTBbhnerblyHj4A49qXbIiZdpA==}
    dependencies:
      '@types/node': 16.18.24
    dev: true

  /@types/glob@7.2.0:
    resolution: {integrity: sha512-ZUxbzKl0IfJILTS6t7ip5fQQM/J3TJYubDm3nMbgubNNYS62eXeUpoLUC8/7fJNiFYHTrGPQn7hspDUzIHX3UA==}
    dependencies:
      '@types/minimatch': 5.1.2
      '@types/node': 16.18.24
    dev: true

  /@types/graceful-fs@4.1.6:
    resolution: {integrity: sha512-Sig0SNORX9fdW+bQuTEovKj3uHcUL6LQKbCrrqb1X7J6/ReAbhCXRAhc+SMejhLELFj2QcyuxmUooZ4bt5ReSw==}
    dependencies:
      '@types/node': 16.18.24

  /@types/hoist-non-react-statics@3.3.1:
    resolution: {integrity: sha512-iMIqiko6ooLrTh1joXodJK5X9xeEALT1kM5G3ZLhD3hszxBdIEd5C75U834D9mLcINgD4OyZf5uQXjkuYydWvA==}
    dependencies:
      '@types/react': 18.0.37
      hoist-non-react-statics: 3.3.2
    dev: true

  /@types/html-minifier-terser@6.1.0:
    resolution: {integrity: sha512-oh/6byDPnL1zeNXFrDXFLyZjkr1MsBG667IM792caf1L2UPOOMf65NFzjUH/ltyfwjAGfs1rsX1eftK0jC/KIg==}
    dev: true

  /@types/istanbul-lib-coverage@2.0.4:
    resolution: {integrity: sha512-z/QT1XN4K4KYuslS23k62yDIDLwLFkzxOuMplDtObz0+y7VqJCaO2o+SPwHCvLFZh7xazvvoor2tA/hPz9ee7g==}

  /@types/istanbul-lib-report@3.0.0:
    resolution: {integrity: sha512-plGgXAPfVKFoYfa9NpYDAkseG+g6Jr294RqeqcqDixSbU34MZVJRi/P+7Y8GDpzkEwLaGZZOpKIEmeVZNtKsrg==}
    dependencies:
      '@types/istanbul-lib-coverage': 2.0.4

  /@types/istanbul-reports@3.0.1:
    resolution: {integrity: sha512-c3mAZEuK0lvBp8tmuL74XRKn1+y2dcwOUpH7x4WrF6gk1GIgiluDRgMYQtw2OFcBvAJWlt6ASU3tSqxp0Uu0Aw==}
    dependencies:
      '@types/istanbul-lib-report': 3.0.0

  /@types/jest@27.5.2:
    resolution: {integrity: sha512-mpT8LJJ4CMeeahobofYWIjFo0xonRS/HfxnVEPMPFSQdGUt1uHCnoPT7Zhb+sjDU2wz0oKV0OLUR0WzrHNgfeA==}
    dependencies:
      jest-matcher-utils: 27.5.1
      pretty-format: 27.5.1
    dev: true

  /@types/jest@28.1.8:
    resolution: {integrity: sha512-8TJkV++s7B6XqnDrzR1m/TT0A0h948Pnl/097veySPN67VRAgQ4gZ7n2KfJo2rVq6njQjdxU3GCCyDvAeuHoiw==}
    dependencies:
      expect: 28.1.3
      pretty-format: 28.1.3
    dev: true

  /@types/jest@29.5.1:
    resolution: {integrity: sha512-tEuVcHrpaixS36w7hpsfLBLpjtMRJUE09/MHXn923LOVojDwyC14cWcfc0rDs0VEfUyYmt/+iX1kxxp+gZMcaQ==}
    dependencies:
      expect: 29.5.0
      pretty-format: 29.5.0
    dev: true

  /@types/json-schema@7.0.11:
    resolution: {integrity: sha512-wOuvG1SN4Us4rez+tylwwwCV1psiNVOkJeM3AUWUNWg/jDQY2+HE/444y5gc+jBmRqASOm2Oeh5c1axHobwRKQ==}
    dev: true

  /@types/json5@0.0.29:
    resolution: {integrity: sha512-dRLjCWHYg4oaA77cxO64oO+7JwCwnIzkZPdrrC71jQmQtlhM556pwKo5bUzqvZndkVbeFLIIi+9TC40JNF5hNQ==}
    dev: true

  /@types/minimatch@5.1.2:
    resolution: {integrity: sha512-K0VQKziLUWkVKiRVrx4a40iPaxTUefQmjtkQofBkYRcoaaL/8rhwDWww9qWbrgicNOgnpIsMxyNIUM4+n6dUIA==}
    dev: true

  /@types/minimist@1.2.2:
    resolution: {integrity: sha512-jhuKLIRrhvCPLqwPcx6INqmKeiA5EWrsCOPhrlFSrbrmU4ZMPjj5Ul/oLCMDO98XRUIwVm78xICz4EPCektzeQ==}
    dev: true

  /@types/mock-fs@4.13.1:
    resolution: {integrity: sha512-m6nFAJ3lBSnqbvDZioawRvpLXSaPyn52Srf7OfzjubYbYX8MTUdIgDxQl0wEapm4m/pNYSd9TXocpQ0TvZFlYA==}
    dependencies:
      '@types/node': 16.18.24
    dev: true

  /@types/node@11.11.6:
    resolution: {integrity: sha512-Exw4yUWMBXM3X+8oqzJNRqZSwUAaS4+7NdvHqQuFi/d+synz++xmX3QIf+BFqneW8N31R8Ky+sikfZUXq07ggQ==}

  /@types/node@16.18.24:
    resolution: {integrity: sha512-zvSN2Esek1aeLdKDYuntKAYjti9Z2oT4I8bfkLLhIxHlv3dwZ5vvATxOc31820iYm4hQRCwjUgDpwSMFjfTUnw==}

  /@types/node@18.15.13:
    resolution: {integrity: sha512-N+0kuo9KgrUQ1Sn/ifDXsvg0TTleP7rIy4zOBGECxAljqvqfqpTfzx0Q1NUedOixRMBfe2Whhb056a42cWs26Q==}
    dev: true

  /@types/normalize-package-data@2.4.1:
    resolution: {integrity: sha512-Gj7cI7z+98M282Tqmp2K5EIsoouUEzbBJhQQzDE3jSIRk6r9gsz0oUokqIUR4u1R3dMHo0pDHM7sNOHyhulypw==}
    dev: true

  /@types/parse-json@4.0.0:
    resolution: {integrity: sha512-//oorEZjL6sbPcKUaCdIGlIUeH26mgzimjBB77G6XRgnDl/L5wOnpyBGRe/Mmf5CVW3PwEBE1NjiMZ/ssFh4wA==}
    dev: true

  /@types/prettier@2.7.2:
    resolution: {integrity: sha512-KufADq8uQqo1pYKVIYzfKbJfBAc0sOeXqGbFaSpv8MRmC/zXgowNZmFcbngndGk922QDmOASEXUZCaY48gs4cg==}

  /@types/prop-types@15.7.5:
    resolution: {integrity: sha512-JCB8C6SnDoQf0cNycqd/35A7MjcnK+ZTqE7judS6o7utxUCg6imJg3QK2qzHKszlTjcj2cn+NwMB2i96ubpj7w==}
    dev: true

  /@types/qrcode@1.5.0:
    resolution: {integrity: sha512-x5ilHXRxUPIMfjtM+1vf/GPTRWZ81nqscursm5gMznJeK9M0YnZ1c3bEvRLQ0zSSgedLx1J6MGL231ObQGGhaA==}
    dependencies:
      '@types/node': 16.18.24
    dev: true

  /@types/react-dom@18.0.11:
    resolution: {integrity: sha512-O38bPbI2CWtgw/OoQoY+BRelw7uysmXbWvw3nLWO21H1HSh+GOlqPuXshJfjmpNlKiiSDG9cc1JZAaMmVdcTlw==}
    dependencies:
      '@types/react': 18.0.37
    dev: true

  /@types/react@18.0.37:
    resolution: {integrity: sha512-4yaZZtkRN3ZIQD3KSEwkfcik8s0SWV+82dlJot1AbGYHCzJkWP3ENBY6wYeDRmKZ6HkrgoGAmR2HqdwYGp6OEw==}
    dependencies:
      '@types/prop-types': 15.7.5
      '@types/scheduler': 0.16.3
      csstype: 3.1.2
    dev: true

  /@types/resolve@1.20.2:
    resolution: {integrity: sha512-60BCwRFOZCQhDncwQdxxeOEEkbc5dIMccYLwbxsS4TUNeVECQ/pBJ0j09mrHOl/JJvpRPGwO9SvE4nR2Nb/a4Q==}
    dev: true

  /@types/rewire@2.5.28:
    resolution: {integrity: sha512-uD0j/AQOa5le7afuK+u+woi8jNKF1vf3DN0H7LCJhft/lNNibUr7VcAesdgtWfEKveZol3ZG1CJqwx2Bhrnl8w==}
    dev: true

  /@types/scheduler@0.16.3:
    resolution: {integrity: sha512-5cJ8CB4yAx7BH1oMvdU0Jh9lrEXyPkar6F9G/ERswkCuvP4KQZfZkSjcMbAICCpQTN4OuZn8tz0HiKv9TGZgrQ==}
    dev: true

  /@types/semver@7.3.13:
    resolution: {integrity: sha512-21cFJr9z3g5dW8B0CVI9g2O9beqaThGQ6ZFBqHfwhzLDKUxaqTIy3vnfah/UPkfOiF2pLq+tGz+W8RyCskuslw==}
    dev: true

  /@types/stack-utils@2.0.1:
    resolution: {integrity: sha512-Hl219/BT5fLAaz6NDkSuhzasy49dwQS/DSdu4MdggFB8zcXv7vflBI3xp7FEmkmdDkBUI2bPUNeMttp2knYdxw==}

  /@types/styled-components@5.1.26:
    resolution: {integrity: sha512-KuKJ9Z6xb93uJiIyxo/+ksS7yLjS1KzG6iv5i78dhVg/X3u5t1H7juRWqVmodIdz6wGVaIApo1u01kmFRdJHVw==}
    dependencies:
      '@types/hoist-non-react-statics': 3.3.1
      '@types/react': 18.0.37
      csstype: 3.1.2
    dev: true

  /@types/swagger-schema-official@2.0.22:
    resolution: {integrity: sha512-7yQiX6MWSFSvc/1wW5smJMZTZ4fHOd+hqLr3qr/HONDxHEa2bnYAsOcGBOEqFIjd4yetwMOdEDdeW+udRAQnHA==}
    dev: true

  /@types/yargs-parser@21.0.0:
    resolution: {integrity: sha512-iO9ZQHkZxHn4mSakYV0vFHAVDyEOIJQrV2uZ06HxEPcx+mt8swXoZHIbaaJ2crJYFfErySgktuTZ3BeLz+XmFA==}

  /@types/yargs@17.0.24:
    resolution: {integrity: sha512-6i0aC7jV6QzQB8ne1joVZ0eSFIstHsCrobmOtghM11yGlH0j43FKL2UhWdELkyps0zuf7qVTUVCCR+tgSlyLLw==}
    dependencies:
      '@types/yargs-parser': 21.0.0

  /@typescript-eslint/eslint-plugin@5.59.0(@typescript-eslint/parser@5.59.0)(eslint@8.38.0)(typescript@4.9.5):
    resolution: {integrity: sha512-p0QgrEyrxAWBecR56gyn3wkG15TJdI//eetInP3zYRewDh0XS+DhB3VUAd3QqvziFsfaQIoIuZMxZRB7vXYaYw==}
    engines: {node: ^12.22.0 || ^14.17.0 || >=16.0.0}
    peerDependencies:
      '@typescript-eslint/parser': ^5.0.0
      eslint: ^6.0.0 || ^7.0.0 || ^8.0.0
      typescript: '*'
    peerDependenciesMeta:
      typescript:
        optional: true
    dependencies:
      '@eslint-community/regexpp': 4.5.0
      '@typescript-eslint/parser': 5.59.0(eslint@8.38.0)(typescript@4.9.5)
      '@typescript-eslint/scope-manager': 5.59.0
      '@typescript-eslint/type-utils': 5.59.0(eslint@8.38.0)(typescript@4.9.5)
      '@typescript-eslint/utils': 5.59.0(eslint@8.38.0)(typescript@4.9.5)
      debug: 4.3.4(supports-color@5.5.0)
      eslint: 8.38.0
      grapheme-splitter: 1.0.4
      ignore: 5.2.4
      natural-compare-lite: 1.4.0
      semver: 7.5.2
      tsutils: 3.21.0(typescript@4.9.5)
      typescript: 4.9.5
    transitivePeerDependencies:
      - supports-color
    dev: true

  /@typescript-eslint/parser@5.59.0(eslint@8.38.0)(typescript@4.9.5):
    resolution: {integrity: sha512-qK9TZ70eJtjojSUMrrEwA9ZDQ4N0e/AuoOIgXuNBorXYcBDk397D2r5MIe1B3cok/oCtdNC5j+lUUpVB+Dpb+w==}
    engines: {node: ^12.22.0 || ^14.17.0 || >=16.0.0}
    peerDependencies:
      eslint: ^6.0.0 || ^7.0.0 || ^8.0.0
      typescript: '*'
    peerDependenciesMeta:
      typescript:
        optional: true
    dependencies:
      '@typescript-eslint/scope-manager': 5.59.0
      '@typescript-eslint/types': 5.59.0
      '@typescript-eslint/typescript-estree': 5.59.0(typescript@4.9.5)
      debug: 4.3.4(supports-color@5.5.0)
      eslint: 8.38.0
      typescript: 4.9.5
    transitivePeerDependencies:
      - supports-color
    dev: true

  /@typescript-eslint/scope-manager@5.59.0:
    resolution: {integrity: sha512-tsoldKaMh7izN6BvkK6zRMINj4Z2d6gGhO2UsI8zGZY3XhLq1DndP3Ycjhi1JwdwPRwtLMW4EFPgpuKhbCGOvQ==}
    engines: {node: ^12.22.0 || ^14.17.0 || >=16.0.0}
    dependencies:
      '@typescript-eslint/types': 5.59.0
      '@typescript-eslint/visitor-keys': 5.59.0
    dev: true

  /@typescript-eslint/type-utils@5.59.0(eslint@8.38.0)(typescript@4.9.5):
    resolution: {integrity: sha512-d/B6VSWnZwu70kcKQSCqjcXpVH+7ABKH8P1KNn4K7j5PXXuycZTPXF44Nui0TEm6rbWGi8kc78xRgOC4n7xFgA==}
    engines: {node: ^12.22.0 || ^14.17.0 || >=16.0.0}
    peerDependencies:
      eslint: '*'
      typescript: '*'
    peerDependenciesMeta:
      typescript:
        optional: true
    dependencies:
      '@typescript-eslint/typescript-estree': 5.59.0(typescript@4.9.5)
      '@typescript-eslint/utils': 5.59.0(eslint@8.38.0)(typescript@4.9.5)
      debug: 4.3.4(supports-color@5.5.0)
      eslint: 8.38.0
      tsutils: 3.21.0(typescript@4.9.5)
      typescript: 4.9.5
    transitivePeerDependencies:
      - supports-color
    dev: true

  /@typescript-eslint/types@5.59.0:
    resolution: {integrity: sha512-yR2h1NotF23xFFYKHZs17QJnB51J/s+ud4PYU4MqdZbzeNxpgUr05+dNeCN/bb6raslHvGdd6BFCkVhpPk/ZeA==}
    engines: {node: ^12.22.0 || ^14.17.0 || >=16.0.0}
    dev: true

  /@typescript-eslint/typescript-estree@5.59.0(typescript@4.9.5):
    resolution: {integrity: sha512-sUNnktjmI8DyGzPdZ8dRwW741zopGxltGs/SAPgGL/AAgDpiLsCFLcMNSpbfXfmnNeHmK9h3wGmCkGRGAoUZAg==}
    engines: {node: ^12.22.0 || ^14.17.0 || >=16.0.0}
    peerDependencies:
      typescript: '*'
    peerDependenciesMeta:
      typescript:
        optional: true
    dependencies:
      '@typescript-eslint/types': 5.59.0
      '@typescript-eslint/visitor-keys': 5.59.0
      debug: 4.3.4(supports-color@5.5.0)
      globby: 11.1.0
      is-glob: 4.0.3
      semver: 7.5.2
      tsutils: 3.21.0(typescript@4.9.5)
      typescript: 4.9.5
    transitivePeerDependencies:
      - supports-color
    dev: true

  /@typescript-eslint/utils@5.59.0(eslint@8.38.0)(typescript@4.9.5):
    resolution: {integrity: sha512-GGLFd+86drlHSvPgN/el6dRQNYYGOvRSDVydsUaQluwIW3HvbXuxyuD5JETvBt/9qGYe+lOrDk6gRrWOHb/FvA==}
    engines: {node: ^12.22.0 || ^14.17.0 || >=16.0.0}
    peerDependencies:
      eslint: ^6.0.0 || ^7.0.0 || ^8.0.0
    dependencies:
      '@eslint-community/eslint-utils': 4.4.0(eslint@8.38.0)
      '@types/json-schema': 7.0.11
      '@types/semver': 7.3.13
      '@typescript-eslint/scope-manager': 5.59.0
      '@typescript-eslint/types': 5.59.0
      '@typescript-eslint/typescript-estree': 5.59.0(typescript@4.9.5)
      eslint: 8.38.0
      eslint-scope: 5.1.1
      semver: 7.5.2
    transitivePeerDependencies:
      - supports-color
      - typescript
    dev: true

  /@typescript-eslint/visitor-keys@5.59.0:
    resolution: {integrity: sha512-qZ3iXxQhanchCeaExlKPV3gDQFxMUmU35xfd5eCXB6+kUw1TUAbIy2n7QIrwz9s98DQLzNWyHp61fY0da4ZcbA==}
    engines: {node: ^12.22.0 || ^14.17.0 || >=16.0.0}
    dependencies:
      '@typescript-eslint/types': 5.59.0
      eslint-visitor-keys: 3.4.0
    dev: true

  /@walletconnect/browser-utils@1.8.0:
    resolution: {integrity: sha512-Wcqqx+wjxIo9fv6eBUFHPsW1y/bGWWRboni5dfD8PtOmrihrEpOCmvRJe4rfl7xgJW8Ea9UqKEaq0bIRLHlK4A==}
    dependencies:
      '@walletconnect/safe-json': 1.0.0
      '@walletconnect/types': 1.8.0
      '@walletconnect/window-getters': 1.0.0
      '@walletconnect/window-metadata': 1.0.0
      detect-browser: 5.2.0
    dev: false

  /@walletconnect/core@2.11.0:
    resolution: {integrity: sha512-2Tjp5BCevI7dbmqo/OrCjX4tqgMqwJNQLlQAlphqPfvwlF9+tIu6pGcVbSN3U9zyXzWIZCeleqEaWUeSeET4Ew==}
    dependencies:
      '@walletconnect/heartbeat': 1.2.1
      '@walletconnect/jsonrpc-provider': 1.0.13
      '@walletconnect/jsonrpc-types': 1.0.3
      '@walletconnect/jsonrpc-utils': 1.0.8
      '@walletconnect/jsonrpc-ws-connection': 1.0.14
      '@walletconnect/keyvaluestorage': 1.1.1
      '@walletconnect/logger': 2.0.1
      '@walletconnect/relay-api': 1.0.9
      '@walletconnect/relay-auth': 1.0.4
      '@walletconnect/safe-json': 1.0.2
      '@walletconnect/time': 1.0.2
      '@walletconnect/types': 2.11.0
      '@walletconnect/utils': 2.11.0
      events: 3.3.0
      isomorphic-unfetch: 3.1.0
      lodash.isequal: 4.5.0
      uint8arrays: 3.1.1
    transitivePeerDependencies:
      - '@azure/app-configuration'
      - '@azure/cosmos'
      - '@azure/data-tables'
      - '@azure/identity'
      - '@azure/keyvault-secrets'
      - '@azure/storage-blob'
      - '@capacitor/preferences'
      - '@netlify/blobs'
      - '@planetscale/database'
      - '@react-native-async-storage/async-storage'
      - '@upstash/redis'
      - '@vercel/kv'
      - bufferutil
      - encoding
      - supports-color
      - utf-8-validate
    dev: false

  /@walletconnect/environment@1.0.1:
    resolution: {integrity: sha512-T426LLZtHj8e8rYnKfzsw1aG6+M0BT1ZxayMdv/p8yM0MU+eJDISqNY3/bccxRr4LrF9csq02Rhqt08Ibl0VRg==}
    dependencies:
      tslib: 1.14.1

  /@walletconnect/events@1.0.1:
    resolution: {integrity: sha512-NPTqaoi0oPBVNuLv7qPaJazmGHs5JGyO8eEAk5VGKmJzDR7AHzD4k6ilox5kxk1iwiOnFopBOOMLs86Oa76HpQ==}
    dependencies:
      keyvaluestorage-interface: 1.0.0
      tslib: 1.14.1
    dev: false

  /@walletconnect/heartbeat@1.2.1:
    resolution: {integrity: sha512-yVzws616xsDLJxuG/28FqtZ5rzrTA4gUjdEMTbWB5Y8V1XHRmqq4efAxCw5ie7WjbXFSUyBHaWlMR+2/CpQC5Q==}
    dependencies:
      '@walletconnect/events': 1.0.1
      '@walletconnect/time': 1.0.2
      tslib: 1.14.1
    dev: false

  /@walletconnect/jsonrpc-provider@1.0.13:
    resolution: {integrity: sha512-K73EpThqHnSR26gOyNEL+acEex3P7VWZe6KE12ZwKzAt2H4e5gldZHbjsu2QR9cLeJ8AXuO7kEMOIcRv1QEc7g==}
    dependencies:
      '@walletconnect/jsonrpc-utils': 1.0.8
      '@walletconnect/safe-json': 1.0.2
      tslib: 1.14.1
    dev: false

  /@walletconnect/jsonrpc-types@1.0.2:
    resolution: {integrity: sha512-CZe8tjJX73OWdHjrBHy7HtAapJ2tT0Q3TYhPBhRxi3643lwPIQWC9En45ldY14TZwgSewkbZ0FtGBZK0G7Bbyg==}
    dependencies:
      keyvaluestorage-interface: 1.0.0
      tslib: 1.14.1
    dev: true

  /@walletconnect/jsonrpc-types@1.0.3:
    resolution: {integrity: sha512-iIQ8hboBl3o5ufmJ8cuduGad0CQm3ZlsHtujv9Eu16xq89q+BG7Nh5VLxxUgmtpnrePgFkTwXirCTkwJH1v+Yw==}
    dependencies:
      keyvaluestorage-interface: 1.0.0
      tslib: 1.14.1
    dev: false

  /@walletconnect/jsonrpc-utils@1.0.3:
    resolution: {integrity: sha512-3yb49bPk16MNLk6uIIHPSHQCpD6UAo1OMOx1rM8cW/MPEAYAzrSW5hkhG7NEUwX9SokRIgnZK3QuQkiyNzBMhQ==}
    dependencies:
      '@walletconnect/environment': 1.0.1
      '@walletconnect/jsonrpc-types': 1.0.2
    dev: true

  /@walletconnect/jsonrpc-utils@1.0.8:
    resolution: {integrity: sha512-vdeb03bD8VzJUL6ZtzRYsFMq1eZQcM3EAzT0a3st59dyLfJ0wq+tKMpmGH7HlB7waD858UWgfIcudbPFsbzVdw==}
    dependencies:
      '@walletconnect/environment': 1.0.1
      '@walletconnect/jsonrpc-types': 1.0.3
      tslib: 1.14.1
    dev: false

  /@walletconnect/jsonrpc-ws-connection@1.0.14:
    resolution: {integrity: sha512-Jsl6fC55AYcbkNVkwNM6Jo+ufsuCQRqViOQ8ZBPH9pRREHH9welbBiszuTLqEJiQcO/6XfFDl6bzCJIkrEi8XA==}
    dependencies:
      '@walletconnect/jsonrpc-utils': 1.0.8
      '@walletconnect/safe-json': 1.0.2
      events: 3.3.0
      ws: 7.5.9
    transitivePeerDependencies:
      - bufferutil
      - utf-8-validate
    dev: false

  /@walletconnect/keyvaluestorage@1.1.1:
    resolution: {integrity: sha512-V7ZQq2+mSxAq7MrRqDxanTzu2RcElfK1PfNYiaVnJgJ7Q7G7hTVwF8voIBx92qsRyGHZihrwNPHuZd1aKkd0rA==}
    peerDependencies:
      '@react-native-async-storage/async-storage': 1.x
    peerDependenciesMeta:
      '@react-native-async-storage/async-storage':
        optional: true
    dependencies:
      '@walletconnect/safe-json': 1.0.2
      idb-keyval: 6.2.1
      unstorage: 1.10.1(idb-keyval@6.2.1)
    transitivePeerDependencies:
      - '@azure/app-configuration'
      - '@azure/cosmos'
      - '@azure/data-tables'
      - '@azure/identity'
      - '@azure/keyvault-secrets'
      - '@azure/storage-blob'
      - '@capacitor/preferences'
      - '@netlify/blobs'
      - '@planetscale/database'
      - '@upstash/redis'
      - '@vercel/kv'
      - supports-color
    dev: false

  /@walletconnect/logger@2.0.1:
    resolution: {integrity: sha512-SsTKdsgWm+oDTBeNE/zHxxr5eJfZmE9/5yp/Ku+zJtcTAjELb3DXueWkDXmE9h8uHIbJzIb5wj5lPdzyrjT6hQ==}
    dependencies:
      pino: 7.11.0
      tslib: 1.14.1
    dev: false

  /@walletconnect/mobile-registry@1.4.0:
    resolution: {integrity: sha512-ZtKRio4uCZ1JUF7LIdecmZt7FOLnX72RPSY7aUVu7mj7CSfxDwUn6gBuK6WGtH+NZCldBqDl5DenI5fFSvkKYw==}
    dev: false

  /@walletconnect/relay-api@1.0.9:
    resolution: {integrity: sha512-Q3+rylJOqRkO1D9Su0DPE3mmznbAalYapJ9qmzDgK28mYF9alcP3UwG/og5V7l7CFOqzCLi7B8BvcBUrpDj0Rg==}
    dependencies:
      '@walletconnect/jsonrpc-types': 1.0.3
      tslib: 1.14.1
    dev: false

  /@walletconnect/relay-auth@1.0.4:
    resolution: {integrity: sha512-kKJcS6+WxYq5kshpPaxGHdwf5y98ZwbfuS4EE/NkQzqrDFm5Cj+dP8LofzWvjrrLkZq7Afy7WrQMXdLy8Sx7HQ==}
    dependencies:
      '@stablelib/ed25519': 1.0.3
      '@stablelib/random': 1.0.2
      '@walletconnect/safe-json': 1.0.2
      '@walletconnect/time': 1.0.2
      tslib: 1.14.1
      uint8arrays: 3.1.1
    dev: false

  /@walletconnect/safe-json@1.0.0:
    resolution: {integrity: sha512-QJzp/S/86sUAgWY6eh5MKYmSfZaRpIlmCJdi5uG4DJlKkZrHEF7ye7gA+VtbVzvTtpM/gRwO2plQuiooIeXjfg==}
    dev: false

  /@walletconnect/safe-json@1.0.2:
    resolution: {integrity: sha512-Ogb7I27kZ3LPC3ibn8ldyUr5544t3/STow9+lzz7Sfo808YD7SBWk7SAsdBFlYgP2zDRy2hS3sKRcuSRM0OTmA==}
    dependencies:
      tslib: 1.14.1
    dev: false

  /@walletconnect/sign-client@2.11.0:
    resolution: {integrity: sha512-H2ukscibBS+6WrzQWh+WyVBqO5z4F5et12JcwobdwgHnJSlqIoZxqnUYYWNCI5rUR5UKsKWaUyto4AE9N5dw4Q==}
    dependencies:
      '@walletconnect/core': 2.11.0
      '@walletconnect/events': 1.0.1
      '@walletconnect/heartbeat': 1.2.1
      '@walletconnect/jsonrpc-utils': 1.0.8
      '@walletconnect/logger': 2.0.1
      '@walletconnect/time': 1.0.2
      '@walletconnect/types': 2.11.0
      '@walletconnect/utils': 2.11.0
      events: 3.3.0
    transitivePeerDependencies:
      - '@azure/app-configuration'
      - '@azure/cosmos'
      - '@azure/data-tables'
      - '@azure/identity'
      - '@azure/keyvault-secrets'
      - '@azure/storage-blob'
      - '@capacitor/preferences'
      - '@netlify/blobs'
      - '@planetscale/database'
      - '@react-native-async-storage/async-storage'
      - '@upstash/redis'
      - '@vercel/kv'
      - bufferutil
      - encoding
      - supports-color
      - utf-8-validate
    dev: false

  /@walletconnect/time@1.0.2:
    resolution: {integrity: sha512-uzdd9woDcJ1AaBZRhqy5rNC9laqWGErfc4dxA9a87mPdKOgWMD85mcFo9dIYIts/Jwocfwn07EC6EzclKubk/g==}
    dependencies:
      tslib: 1.14.1
    dev: false

  /@walletconnect/types@1.8.0:
    resolution: {integrity: sha512-Cn+3I0V0vT9ghMuzh1KzZvCkiAxTq+1TR2eSqw5E5AVWfmCtECFkVZBP6uUJZ8YjwLqXheI+rnjqPy7sVM4Fyg==}
    deprecated: 'WalletConnect''s v1 SDKs are now deprecated. Please upgrade to a v2 SDK. For details see: https://docs.walletconnect.com/'
    dev: false

  /@walletconnect/types@2.11.0:
    resolution: {integrity: sha512-AB5b1lrEbCGHxqS2vqfCkIoODieH+ZAUp9rA1O2ftrhnqDJiJK983Df87JhYhECsQUBHHfALphA8ydER0q+9sw==}
    dependencies:
      '@walletconnect/events': 1.0.1
      '@walletconnect/heartbeat': 1.2.1
      '@walletconnect/jsonrpc-types': 1.0.3
      '@walletconnect/keyvaluestorage': 1.1.1
      '@walletconnect/logger': 2.0.1
      events: 3.3.0
    transitivePeerDependencies:
      - '@azure/app-configuration'
      - '@azure/cosmos'
      - '@azure/data-tables'
      - '@azure/identity'
      - '@azure/keyvault-secrets'
      - '@azure/storage-blob'
      - '@capacitor/preferences'
      - '@netlify/blobs'
      - '@planetscale/database'
      - '@react-native-async-storage/async-storage'
      - '@upstash/redis'
      - '@vercel/kv'
      - supports-color
    dev: false

  /@walletconnect/utils@2.11.0:
    resolution: {integrity: sha512-hxkHPlTlDQILHfIKXlmzgNJau/YcSBC3XHUSuZuKZbNEw3duFT6h6pm3HT/1+j1a22IG05WDsNBuTCRkwss+BQ==}
    dependencies:
      '@stablelib/chacha20poly1305': 1.0.1
      '@stablelib/hkdf': 1.0.1
      '@stablelib/random': 1.0.2
      '@stablelib/sha256': 1.0.1
      '@stablelib/x25519': 1.0.3
      '@walletconnect/relay-api': 1.0.9
      '@walletconnect/safe-json': 1.0.2
      '@walletconnect/time': 1.0.2
      '@walletconnect/types': 2.11.0
      '@walletconnect/window-getters': 1.0.1
      '@walletconnect/window-metadata': 1.0.1
      detect-browser: 5.3.0
      query-string: 7.1.3
      uint8arrays: 3.1.1
    transitivePeerDependencies:
      - '@azure/app-configuration'
      - '@azure/cosmos'
      - '@azure/data-tables'
      - '@azure/identity'
      - '@azure/keyvault-secrets'
      - '@azure/storage-blob'
      - '@capacitor/preferences'
      - '@netlify/blobs'
      - '@planetscale/database'
      - '@react-native-async-storage/async-storage'
      - '@upstash/redis'
      - '@vercel/kv'
      - supports-color
    dev: false

  /@walletconnect/window-getters@1.0.0:
    resolution: {integrity: sha512-xB0SQsLaleIYIkSsl43vm8EwETpBzJ2gnzk7e0wMF3ktqiTGS6TFHxcprMl5R44KKh4tCcHCJwolMCaDSwtAaA==}
    dev: false

  /@walletconnect/window-getters@1.0.1:
    resolution: {integrity: sha512-vHp+HqzGxORPAN8gY03qnbTMnhqIwjeRJNOMOAzePRg4xVEEE2WvYsI9G2NMjOknA8hnuYbU3/hwLcKbjhc8+Q==}
    dependencies:
      tslib: 1.14.1
    dev: false

  /@walletconnect/window-metadata@1.0.0:
    resolution: {integrity: sha512-9eFvmJxIKCC3YWOL97SgRkKhlyGXkrHwamfechmqszbypFspaSk+t2jQXAEU7YClHF6Qjw5eYOmy1//zFi9/GA==}
    dependencies:
      '@walletconnect/window-getters': 1.0.1
    dev: false

  /@walletconnect/window-metadata@1.0.1:
    resolution: {integrity: sha512-9koTqyGrM2cqFRW517BPY/iEtUDx2r1+Pwwu5m7sJ7ka79wi3EyqhqcICk/yDmv6jAS1rjKgTKXlEhanYjijcA==}
    dependencies:
      '@walletconnect/window-getters': 1.0.1
      tslib: 1.14.1
    dev: false

  /@webassemblyjs/ast@1.11.1:
    resolution: {integrity: sha512-ukBh14qFLjxTQNTXocdyksN5QdM28S1CxHt2rdskFyL+xFV7VremuBLVbmCePj+URalXBENx/9Lm7lnhihtCSw==}
    dependencies:
      '@webassemblyjs/helper-numbers': 1.11.1
      '@webassemblyjs/helper-wasm-bytecode': 1.11.1
    dev: true

  /@webassemblyjs/ast@1.11.5:
    resolution: {integrity: sha512-LHY/GSAZZRpsNQH+/oHqhRQ5FT7eoULcBqgfyTB5nQHogFnK3/7QoN7dLnwSE/JkUAF0SrRuclT7ODqMFtWxxQ==}
    dependencies:
      '@webassemblyjs/helper-numbers': 1.11.5
      '@webassemblyjs/helper-wasm-bytecode': 1.11.5
    dev: true

  /@webassemblyjs/floating-point-hex-parser@1.11.1:
    resolution: {integrity: sha512-iGRfyc5Bq+NnNuX8b5hwBrRjzf0ocrJPI6GWFodBFzmFnyvrQ83SHKhmilCU/8Jv67i4GJZBMhEzltxzcNagtQ==}
    dev: true

  /@webassemblyjs/floating-point-hex-parser@1.11.5:
    resolution: {integrity: sha512-1j1zTIC5EZOtCplMBG/IEwLtUojtwFVwdyVMbL/hwWqbzlQoJsWCOavrdnLkemwNoC/EOwtUFch3fuo+cbcXYQ==}
    dev: true

  /@webassemblyjs/helper-api-error@1.11.1:
    resolution: {integrity: sha512-RlhS8CBCXfRUR/cwo2ho9bkheSXG0+NwooXcc3PAILALf2QLdFyj7KGsKRbVc95hZnhnERon4kW/D3SZpp6Tcg==}
    dev: true

  /@webassemblyjs/helper-api-error@1.11.5:
    resolution: {integrity: sha512-L65bDPmfpY0+yFrsgz8b6LhXmbbs38OnwDCf6NpnMUYqa+ENfE5Dq9E42ny0qz/PdR0LJyq/T5YijPnU8AXEpA==}
    dev: true

  /@webassemblyjs/helper-buffer@1.11.1:
    resolution: {integrity: sha512-gwikF65aDNeeXa8JxXa2BAk+REjSyhrNC9ZwdT0f8jc4dQQeDQ7G4m0f2QCLPJiMTTO6wfDmRmj/pW0PsUvIcA==}
    dev: true

  /@webassemblyjs/helper-buffer@1.11.5:
    resolution: {integrity: sha512-fDKo1gstwFFSfacIeH5KfwzjykIE6ldh1iH9Y/8YkAZrhmu4TctqYjSh7t0K2VyDSXOZJ1MLhht/k9IvYGcIxg==}
    dev: true

  /@webassemblyjs/helper-numbers@1.11.1:
    resolution: {integrity: sha512-vDkbxiB8zfnPdNK9Rajcey5C0w+QJugEglN0of+kmO8l7lDb77AnlKYQF7aarZuCrv+l0UvqL+68gSDr3k9LPQ==}
    dependencies:
      '@webassemblyjs/floating-point-hex-parser': 1.11.1
      '@webassemblyjs/helper-api-error': 1.11.1
      '@xtuc/long': 4.2.2
    dev: true

  /@webassemblyjs/helper-numbers@1.11.5:
    resolution: {integrity: sha512-DhykHXM0ZABqfIGYNv93A5KKDw/+ywBFnuWybZZWcuzWHfbp21wUfRkbtz7dMGwGgT4iXjWuhRMA2Mzod6W4WA==}
    dependencies:
      '@webassemblyjs/floating-point-hex-parser': 1.11.5
      '@webassemblyjs/helper-api-error': 1.11.5
      '@xtuc/long': 4.2.2
    dev: true

  /@webassemblyjs/helper-wasm-bytecode@1.11.1:
    resolution: {integrity: sha512-PvpoOGiJwXeTrSf/qfudJhwlvDQxFgelbMqtq52WWiXC6Xgg1IREdngmPN3bs4RoO83PnL/nFrxucXj1+BX62Q==}
    dev: true

  /@webassemblyjs/helper-wasm-bytecode@1.11.5:
    resolution: {integrity: sha512-oC4Qa0bNcqnjAowFn7MPCETQgDYytpsfvz4ujZz63Zu/a/v71HeCAAmZsgZ3YVKec3zSPYytG3/PrRCqbtcAvA==}
    dev: true

  /@webassemblyjs/helper-wasm-section@1.11.1:
    resolution: {integrity: sha512-10P9No29rYX1j7F3EVPX3JvGPQPae+AomuSTPiF9eBQeChHI6iqjMIwR9JmOJXwpnn/oVGDk7I5IlskuMwU/pg==}
    dependencies:
      '@webassemblyjs/ast': 1.11.1
      '@webassemblyjs/helper-buffer': 1.11.1
      '@webassemblyjs/helper-wasm-bytecode': 1.11.1
      '@webassemblyjs/wasm-gen': 1.11.1
    dev: true

  /@webassemblyjs/helper-wasm-section@1.11.5:
    resolution: {integrity: sha512-uEoThA1LN2NA+K3B9wDo3yKlBfVtC6rh0i4/6hvbz071E8gTNZD/pT0MsBf7MeD6KbApMSkaAK0XeKyOZC7CIA==}
    dependencies:
      '@webassemblyjs/ast': 1.11.5
      '@webassemblyjs/helper-buffer': 1.11.5
      '@webassemblyjs/helper-wasm-bytecode': 1.11.5
      '@webassemblyjs/wasm-gen': 1.11.5
    dev: true

  /@webassemblyjs/ieee754@1.11.1:
    resolution: {integrity: sha512-hJ87QIPtAMKbFq6CGTkZYJivEwZDbQUgYd3qKSadTNOhVY7p+gfP6Sr0lLRVTaG1JjFj+r3YchoqRYxNH3M0GQ==}
    dependencies:
      '@xtuc/ieee754': 1.2.0
    dev: true

  /@webassemblyjs/ieee754@1.11.5:
    resolution: {integrity: sha512-37aGq6qVL8A8oPbPrSGMBcp38YZFXcHfiROflJn9jxSdSMMM5dS5P/9e2/TpaJuhE+wFrbukN2WI6Hw9MH5acg==}
    dependencies:
      '@xtuc/ieee754': 1.2.0
    dev: true

  /@webassemblyjs/leb128@1.11.1:
    resolution: {integrity: sha512-BJ2P0hNZ0u+Th1YZXJpzW6miwqQUGcIHT1G/sf72gLVD9DZ5AdYTqPNbHZh6K1M5VmKvFXwGSWZADz+qBWxeRw==}
    dependencies:
      '@xtuc/long': 4.2.2
    dev: true

  /@webassemblyjs/leb128@1.11.5:
    resolution: {integrity: sha512-ajqrRSXaTJoPW+xmkfYN6l8VIeNnR4vBOTQO9HzR7IygoCcKWkICbKFbVTNMjMgMREqXEr0+2M6zukzM47ZUfQ==}
    dependencies:
      '@xtuc/long': 4.2.2
    dev: true

  /@webassemblyjs/utf8@1.11.1:
    resolution: {integrity: sha512-9kqcxAEdMhiwQkHpkNiorZzqpGrodQQ2IGrHHxCy+Ozng0ofyMA0lTqiLkVs1uzTRejX+/O0EOT7KxqVPuXosQ==}
    dev: true

  /@webassemblyjs/utf8@1.11.5:
    resolution: {integrity: sha512-WiOhulHKTZU5UPlRl53gHR8OxdGsSOxqfpqWeA2FmcwBMaoEdz6b2x2si3IwC9/fSPLfe8pBMRTHVMk5nlwnFQ==}
    dev: true

  /@webassemblyjs/wasm-edit@1.11.1:
    resolution: {integrity: sha512-g+RsupUC1aTHfR8CDgnsVRVZFJqdkFHpsHMfJuWQzWU3tvnLC07UqHICfP+4XyL2tnr1amvl1Sdp06TnYCmVkA==}
    dependencies:
      '@webassemblyjs/ast': 1.11.1
      '@webassemblyjs/helper-buffer': 1.11.1
      '@webassemblyjs/helper-wasm-bytecode': 1.11.1
      '@webassemblyjs/helper-wasm-section': 1.11.1
      '@webassemblyjs/wasm-gen': 1.11.1
      '@webassemblyjs/wasm-opt': 1.11.1
      '@webassemblyjs/wasm-parser': 1.11.1
      '@webassemblyjs/wast-printer': 1.11.1
    dev: true

  /@webassemblyjs/wasm-edit@1.11.5:
    resolution: {integrity: sha512-C0p9D2fAu3Twwqvygvf42iGCQ4av8MFBLiTb+08SZ4cEdwzWx9QeAHDo1E2k+9s/0w1DM40oflJOpkZ8jW4HCQ==}
    dependencies:
      '@webassemblyjs/ast': 1.11.5
      '@webassemblyjs/helper-buffer': 1.11.5
      '@webassemblyjs/helper-wasm-bytecode': 1.11.5
      '@webassemblyjs/helper-wasm-section': 1.11.5
      '@webassemblyjs/wasm-gen': 1.11.5
      '@webassemblyjs/wasm-opt': 1.11.5
      '@webassemblyjs/wasm-parser': 1.11.5
      '@webassemblyjs/wast-printer': 1.11.5
    dev: true

  /@webassemblyjs/wasm-gen@1.11.1:
    resolution: {integrity: sha512-F7QqKXwwNlMmsulj6+O7r4mmtAlCWfO/0HdgOxSklZfQcDu0TpLiD1mRt/zF25Bk59FIjEuGAIyn5ei4yMfLhA==}
    dependencies:
      '@webassemblyjs/ast': 1.11.1
      '@webassemblyjs/helper-wasm-bytecode': 1.11.1
      '@webassemblyjs/ieee754': 1.11.1
      '@webassemblyjs/leb128': 1.11.1
      '@webassemblyjs/utf8': 1.11.1
    dev: true

  /@webassemblyjs/wasm-gen@1.11.5:
    resolution: {integrity: sha512-14vteRlRjxLK9eSyYFvw1K8Vv+iPdZU0Aebk3j6oB8TQiQYuO6hj9s4d7qf6f2HJr2khzvNldAFG13CgdkAIfA==}
    dependencies:
      '@webassemblyjs/ast': 1.11.5
      '@webassemblyjs/helper-wasm-bytecode': 1.11.5
      '@webassemblyjs/ieee754': 1.11.5
      '@webassemblyjs/leb128': 1.11.5
      '@webassemblyjs/utf8': 1.11.5
    dev: true

  /@webassemblyjs/wasm-opt@1.11.1:
    resolution: {integrity: sha512-VqnkNqnZlU5EB64pp1l7hdm3hmQw7Vgqa0KF/KCNO9sIpI6Fk6brDEiX+iCOYrvMuBWDws0NkTOxYEb85XQHHw==}
    dependencies:
      '@webassemblyjs/ast': 1.11.1
      '@webassemblyjs/helper-buffer': 1.11.1
      '@webassemblyjs/wasm-gen': 1.11.1
      '@webassemblyjs/wasm-parser': 1.11.1
    dev: true

  /@webassemblyjs/wasm-opt@1.11.5:
    resolution: {integrity: sha512-tcKwlIXstBQgbKy1MlbDMlXaxpucn42eb17H29rawYLxm5+MsEmgPzeCP8B1Cl69hCice8LeKgZpRUAPtqYPgw==}
    dependencies:
      '@webassemblyjs/ast': 1.11.5
      '@webassemblyjs/helper-buffer': 1.11.5
      '@webassemblyjs/wasm-gen': 1.11.5
      '@webassemblyjs/wasm-parser': 1.11.5
    dev: true

  /@webassemblyjs/wasm-parser@1.11.1:
    resolution: {integrity: sha512-rrBujw+dJu32gYB7/Lup6UhdkPx9S9SnobZzRVL7VcBH9Bt9bCBLEuX/YXOOtBsOZ4NQrRykKhffRWHvigQvOA==}
    dependencies:
      '@webassemblyjs/ast': 1.11.1
      '@webassemblyjs/helper-api-error': 1.11.1
      '@webassemblyjs/helper-wasm-bytecode': 1.11.1
      '@webassemblyjs/ieee754': 1.11.1
      '@webassemblyjs/leb128': 1.11.1
      '@webassemblyjs/utf8': 1.11.1
    dev: true

  /@webassemblyjs/wasm-parser@1.11.5:
    resolution: {integrity: sha512-SVXUIwsLQlc8srSD7jejsfTU83g7pIGr2YYNb9oHdtldSxaOhvA5xwvIiWIfcX8PlSakgqMXsLpLfbbJ4cBYew==}
    dependencies:
      '@webassemblyjs/ast': 1.11.5
      '@webassemblyjs/helper-api-error': 1.11.5
      '@webassemblyjs/helper-wasm-bytecode': 1.11.5
      '@webassemblyjs/ieee754': 1.11.5
      '@webassemblyjs/leb128': 1.11.5
      '@webassemblyjs/utf8': 1.11.5
    dev: true

  /@webassemblyjs/wast-printer@1.11.1:
    resolution: {integrity: sha512-IQboUWM4eKzWW+N/jij2sRatKMh99QEelo3Eb2q0qXkvPRISAj8Qxtmw5itwqK+TTkBuUIE45AxYPToqPtL5gg==}
    dependencies:
      '@webassemblyjs/ast': 1.11.1
      '@xtuc/long': 4.2.2
    dev: true

  /@webassemblyjs/wast-printer@1.11.5:
    resolution: {integrity: sha512-f7Pq3wvg3GSPUPzR0F6bmI89Hdb+u9WXrSKc4v+N0aV0q6r42WoF92Jp2jEorBEBRoRNXgjp53nBniDXcqZYPA==}
    dependencies:
      '@webassemblyjs/ast': 1.11.5
      '@xtuc/long': 4.2.2
    dev: true

  /@webpack-cli/configtest@1.2.0(webpack-cli@4.10.0)(webpack@5.77.0):
    resolution: {integrity: sha512-4FB8Tj6xyVkyqjj1OaTqCjXYULB9FMkqQ8yGrZjRDrYh0nOE+7Lhs45WioWQQMV+ceFlE368Ukhe6xdvJM9Egg==}
    peerDependencies:
      webpack: 4.x.x || 5.x.x
      webpack-cli: 4.x.x
    dependencies:
      webpack: 5.77.0(@swc/core@1.4.2)(webpack-cli@4.10.0)
      webpack-cli: 4.10.0(webpack@5.77.0)
    dev: true

  /@webpack-cli/configtest@1.2.0(webpack-cli@4.10.0)(webpack@5.80.0):
    resolution: {integrity: sha512-4FB8Tj6xyVkyqjj1OaTqCjXYULB9FMkqQ8yGrZjRDrYh0nOE+7Lhs45WioWQQMV+ceFlE368Ukhe6xdvJM9Egg==}
    peerDependencies:
      webpack: 4.x.x || 5.x.x
      webpack-cli: 4.x.x
    dependencies:
      webpack: 5.80.0(@swc/core@1.4.2)(webpack-cli@4.10.0)
      webpack-cli: 4.10.0(webpack@5.80.0)
    dev: true

  /@webpack-cli/info@1.5.0(webpack-cli@4.10.0):
    resolution: {integrity: sha512-e8tSXZpw2hPl2uMJY6fsMswaok5FdlGNRTktvFk2sD8RjH0hE2+XistawJx1vmKteh4NmGmNUrp+Tb2w+udPcQ==}
    peerDependencies:
      webpack-cli: 4.x.x
    dependencies:
      envinfo: 7.8.1
      webpack-cli: 4.10.0(webpack@5.77.0)
    dev: true

  /@webpack-cli/serve@1.7.0(webpack-cli@4.10.0):
    resolution: {integrity: sha512-oxnCNGj88fL+xzV+dacXs44HcDwf1ovs3AuEzvP7mqXw7fQntqIhQ1BRmynh4qEKQSSSRSWVyXRjmTbZIX9V2Q==}
    peerDependencies:
      webpack-cli: 4.x.x
      webpack-dev-server: '*'
    peerDependenciesMeta:
      webpack-dev-server:
        optional: true
    dependencies:
      webpack-cli: 4.10.0(webpack@5.77.0)
    dev: true

  /@xtuc/ieee754@1.2.0:
    resolution: {integrity: sha512-DX8nKgqcGwsc0eJSqYt5lwP4DH5FlHnmuWWBRy7X0NcaGR0ZtuyeESgMwTYVEtxmsNGY+qit4QYT/MIYTOTPeA==}
    dev: true

  /@xtuc/long@4.2.2:
    resolution: {integrity: sha512-NuHqBY1PB/D8xU6s/thBgOAiAP7HOYDQ32+BFZILJ8ivkUkAHQnWfn6WhL79Owj1qmUnoN/YPhktdIoucipkAQ==}
    dev: true

  /JSONStream@1.3.5:
    resolution: {integrity: sha512-E+iruNOY8VV9s4JEbe1aNEm6MiszPRr/UfcHMz0TQh1BXSxHK+ASV1R6W4HpjBhSeS+54PIsAMCBmwD06LLsqQ==}
    hasBin: true
    dependencies:
      jsonparse: 1.3.1
      through: 2.3.8
    dev: true

  /acorn-import-assertions@1.8.0(acorn@8.8.2):
    resolution: {integrity: sha512-m7VZ3jwz4eK6A4Vtt8Ew1/mNbP24u0FhdyfA7fSvnJR6LMdfOYnmuIrrJAgrYfYJ10F/otaHTtrtrtmHdMNzEw==}
    peerDependencies:
      acorn: ^8
    dependencies:
      acorn: 8.8.2
    dev: true

  /acorn-jsx@5.3.2(acorn@7.4.1):
    resolution: {integrity: sha512-rq9s+JNhf0IChjtDXxllJ7g41oZk5SlXtp0LHwyA5cejwn7vKmKp4pPri6YEePv2PU65sAsegbXtIinmDFDXgQ==}
    peerDependencies:
      acorn: ^6.0.0 || ^7.0.0 || ^8.0.0
    dependencies:
      acorn: 7.4.1
    dev: true

  /acorn-jsx@5.3.2(acorn@8.8.2):
    resolution: {integrity: sha512-rq9s+JNhf0IChjtDXxllJ7g41oZk5SlXtp0LHwyA5cejwn7vKmKp4pPri6YEePv2PU65sAsegbXtIinmDFDXgQ==}
    peerDependencies:
      acorn: ^6.0.0 || ^7.0.0 || ^8.0.0
    dependencies:
      acorn: 8.8.2
    dev: true

  /acorn-walk@8.2.0:
    resolution: {integrity: sha512-k+iyHEuPgSw6SbuDpGQM+06HQUa04DZ3o+F6CSzXMvvI5KMvnaEqXe+YVe555R9nn6GPt404fos4wcgpw12SDA==}
    engines: {node: '>=0.4.0'}

  /acorn@7.4.1:
    resolution: {integrity: sha512-nQyp0o1/mNdbTO1PO6kHkwSrmgZ0MT/jCCpNiwbUjGoRN4dlBhqJtoQuCnEOKzgTVwg0ZWiCoQy6SxMebQVh8A==}
    engines: {node: '>=0.4.0'}
    hasBin: true
    dev: true

  /acorn@8.11.2:
    resolution: {integrity: sha512-nc0Axzp/0FILLEVsm4fNwLCwMttvhEI263QtVPQcbpfZZ3ts0hLsZGOpE6czNlid7CJ9MlyH8reXkpsf3YUY4w==}
    engines: {node: '>=0.4.0'}
    hasBin: true
    dev: false

  /acorn@8.8.2:
    resolution: {integrity: sha512-xjIYgE8HBrkpd/sJqOGNspf8uHG+NOHGOw6a/Urj8taM2EXfdNAH2oFcPeIFfsv3+kz/mJrS5VuMqbNLjCa2vw==}
    engines: {node: '>=0.4.0'}
    hasBin: true

  /aggregate-error@3.1.0:
    resolution: {integrity: sha512-4I7Td01quW/RpocfNayFdFVk1qSuoh0E7JrbRJ16nH01HhKFQ88INq9Sd+nd72zqRySlr9BmDA8xlEJ6vJMrYA==}
    engines: {node: '>=8'}
    dependencies:
      clean-stack: 2.2.0
      indent-string: 4.0.0
    dev: true

  /ajv-keywords@3.5.2(ajv@6.12.6):
    resolution: {integrity: sha512-5p6WTN0DdTGVQk6VjcEju19IgaHudalcfabD7yhDGeA6bcQnmL+CpveLJq/3hvfwd1aof6L386Ougkx6RfyMIQ==}
    peerDependencies:
      ajv: ^6.9.1
    dependencies:
      ajv: 6.12.6
    dev: true

  /ajv@6.12.6:
    resolution: {integrity: sha512-j3fVLgvTo527anyYyJOGTYJbG+vnnQYvE0m5mmkc1TK+nxAppkCLMIL0aZ4dblVCNoGShhm+kzE4ZUykBoMg4g==}
    dependencies:
      fast-deep-equal: 3.1.3
      fast-json-stable-stringify: 2.1.0
      json-schema-traverse: 0.4.1
      uri-js: 4.4.1
    dev: true

  /ajv@8.12.0:
    resolution: {integrity: sha512-sRu1kpcO9yLtYxBKvqfTeh9KzZEwO3STyX1HT+4CaDzC6HpTGYhIhPIzj9XuKU7KYDwnaeh5hcOwjy1QuJzBPA==}
    dependencies:
      fast-deep-equal: 3.1.3
      json-schema-traverse: 1.0.0
      require-from-string: 2.0.2
      uri-js: 4.4.1
    dev: true

  /ansi-colors@4.1.3:
    resolution: {integrity: sha512-/6w/C21Pm1A7aZitlI5Ni/2J6FFQN8i1Cvz3kHABAAbw93v/NlvKdVOqz7CCWz/3iv/JplRSEEZ83XION15ovw==}
    engines: {node: '>=6'}
    dev: true

  /ansi-escapes@4.3.2:
    resolution: {integrity: sha512-gKXj5ALrKWQLsYG9jlTRmR/xKluxHV+Z9QEwNIgCfM1/uwPMCuzVVnh5mwTd+OuBZcwSIMbqssNWRm1lE51QaQ==}
    engines: {node: '>=8'}
    dependencies:
      type-fest: 0.21.3

  /ansi-regex@4.1.1:
    resolution: {integrity: sha512-ILlv4k/3f6vfQ4OoP2AGvirOktlQ98ZEL1k9FaQjxa3L1abBgbuTDAdPOpvbGncC0BTVQrl+OM8xZGK6tWXt7g==}
    engines: {node: '>=6'}
    dev: false

  /ansi-regex@5.0.1:
    resolution: {integrity: sha512-quJQXlTSUGL2LH9SUXo8VwsY4soanhgo6LNSm84E1LBcE8s3O0wpdiRzyR9z/ZZJMlMWv37qOOb9pdJlMUEKFQ==}
    engines: {node: '>=8'}

  /ansi-styles@3.2.1:
    resolution: {integrity: sha512-VT0ZI6kZRdTh8YyJw3SMbYm/u+NqfsAxEpWO0Pf9sq8/e94WxxOpPKx9FR1FlyCtOVDNOQ+8ntlqFxiRc+r5qA==}
    engines: {node: '>=4'}
    dependencies:
      color-convert: 1.9.3

  /ansi-styles@4.3.0:
    resolution: {integrity: sha512-zbB9rCJAT1rbjiVDb2hqKFHNYLxgtk8NURxZ3IZwD3F6NtxbXZQCnnSi1Lkx+IDohdPlFp222wVALIheZJQSEg==}
    engines: {node: '>=8'}
    dependencies:
      color-convert: 2.0.1

  /ansi-styles@5.2.0:
    resolution: {integrity: sha512-Cxwpt2SfTzTtXcfOlzGEee8O+c+MmUgGrNiBcXnuWxuFJHe6a5Hz7qwhwe5OgaSYI0IJvkLqWX1ASG+cJOkEiA==}
    engines: {node: '>=10'}

  /anymatch@3.1.3:
    resolution: {integrity: sha512-KMReFUr0B4t+D+OBkjR3KYqvocp2XaSzO55UcB6mgQMd3KbcE+mWTyvVV7D/zsdEbNnV6acZUutkiHQXvTr1Rw==}
    engines: {node: '>= 8'}
    dependencies:
      normalize-path: 3.0.0
      picomatch: 2.3.1

  /arch@2.2.0:
    resolution: {integrity: sha512-Of/R0wqp83cgHozfIYLbBMnej79U/SVGOOyuB3VVFv1NRM/PSFMK12x9KVtiYzJqmnU5WR2qp0Z5rHb7sWGnFQ==}
    dev: false

  /arg@4.1.3:
    resolution: {integrity: sha512-58S9QDqG0Xx27YwPSt9fJxivjYl432YCwfDMfZ+71RAqUrZef7LrKQZ3LHLOwCS4FLNBplP533Zx895SeOCHvA==}

  /argparse@1.0.10:
    resolution: {integrity: sha512-o5Roy6tNG4SL/FOkCAN6RzjiakZS25RLYFrcMttJqbdd8BWrnA+fGz57iN5Pb06pvBGvl5gQ0B48dJlslXvoTg==}
    dependencies:
      sprintf-js: 1.0.3

  /argparse@2.0.1:
    resolution: {integrity: sha512-8+9WqebbFzpX9OR+Wa6O29asIogeRMzcGtAINdpMHHyAg10f05aSFVBbcEqGf/PXw1EjAZ+q2/bEBg3DvurK3Q==}
    dev: true

  /array-buffer-byte-length@1.0.0:
    resolution: {integrity: sha512-LPuwb2P+NrQw3XhxGc36+XSvuBPopovXYTR9Ew++Du9Yb/bx5AzBfrIsBoj0EZUifjQU+sHL21sseZ3jerWO/A==}
    dependencies:
      call-bind: 1.0.2
      is-array-buffer: 3.0.2
    dev: true

  /array-ify@1.0.0:
    resolution: {integrity: sha512-c5AMf34bKdvPhQ7tBGhqkgKNUzMr4WUs+WDtC2ZUGOUncbxKMTvqxYctiseW3+L4bA8ec+GcZ6/A/FW4m8ukng==}
    dev: true

  /array-includes@3.1.6:
    resolution: {integrity: sha512-sgTbLvL6cNnw24FnbaDyjmvddQ2ML8arZsgaJhoABMoplz/4QRhtrYS+alr1BUM1Bwp6dhx8vVCBSLG+StwOFw==}
    engines: {node: '>= 0.4'}
    dependencies:
      call-bind: 1.0.2
      define-properties: 1.2.0
      es-abstract: 1.21.2
      get-intrinsic: 1.2.0
      is-string: 1.0.7
    dev: true

  /array-union@1.0.2:
    resolution: {integrity: sha512-Dxr6QJj/RdU/hCaBjOfxW+q6lyuVE6JFWIrAUpuOOhoJJoQ99cUn3igRaHVB5P9WrgFVN0FfArM3x0cueOU8ng==}
    engines: {node: '>=0.10.0'}
    dependencies:
      array-uniq: 1.0.3
    dev: true

  /array-union@2.1.0:
    resolution: {integrity: sha512-HGyxoOTYUyCM6stUe6EJgnd4EoewAI7zMdfqO+kGjnlZmBDz/cR5pf8r/cR4Wq60sL/p0IkcjUEEPwS3GFrIyw==}
    engines: {node: '>=8'}
    dev: true

  /array-uniq@1.0.3:
    resolution: {integrity: sha512-MNha4BWQ6JbwhFhj03YK552f7cb3AzoE8SzeljgChvL1dl3IcvggXVz1DilzySZkCja+CXuZbdW7yATchWn8/Q==}
    engines: {node: '>=0.10.0'}
    dev: true

  /array.prototype.flat@1.3.1:
    resolution: {integrity: sha512-roTU0KWIOmJ4DRLmwKd19Otg0/mT3qPNt0Qb3GWW8iObuZXxrjB/pzn0R3hqpRSWg4HCwqx+0vwOnWnvlOyeIA==}
    engines: {node: '>= 0.4'}
    dependencies:
      call-bind: 1.0.2
      define-properties: 1.2.0
      es-abstract: 1.21.2
      es-shim-unscopables: 1.0.0
    dev: true

  /array.prototype.flatmap@1.3.1:
    resolution: {integrity: sha512-8UGn9O1FDVvMNB0UlLv4voxRMze7+FpHyF5mSMRjWHUMlpoDViniy05870VlxhfgTnLbpuwTzvD76MTtWxB/mQ==}
    engines: {node: '>= 0.4'}
    dependencies:
      call-bind: 1.0.2
      define-properties: 1.2.0
      es-abstract: 1.21.2
      es-shim-unscopables: 1.0.0
    dev: true

  /array.prototype.reduce@1.0.5:
    resolution: {integrity: sha512-kDdugMl7id9COE8R7MHF5jWk7Dqt/fs4Pv+JXoICnYwqpjjjbUurz6w5fT5IG6brLdJhv6/VoHB0H7oyIBXd+Q==}
    engines: {node: '>= 0.4'}
    dependencies:
      call-bind: 1.0.2
      define-properties: 1.2.0
      es-abstract: 1.21.2
      es-array-method-boxes-properly: 1.0.0
      is-string: 1.0.7
    dev: true

  /array.prototype.tosorted@1.1.1:
    resolution: {integrity: sha512-pZYPXPRl2PqWcsUs6LOMn+1f1532nEoPTYowBtqLwAW+W8vSVhkIGnmOX1t/UQjD6YGI0vcD2B1U7ZFGQH9jnQ==}
    dependencies:
      call-bind: 1.0.2
      define-properties: 1.2.0
      es-abstract: 1.21.2
      es-shim-unscopables: 1.0.0
      get-intrinsic: 1.2.0
    dev: true

  /arrify@1.0.1:
    resolution: {integrity: sha512-3CYzex9M9FGQjCGMGyi6/31c8GJbgb0qGyrx5HWxPd0aCwh4cB2YjMb2Xf9UuoogrMrlO9cTqnB5rI5GHZTcUA==}
    engines: {node: '>=0.10.0'}
    dev: true

  /asn1.js@5.4.1:
    resolution: {integrity: sha512-+I//4cYPccV8LdmBLiX8CYvf9Sp3vQsrqu2QNXRcrbiWvcx/UdlFiqUJJzxRQxgsZmvhXhn4cSKeSmoFjVdupA==}
    dependencies:
      bn.js: 4.12.0
      inherits: 2.0.4
      minimalistic-assert: 1.0.1
      safer-buffer: 2.1.2

  /astral-regex@2.0.0:
    resolution: {integrity: sha512-Z7tMw1ytTXt5jqMcOP+OQteU1VuNK9Y02uuJtKQ1Sv69jXQKKg5cibLwGJow8yzZP+eAc18EmLGPal0bp36rvQ==}
    engines: {node: '>=8'}
    dev: true

  /atomic-sleep@1.0.0:
    resolution: {integrity: sha512-kNOjDqAh7px0XWNI+4QbzoiR/nTkHAWNud2uvnJquD1/x5a7EQZMJT0AczqK0Qn67oY/TTQ1LbUKajZpp3I9tQ==}
    engines: {node: '>=8.0.0'}
    dev: false

  /available-typed-arrays@1.0.5:
    resolution: {integrity: sha512-DMD0KiN46eipeziST1LPP/STfDU0sufISXmjSgvVsoU2tqxctQeASejWcfNtxYKqETM1UxQ8sp2OrSBWpHY6sw==}
    engines: {node: '>= 0.4'}
    dev: true

  /babel-jest@28.1.3(@babel/core@7.21.4):
    resolution: {integrity: sha512-epUaPOEWMk3cWX0M/sPvCHHCe9fMFAa/9hXEgKP8nFfNl/jlGkE9ucq9NqkZGXLDduCJYS0UvSlPUwC0S+rH6Q==}
    engines: {node: ^12.13.0 || ^14.15.0 || ^16.10.0 || >=17.0.0}
    peerDependencies:
      '@babel/core': ^7.8.0
    dependencies:
      '@babel/core': 7.21.4
      '@jest/transform': 28.1.3
      '@types/babel__core': 7.20.0
      babel-plugin-istanbul: 6.1.1
      babel-preset-jest: 28.1.3(@babel/core@7.21.4)
      chalk: 4.1.2
      graceful-fs: 4.2.11
      slash: 3.0.0
    transitivePeerDependencies:
      - supports-color

  /babel-jest@29.5.0(@babel/core@7.21.4):
    resolution: {integrity: sha512-mA4eCDh5mSo2EcA9xQjVTpmbbNk32Zb3Q3QFQsNhaK56Q+yoXowzFodLux30HRgyOho5rsQ6B0P9QpMkvvnJ0Q==}
    engines: {node: ^14.15.0 || ^16.10.0 || >=18.0.0}
    peerDependencies:
      '@babel/core': ^7.8.0
    dependencies:
      '@babel/core': 7.21.4
      '@jest/transform': 29.5.0
      '@types/babel__core': 7.20.0
      babel-plugin-istanbul: 6.1.1
      babel-preset-jest: 29.5.0(@babel/core@7.21.4)
      chalk: 4.1.2
      graceful-fs: 4.2.11
      slash: 3.0.0
    transitivePeerDependencies:
      - supports-color
    dev: true

  /babel-plugin-istanbul@6.1.1:
    resolution: {integrity: sha512-Y1IQok9821cC9onCx5otgFfRm7Lm+I+wwxOx738M/WLPZ9Q42m4IG5W0FNX8WLL2gYMZo3JkuXIH2DOpWM+qwA==}
    engines: {node: '>=8'}
    dependencies:
      '@babel/helper-plugin-utils': 7.20.2
      '@istanbuljs/load-nyc-config': 1.1.0
      '@istanbuljs/schema': 0.1.3
      istanbul-lib-instrument: 5.2.1
      test-exclude: 6.0.0
    transitivePeerDependencies:
      - supports-color

  /babel-plugin-jest-hoist@28.1.3:
    resolution: {integrity: sha512-Ys3tUKAmfnkRUpPdpa98eYrAR0nV+sSFUZZEGuQ2EbFd1y4SOLtD5QDNHAq+bb9a+bbXvYQC4b+ID/THIMcU6Q==}
    engines: {node: ^12.13.0 || ^14.15.0 || ^16.10.0 || >=17.0.0}
    dependencies:
      '@babel/template': 7.20.7
      '@babel/types': 7.21.4
      '@types/babel__core': 7.20.0
      '@types/babel__traverse': 7.18.3

  /babel-plugin-jest-hoist@29.5.0:
    resolution: {integrity: sha512-zSuuuAlTMT4mzLj2nPnUm6fsE6270vdOfnpbJ+RmruU75UhLFvL0N2NgI7xpeS7NaB6hGqmd5pVpGTDYvi4Q3w==}
    engines: {node: ^14.15.0 || ^16.10.0 || >=18.0.0}
    dependencies:
      '@babel/template': 7.20.7
      '@babel/types': 7.21.4
      '@types/babel__core': 7.20.0
      '@types/babel__traverse': 7.18.3
    dev: true

  /babel-plugin-polyfill-corejs2@0.3.3(@babel/core@7.21.4):
    resolution: {integrity: sha512-8hOdmFYFSZhqg2C/JgLUQ+t52o5nirNwaWM2B9LWteozwIvM14VSwdsCAUET10qT+kmySAlseadmfeeSWFCy+Q==}
    peerDependencies:
      '@babel/core': ^7.0.0-0
    dependencies:
      '@babel/compat-data': 7.21.4
      '@babel/core': 7.21.4
      '@babel/helper-define-polyfill-provider': 0.3.3(@babel/core@7.21.4)
      semver: 7.5.2
    transitivePeerDependencies:
      - supports-color
    dev: true

  /babel-plugin-polyfill-corejs3@0.6.0(@babel/core@7.21.4):
    resolution: {integrity: sha512-+eHqR6OPcBhJOGgsIar7xoAB1GcSwVUA3XjAd7HJNzOXT4wv6/H7KIdA/Nc60cvUlDbKApmqNvD1B1bzOt4nyA==}
    peerDependencies:
      '@babel/core': ^7.0.0-0
    dependencies:
      '@babel/core': 7.21.4
      '@babel/helper-define-polyfill-provider': 0.3.3(@babel/core@7.21.4)
      core-js-compat: 3.30.1
    transitivePeerDependencies:
      - supports-color
    dev: true

  /babel-plugin-polyfill-regenerator@0.4.1(@babel/core@7.21.4):
    resolution: {integrity: sha512-NtQGmyQDXjQqQ+IzRkBVwEOz9lQ4zxAQZgoAYEtU9dJjnl1Oc98qnN7jcp+bE7O7aYzVpavXE3/VKXNzUbh7aw==}
    peerDependencies:
      '@babel/core': ^7.0.0-0
    dependencies:
      '@babel/core': 7.21.4
      '@babel/helper-define-polyfill-provider': 0.3.3(@babel/core@7.21.4)
    transitivePeerDependencies:
      - supports-color
    dev: true

  /babel-plugin-styled-components@2.1.1(styled-components@5.3.9):
    resolution: {integrity: sha512-c8lJlszObVQPguHkI+akXv8+Jgb9Ccujx0EetL7oIvwU100LxO6XAGe45qry37wUL40a5U9f23SYrivro2XKhA==}
    peerDependencies:
      styled-components: '>= 2'
    dependencies:
      '@babel/helper-annotate-as-pure': 7.18.6
      '@babel/helper-module-imports': 7.21.4
      babel-plugin-syntax-jsx: 6.18.0
      lodash: 4.17.21
      picomatch: 2.3.1
      styled-components: 5.3.9(react-dom@18.2.0)(react-is@18.2.0)(react@18.2.0)
    dev: false

  /babel-plugin-syntax-jsx@6.18.0:
    resolution: {integrity: sha512-qrPaCSo9c8RHNRHIotaufGbuOBN8rtdC4QrrFFc43vyWCCz7Kl7GL1PGaXtMGQZUXrkCjNEgxDfmAuAabr/rlw==}
    dev: false

  /babel-preset-current-node-syntax@1.0.1(@babel/core@7.21.4):
    resolution: {integrity: sha512-M7LQ0bxarkxQoN+vz5aJPsLBn77n8QgTFmo8WK0/44auK2xlCXrYcUxHFxgU7qW5Yzw/CjmLRK2uJzaCd7LvqQ==}
    peerDependencies:
      '@babel/core': ^7.0.0
    dependencies:
      '@babel/core': 7.21.4
      '@babel/plugin-syntax-async-generators': 7.8.4(@babel/core@7.21.4)
      '@babel/plugin-syntax-bigint': 7.8.3(@babel/core@7.21.4)
      '@babel/plugin-syntax-class-properties': 7.12.13(@babel/core@7.21.4)
      '@babel/plugin-syntax-import-meta': 7.10.4(@babel/core@7.21.4)
      '@babel/plugin-syntax-json-strings': 7.8.3(@babel/core@7.21.4)
      '@babel/plugin-syntax-logical-assignment-operators': 7.10.4(@babel/core@7.21.4)
      '@babel/plugin-syntax-nullish-coalescing-operator': 7.8.3(@babel/core@7.21.4)
      '@babel/plugin-syntax-numeric-separator': 7.10.4(@babel/core@7.21.4)
      '@babel/plugin-syntax-object-rest-spread': 7.8.3(@babel/core@7.21.4)
      '@babel/plugin-syntax-optional-catch-binding': 7.8.3(@babel/core@7.21.4)
      '@babel/plugin-syntax-optional-chaining': 7.8.3(@babel/core@7.21.4)
      '@babel/plugin-syntax-top-level-await': 7.14.5(@babel/core@7.21.4)

  /babel-preset-jest@28.1.3(@babel/core@7.21.4):
    resolution: {integrity: sha512-L+fupJvlWAHbQfn74coNX3zf60LXMJsezNvvx8eIh7iOR1luJ1poxYgQk1F8PYtNq/6QODDHCqsSnTFSWC491A==}
    engines: {node: ^12.13.0 || ^14.15.0 || ^16.10.0 || >=17.0.0}
    peerDependencies:
      '@babel/core': ^7.0.0
    dependencies:
      '@babel/core': 7.21.4
      babel-plugin-jest-hoist: 28.1.3
      babel-preset-current-node-syntax: 1.0.1(@babel/core@7.21.4)

  /babel-preset-jest@29.5.0(@babel/core@7.21.4):
    resolution: {integrity: sha512-JOMloxOqdiBSxMAzjRaH023/vvcaSaec49zvg+2LmNsktC7ei39LTJGw02J+9uUtTZUq6xbLyJ4dxe9sSmIuAg==}
    engines: {node: ^14.15.0 || ^16.10.0 || >=18.0.0}
    peerDependencies:
      '@babel/core': ^7.0.0
    dependencies:
      '@babel/core': 7.21.4
      babel-plugin-jest-hoist: 29.5.0
      babel-preset-current-node-syntax: 1.0.1(@babel/core@7.21.4)
    dev: true

  /balanced-match@1.0.2:
    resolution: {integrity: sha512-3oSeUO0TMV67hN1AmbXsK4yaqU7tjiHlbxRDZOpH0KW9+CeX4bRAaX0Anxt0tx2MrpRpWwQaPwIlISEJhYU5Pw==}

  /base-x@3.0.9:
    resolution: {integrity: sha512-H7JU6iBHTal1gp56aKoaa//YUxEaAOUiydvrV/pILqIHXTtqxSkATOnDA2u+jZ/61sD+L/412+7kzXRtWukhpQ==}
    dependencies:
      safe-buffer: 5.2.1
    dev: false

  /base-x@4.0.0:
    resolution: {integrity: sha512-FuwxlW4H5kh37X/oW59pwTzzTKRzfrrQwhmyspRM7swOEZcHtDZSCt45U6oKgtuFE+WYPblePMVIPR4RZrh/hw==}
    dev: false

  /base64-js@1.5.1:
    resolution: {integrity: sha512-AKpaYlHn8t4SVbOHCy+b5+KKgvR4vrsD8vbvrbiQJps7fKDTkjkDry6ji0rUJjC0kzbNePLwzxq8iypo41qeWA==}
    dev: false

  /bignumber.js@9.1.1:
    resolution: {integrity: sha512-pHm4LsMJ6lzgNGVfZHjMoO8sdoRhOzOH4MLmY65Jg70bpxCKu5iOHNJyfF6OyvYw7t8Fpf35RuzUyqnQsj8Vig==}
    dev: false

  /binary-extensions@2.2.0:
    resolution: {integrity: sha512-jDctJ/IVQbZoJykoeHbhXpOlNBqGNcwXJKJog42E5HDPUwQTSdjCHdihjj0DlnheQ7blbT6dHOafNAiS8ooQKA==}
    engines: {node: '>=8'}

<<<<<<< HEAD
  /binary-parser/2.2.1:
=======
  /binary-parser@2.2.1:
>>>>>>> fdb410c2
    resolution: {integrity: sha512-5ATpz/uPDgq5GgEDxTB4ouXCde7q2lqAQlSdBRQVl/AJnxmQmhIfyxJx+0MGu//D5rHQifkfGbWWlaysG0o9NA==}
    engines: {node: '>=12'}
    dev: false

<<<<<<< HEAD
  /bip32/3.1.0:
=======
  /bip32@3.1.0:
>>>>>>> fdb410c2
    resolution: {integrity: sha512-eoeajYEzJ4d6yyVtby8C+XkCeKItiC4Mx56a0M9VaqTMC73SWOm4xVZG7SaR8e/yp4eSyky2XcBpH3DApPdu7Q==}
    engines: {node: '>=6.0.0'}
    dependencies:
      bs58check: 2.1.2
      create-hash: 1.2.0
      create-hmac: 1.1.7
      ripemd160: 2.0.2
      typeforce: 1.18.0
      wif: 2.0.6
    dev: false

  /bip39@3.0.4:
    resolution: {integrity: sha512-YZKQlb752TrUWqHWj7XAwCSjYEgGAk+/Aas3V7NyjQeZYsztO8JnQUaCWhcnL4T+jL8nvB8typ2jRPzTlgugNw==}
    dependencies:
      '@types/node': 11.11.6
      create-hash: 1.2.0
      pbkdf2: 3.1.2
      randombytes: 2.1.0

  /blakejs@1.2.1:
    resolution: {integrity: sha512-QXUSXI3QVc/gJME0dBpXrag1kbzOqCjCX8/b54ntNyW6sjtoqxqRk3LTmXzaJoh71zMsDCjM+47jS7XiwN/+fQ==}
    dev: false

  /bn.js@4.12.0:
    resolution: {integrity: sha512-c98Bf3tPniI+scsdk237ku1Dc3ujXQTSgyiPUDEOe7tRkhrqridvh8klBv0HCEso1OLOYcHuCv/cS6DNxKH+ZA==}

  /bn.js@5.2.1:
    resolution: {integrity: sha512-eXRvHzWyYPBuB4NBy0cmYQjGitUrtqwbvlzP3G6VFnNRbsZQIxQ10PbKKHt8gZ/HW/D/747aDl+QkDqg3KQLMQ==}

  /boolbase@1.0.0:
    resolution: {integrity: sha512-JZOSA7Mo9sNGB8+UjSgzdLtokWAky1zbztM3WRLCbZ70/3cTANmQmOdR7y2g+J0e2WXywy1yS468tY+IruqEww==}
    dev: true

  /bowser@2.11.0:
    resolution: {integrity: sha512-AlcaJBi/pqqJBIQ8U9Mcpc9i8Aqxn88Skv5d+xBX006BY5u8N3mGLHa5Lgppa7L/HfwgwLgZ6NYs+Ag6uUmJRA==}
    dev: false

  /brace-expansion@1.1.11:
    resolution: {integrity: sha512-iCuPHDFgrHX7H2vEI/5xpz07zSHB00TpugqhmYtVmMO6518mCuRMoOYFldEBl0g187ufozdaHgWKcYFb61qGiA==}
    dependencies:
      balanced-match: 1.0.2
      concat-map: 0.0.1

  /brace-expansion@2.0.1:
    resolution: {integrity: sha512-XnAIvQ8eM+kC6aULx6wuQiwVsnzsi9d3WxzV3FpWTGA19F621kwdbsAcFKXgKUHZWsy+mY6iL1sHTxWEFCytDA==}
    dependencies:
      balanced-match: 1.0.2
    dev: true

  /braces@3.0.2:
    resolution: {integrity: sha512-b8um+L1RzM3WDSzvhm6gIz1yfTbBt6YTlcEKAvsmqCZZFw46z626lVj9j1yEPW33H5H+lBQpZMP1k8l+78Ha0A==}
    engines: {node: '>=8'}
    dependencies:
      fill-range: 7.0.1

  /brorand@1.1.0:
    resolution: {integrity: sha512-cKV8tMCEpQs4hK/ik71d6LrPOnpkpGBR0wzxqr68g2m/LB2GxVYQroAjMJZRVM1Y4BCjCKc3vAamxSzOY2RP+w==}

  /browserify-aes@1.2.0:
    resolution: {integrity: sha512-+7CHXqGuspUn/Sl5aO7Ea0xWGAtETPXNSAjHo48JfLdPWcMng33Xe4znFvQweqc/uzk5zSOI3H52CYnjCfb5hA==}
    dependencies:
      buffer-xor: 1.0.3
      cipher-base: 1.0.4
      create-hash: 1.2.0
      evp_bytestokey: 1.0.3
      inherits: 2.0.4
      safe-buffer: 5.2.1

  /browserify-cipher@1.0.1:
    resolution: {integrity: sha512-sPhkz0ARKbf4rRQt2hTpAHqn47X3llLkUGn+xEJzLjwY8LRs2p0v7ljvI5EyoRO/mexrNunNECisZs+gw2zz1w==}
    dependencies:
      browserify-aes: 1.2.0
      browserify-des: 1.0.2
      evp_bytestokey: 1.0.3

  /browserify-des@1.0.2:
    resolution: {integrity: sha512-BioO1xf3hFwz4kc6iBhI3ieDFompMhrMlnDFC4/0/vd5MokpuAc3R+LYbwTA9A5Yc9pq9UYPqffKpW2ObuwX5A==}
    dependencies:
      cipher-base: 1.0.4
      des.js: 1.0.1
      inherits: 2.0.4
      safe-buffer: 5.2.1

  /browserify-rsa@4.1.0:
    resolution: {integrity: sha512-AdEER0Hkspgno2aR97SAf6vi0y0k8NuOpGnVH3O99rcA5Q6sh8QxcngtHuJ6uXwnfAXNM4Gn1Gb7/MV1+Ymbog==}
    dependencies:
      bn.js: 5.2.1
      randombytes: 2.1.0

  /browserify-sign@4.2.2:
    resolution: {integrity: sha512-1rudGyeYY42Dk6texmv7c4VcQ0EsvVbLwZkA+AQB7SxvXxmcD93jcHie8bzecJ+ChDlmAm2Qyu0+Ccg5uhZXCg==}
    engines: {node: '>= 4'}
    dependencies:
      bn.js: 5.2.1
      browserify-rsa: 4.1.0
      create-hash: 1.2.0
      create-hmac: 1.1.7
      elliptic: 6.5.4
      inherits: 2.0.4
      parse-asn1: 5.1.6
      readable-stream: 3.6.2
      safe-buffer: 5.2.1

  /browserslist@4.21.5:
    resolution: {integrity: sha512-tUkiguQGW7S3IhB7N+c2MV/HZPSCPAAiYBZXLsBhFB/PCy6ZKKsZrmBayHV9fdGV/ARIfJ14NkxKzRDjvp7L6w==}
    engines: {node: ^6 || ^7 || ^8 || ^9 || ^10 || ^11 || ^12 || >=13.7}
    hasBin: true
    dependencies:
      caniuse-lite: 1.0.30001480
      electron-to-chromium: 1.4.368
      node-releases: 2.0.10
      update-browserslist-db: 1.0.11(browserslist@4.21.5)

  /bs-logger@0.2.6:
    resolution: {integrity: sha512-pd8DCoxmbgc7hyPKOvxtqNcjYoOsABPQdcCUjGp3d42VR2CX1ORhk2A87oqqu5R1kk+76nsxZupkmyd+MVtCog==}
    engines: {node: '>= 6'}
    dependencies:
      fast-json-stable-stringify: 2.1.0
    dev: true

  /bs58@4.0.1:
    resolution: {integrity: sha512-Ok3Wdf5vOIlBrgCvTq96gBkJw+JUEzdBgyaza5HLtPm7yTHkjRy8+JzNyHF7BHa0bNWOQIp3m5YF0nnFcOIKLw==}
    dependencies:
      base-x: 3.0.9
    dev: false

  /bs58check@2.1.2:
    resolution: {integrity: sha512-0TS1jicxdU09dwJMNZtVAfzPi6Q6QeN0pM1Fkzrjn+XYHvzMKPU3pHVpva+769iNVSfIYWf7LJ6WR+BuuMf8cA==}
    dependencies:
      bs58: 4.0.1
      create-hash: 1.2.0
      safe-buffer: 5.2.1
    dev: false

  /bser@2.1.1:
    resolution: {integrity: sha512-gQxTNE/GAfIIrmHLUE3oJyp5FO6HRBfhjnw4/wMmA63ZGDJnWBmgY/lyQBpnDUkGmAhbSe39tx2d/iTOAfglwQ==}
    dependencies:
      node-int64: 0.4.0

  /buffer-alloc-unsafe@1.1.0:
    resolution: {integrity: sha512-TEM2iMIEQdJ2yjPJoSIsldnleVaAk1oW3DBVUykyOLsEsFmEc9kn+SFFPz+gl54KQNxlDnAwCXosOS9Okx2xAg==}
    dev: false

  /buffer-alloc@1.2.0:
    resolution: {integrity: sha512-CFsHQgjtW1UChdXgbyJGtnm+O/uLQeZdtbDo8mfUgYXCHSM1wgrVxXm6bSyrUuErEb+4sYVGCzASBRot7zyrow==}
    dependencies:
      buffer-alloc-unsafe: 1.1.0
      buffer-fill: 1.0.0
    dev: false

  /buffer-fill@1.0.0:
    resolution: {integrity: sha1-+PeLdniYiO858gXNY39o5wISKyw=}
    dev: false

  /buffer-from@1.1.2:
    resolution: {integrity: sha512-E+XQCRwSbaaiChtv6k6Dwgc+bx+Bs6vuKJHHl5kox/BaKbhiXzqQOwK4cO22yElGp2OCmjwVhT3HmxgyPGnJfQ==}

  /buffer-xor@1.0.3:
    resolution: {integrity: sha512-571s0T7nZWK6vB67HI5dyUF7wXiNcfaPPPTl6zYCNApANjIvYJTg7hlud/+cJpdAhS7dVzqMLmfhfHR3rAcOjQ==}

  /buffer@5.7.1:
    resolution: {integrity: sha512-EHcyIPBQ4BSGlvjB16k5KgAJ27CIsHY/2JBmCRReo48y9rQ3MaUzWX3KVlBa4U7MyX02HdVj0K7C3WaB3ju7FQ==}
    dependencies:
      base64-js: 1.5.1
      ieee754: 1.2.1
    dev: false

  /buffer@6.0.3:
    resolution: {integrity: sha512-FTiCpNxtwiZZHEZbcbTIcZjERVICn9yq/pDFkTl95/AxzD1naBctN7YO68riM/gLSDY7sdrMby8hofADYuuqOA==}
    dependencies:
      base64-js: 1.5.1
      ieee754: 1.2.1
    dev: false

  /builtin-modules@3.3.0:
    resolution: {integrity: sha512-zhaCDicdLuWN5UbN5IMnFqNMhNfo919sH85y2/ea+5Yg9TsTkeZxpL+JLbp6cgYFS4sRLp3YV4S6yDuqVWHYOw==}
    engines: {node: '>=6'}
    dev: true

  /builtins@5.0.1:
    resolution: {integrity: sha512-qwVpFEHNfhYJIzNRBvd2C1kyo6jz3ZSMPyyuR47OPdiKWlbYnZNyDWuyR175qDnAJLiCo5fBBqPb3RiXgWlkOQ==}
    dependencies:
      semver: 7.5.2
    dev: true

  /call-bind@1.0.2:
    resolution: {integrity: sha512-7O+FbCihrB5WGbFYesctwmTKae6rOiIzmz1icreWJ+0aA7LJfuqhEso2T9ncpcFtzMQtzXf2QGGueWJGTYsqrA==}
    dependencies:
      function-bind: 1.1.1
      get-intrinsic: 1.2.0
    dev: true

  /call-me-maybe@1.0.2:
    resolution: {integrity: sha512-HpX65o1Hnr9HH25ojC1YGs7HCQLq0GCOibSaWER0eNpgJ/Z1MZv2mTc7+xh6WOPxbRVcmgbv4hGU+uSQ/2xFZQ==}
    dev: true

  /callsites@3.1.0:
    resolution: {integrity: sha512-P8BjAsXvZS+VIDUI11hHCQEv74YT67YUi5JJFNWIqL235sBmjX4+qx9Muvls5ivyNENctx46xQLQ3aTuE7ssaQ==}
    engines: {node: '>=6'}

  /camel-case@4.1.2:
    resolution: {integrity: sha512-gxGWBrTT1JuMx6R+o5PTXMmUnhnVzLQ9SNutD4YqKtI6ap897t3tKECYla6gCWEkplXnlNybEkZg9GEGxKFCgw==}
    dependencies:
      pascal-case: 3.1.2
      tslib: 2.5.0
    dev: true

  /camelcase-keys@6.2.2:
    resolution: {integrity: sha512-YrwaA0vEKazPBkn0ipTiMpSajYDSe+KjQfrjhcBMxJt/znbvlHd8Pw/Vamaz5EB4Wfhs3SUR3Z9mwRu/P3s3Yg==}
    engines: {node: '>=8'}
    dependencies:
      camelcase: 5.3.1
      map-obj: 4.3.0
      quick-lru: 4.0.1
    dev: true

  /camelcase@5.3.1:
    resolution: {integrity: sha512-L28STB170nwWS63UjtlEOE3dldQApaJXZkOI1uMFfzf3rRuPegHaHesyee+YxQ+W6SvRDQV6UrdOdRiR153wJg==}
    engines: {node: '>=6'}

  /camelcase@6.3.0:
    resolution: {integrity: sha512-Gmy6FhYlCY7uOElZUSbxo2UCDH8owEk996gkbrpsgGtrJLM3J7jGxl9Ic7Qwwj4ivOE5AWZWRMecDdF7hqGjFA==}
    engines: {node: '>=10'}

  /camelize@1.0.1:
    resolution: {integrity: sha512-dU+Tx2fsypxTgtLoE36npi3UqcjSSMNYfkqgmoEhtZrraP5VWq0K7FkWVTYa8eMPtnU/G2txVsfdCJTn9uzpuQ==}
    dev: false

  /caniuse-lite@1.0.30001480:
    resolution: {integrity: sha512-q7cpoPPvZYgtyC4VaBSN0Bt+PJ4c4EYRf0DrduInOz2SkFpHD5p3LnvEpqBp7UnJn+8x1Ogl1s38saUxe+ihQQ==}

  /chalk@2.4.2:
    resolution: {integrity: sha512-Mti+f9lpJNcwF4tWV8/OrTTtF1gZi+f8FqlyAdouralcFWFQWF2+NgCHShjkCb+IFBLq9buZwE1xckQU4peSuQ==}
    engines: {node: '>=4'}
    dependencies:
      ansi-styles: 3.2.1
      escape-string-regexp: 1.0.5
      supports-color: 5.5.0

  /chalk@4.1.2:
    resolution: {integrity: sha512-oKnbhFyRIXpUuez8iBMmyEa4nbj4IOQyuhc/wy9kY7/WVPcwIO9VA668Pu8RkO7+0G76SLROeyw9CpQ061i4mA==}
    engines: {node: '>=10'}
    dependencies:
      ansi-styles: 4.3.0
      supports-color: 7.2.0

  /char-regex@1.0.2:
    resolution: {integrity: sha512-kWWXztvZ5SBQV+eRgKFeh8q5sLuZY2+8WUIzlxWVTg+oGwY14qylx1KbKzHd8P6ZYkAg0xyIDU9JMHhyJMZ1jw==}
    engines: {node: '>=10'}

  /chokidar@3.5.3:
    resolution: {integrity: sha512-Dr3sfKRP6oTcjf2JmUmFJfeVMvXBdegxB0iVQ5eb2V10uFJUCAS8OByZdVAyVb8xXNz3GjjTgj9kLWsZTqE6kw==}
    engines: {node: '>= 8.10.0'}
    dependencies:
      anymatch: 3.1.3
      braces: 3.0.2
      glob-parent: 5.1.2
      is-binary-path: 2.1.0
      is-glob: 4.0.3
      normalize-path: 3.0.0
      readdirp: 3.6.0
    optionalDependencies:
      fsevents: 2.3.2

  /chrome-trace-event@1.0.3:
    resolution: {integrity: sha512-p3KULyQg4S7NIHixdwbGX+nFHkoBiA4YQmyWtjb8XngSKV124nJmRysgAeujbUVb15vh+RvFUfCPqU7rXk+hZg==}
    engines: {node: '>=6.0'}
    dev: true

  /ci-info@3.8.0:
    resolution: {integrity: sha512-eXTggHWSooYhq49F2opQhuHWgzucfF2YgODK4e1566GQs5BIfP30B0oenwBJHfWxAs2fyPB1s7Mg949zLf61Yw==}
    engines: {node: '>=8'}

  /cipher-base@1.0.4:
    resolution: {integrity: sha512-Kkht5ye6ZGmwv40uUDZztayT2ThLQGfnj/T71N/XzeZeo3nf8foyW7zGTsPYkEya3m5f3cAypH+qe7YOrM1U2Q==}
    dependencies:
      inherits: 2.0.4
      safe-buffer: 5.2.1

  /citty@0.1.5:
    resolution: {integrity: sha512-AS7n5NSc0OQVMV9v6wt3ByujNIrne0/cTjiC2MYqhvao57VNfiuVksTSr2p17nVOhEr2KtqiAkGwHcgMC/qUuQ==}
    dependencies:
      consola: 3.2.3
    dev: false

  /cjs-module-lexer@1.2.2:
    resolution: {integrity: sha512-cOU9usZw8/dXIXKtwa8pM0OTJQuJkxMN6w30csNRUerHfeQ5R6U3kkU/FtJeIf3M202OHfY2U8ccInBG7/xogA==}

  /clean-css@5.3.2:
    resolution: {integrity: sha512-JVJbM+f3d3Q704rF4bqQ5UUyTtuJ0JRKNbTKVEeujCCBoMdkEi+V+e8oktO9qGQNSvHrFTM6JZRXrUvGR1czww==}
    engines: {node: '>= 10.0'}
    dependencies:
      source-map: 0.6.1
    dev: true

  /clean-stack@2.2.0:
    resolution: {integrity: sha512-4diC9HaTE+KRAMWhDhrGOECgWZxoevMc5TlkObMqNSsVU62PYzXZ/SMTjzyGAFF1YusgxGcSWTEXBhp0CPwQ1A==}
    engines: {node: '>=6'}
    dev: true

  /clean-webpack-plugin@4.0.0(webpack@5.80.0):
    resolution: {integrity: sha512-WuWE1nyTNAyW5T7oNyys2EN0cfP2fdRxhxnIQWiAp0bMabPdHhoGxM8A6YL2GhqwgrPnnaemVE7nv5XJ2Fhh2w==}
    engines: {node: '>=10.0.0'}
    peerDependencies:
      webpack: '>=4.0.0 <6.0.0'
    dependencies:
      del: 4.1.1
      webpack: 5.80.0(@swc/core@1.4.2)(webpack-cli@4.10.0)
    dev: true

  /clipboardy@3.0.0:
    resolution: {integrity: sha512-Su+uU5sr1jkUy1sGRpLKjKrvEOVXgSgiSInwa/qeID6aJ07yh+5NWc3h2QfjHjBnfX4LhtFcuAWKUsJ3r+fjbg==}
    engines: {node: ^12.20.0 || ^14.13.1 || >=16.0.0}
    dependencies:
      arch: 2.2.0
      execa: 5.1.1
      is-wsl: 2.2.0
    dev: false

  /cliui@5.0.0:
    resolution: {integrity: sha512-PYeGSEmmHM6zvoef2w8TPzlrnNpXIjTipYK780YswmIP9vjxmd6Y2a3CB2Ks6/AU8NHjZugXvo8w3oWM2qnwXA==}
    dependencies:
      string-width: 3.1.0
      strip-ansi: 5.2.0
      wrap-ansi: 5.1.0
    dev: false

  /cliui@6.0.0:
    resolution: {integrity: sha512-t6wbgtoCXvAzst7QgXxJYqPt0usEfbgQdftEPbLL/cvv6HPE5VgvqCuAIDR0NgU52ds6rFwqrgakNLrHEjCbrQ==}
    dependencies:
      string-width: 4.2.3
      strip-ansi: 6.0.1
      wrap-ansi: 6.2.0
    dev: false

  /cliui@8.0.1:
    resolution: {integrity: sha512-BSeNnyus75C4//NQ9gQt1/csTXyo/8Sb+afLAkzAptFuMsod9HFokGNudZpi/oQV73hnVK+sR+5PVRMd+Dr7YQ==}
    engines: {node: '>=12'}
    dependencies:
      string-width: 4.2.3
      strip-ansi: 6.0.1
      wrap-ansi: 7.0.0

  /clone-deep@4.0.1:
    resolution: {integrity: sha512-neHB9xuzh/wk0dIHweyAXv2aPGZIVk3pLMe+/RNzINf17fe0OG96QroktYAUm7SM1PBnzTabaLboqqxDyMU+SQ==}
    engines: {node: '>=6'}
    dependencies:
      is-plain-object: 2.0.4
      kind-of: 6.0.3
      shallow-clone: 3.0.1
    dev: true

  /cluster-key-slot@1.1.2:
    resolution: {integrity: sha512-RMr0FhtfXemyinomL4hrWcYJxmX6deFdCxpJzhDttxgO1+bcCnkk+9drydLVDmAMG7NE6aN/fl4F7ucU/90gAA==}
    engines: {node: '>=0.10.0'}
    dev: false

  /co@4.6.0:
    resolution: {integrity: sha512-QVb0dM5HvG+uaxitm8wONl7jltx8dqhfU33DcqtOZcLSVIKSDDLDi7+0LbAKiyI8hD9u42m2YxXSkMGWThaecQ==}
    engines: {iojs: '>= 1.0.0', node: '>= 0.12.0'}

  /collect-v8-coverage@1.0.1:
    resolution: {integrity: sha512-iBPtljfCNcTKNAto0KEtDfZ3qzjJvqE3aTGZsbhjSBlorqpXJlaWWtPO35D+ZImoC3KWejX64o+yPGxhWSTzfg==}

  /color-convert@1.9.3:
    resolution: {integrity: sha512-QfAUtd+vFdAtFQcC8CCyYt1fYWxSqAiK2cSD6zDB8N3cpsEBAvRxp9zOGg6G/SHHJYAT88/az/IuDGALsNVbGg==}
    dependencies:
      color-name: 1.1.3

  /color-convert@2.0.1:
    resolution: {integrity: sha512-RRECPsj7iu/xb5oKYcsFHSppFNnsj/52OVTRKb4zP5onXwVF3zVmmToNcOfGC+CRDpfK/U584fMg38ZHCaElKQ==}
    engines: {node: '>=7.0.0'}
    dependencies:
      color-name: 1.1.4

  /color-name@1.1.3:
    resolution: {integrity: sha512-72fSenhMw2HZMTVHeCA9KCmpEIbzWiQsjN+BHcBbS9vr1mtt+vJjPdksIBNUmKAW8TFUDPJK5SUU3QhE9NEXDw==}

  /color-name@1.1.4:
    resolution: {integrity: sha512-dOy+3AuW3a2wNbZHIuMZpTcgjGuLU/uBL/ubcZF9OXbDo8ff4O8yVp5Bf0efS8uEoYo5q4Fx7dY9OgQGXgAsQA==}

  /colorette@2.0.20:
    resolution: {integrity: sha512-IfEDxwoWIjkeXL1eXcDiow4UbKjhLdq6/EuSVR9GMN7KVH3r9gQ83e73hsz1Nd1T3ijd5xv1wcWRYO+D6kCI2w==}
    dev: true

  /commander@2.20.3:
    resolution: {integrity: sha512-GpVkmM8vF2vQUkj2LvZmD35JxeJOLCwJ9cUkugyk2nuhbv3+mJvpLYYt+0+USMxE+oj+ey/lJEnhZw75x/OMcQ==}
    dev: true

  /commander@4.1.1:
    resolution: {integrity: sha512-NOKm8xhkzAjzFx8B2v5OAHT+u5pRQc2UCa2Vq9jYL/31o2wi9mxBA7LIFs3sV5VSC49z6pEhfbMULvShKj26WA==}
    engines: {node: '>= 6'}
    dev: true

  /commander@7.2.0:
    resolution: {integrity: sha512-QrWXB+ZQSVPmIWIhtEO9H+gwHaMGYiF5ChvoJ+K9ZGHG/sVsa6yiesAD1GC/x46sET00Xlwo1u49RVVVzvcSkw==}
    engines: {node: '>= 10'}
    dev: true

  /commander@8.3.0:
    resolution: {integrity: sha512-OkTL9umf+He2DZkUq8f8J9of7yL6RJKI24dVITBmNfZBmri9zYZQrKkuXiKhyfPSu8tUhnVBB1iKXevvnlR4Ww==}
    engines: {node: '>= 12'}
    dev: true

  /commander@9.5.0:
    resolution: {integrity: sha512-KRs7WVDKg86PWiuAqhDrAQnTXZKraVcCc6vFdL14qrZ/DcWwuRo7VoiYXalXO7S5GKpqYiVEwCbgFDfxNHKJBQ==}
    engines: {node: ^12.20.0 || >=14}
    dev: false

  /commondir@1.0.1:
    resolution: {integrity: sha512-W9pAhw0ja1Edb5GVdIF1mjZw/ASI0AlShXM83UUGe2DVr5TdAPEA1OA8m/g8zWp9x6On7gqufY+FatDbC3MDQg==}
    dev: true

  /compare-func@2.0.0:
    resolution: {integrity: sha512-zHig5N+tPWARooBnb0Zx1MFcdfpyJrfTJ3Y5L+IFvUm8rM74hHz66z0gw0x4tijh5CorKkKUCnW82R2vmpeCRA==}
    dependencies:
      array-ify: 1.0.0
      dot-prop: 5.3.0
    dev: true

  /concat-map@0.0.1:
    resolution: {integrity: sha512-/Srv4dswyQNBfohGpz9o6Yb3Gz3SrUDqBH5rTuhGR7ahtlbYKnVxw2bCFMRljaA7EXHaXZ8wsHdodFvbkhKmqg==}

  /consola@3.2.3:
    resolution: {integrity: sha512-I5qxpzLv+sJhTVEoLYNcTW+bThDCPsit0vLNKShZx6rLtpilNpmmeTPaeqJb9ZE9dV3DGaeby6Vuhrw38WjeyQ==}
    engines: {node: ^14.18.0 || >=16.10.0}
    dev: false

  /conventional-changelog-angular@5.0.13:
    resolution: {integrity: sha512-i/gipMxs7s8L/QeuavPF2hLnJgH6pEZAttySB6aiQLWcX3puWDL3ACVmvBhJGxnAy52Qc15ua26BufY6KpmrVA==}
    engines: {node: '>=10'}
    dependencies:
      compare-func: 2.0.0
      q: 1.5.1
    dev: true

  /conventional-changelog-conventionalcommits@5.0.0:
    resolution: {integrity: sha512-lCDbA+ZqVFQGUj7h9QBKoIpLhl8iihkO0nCTyRNzuXtcd7ubODpYB04IFy31JloiJgG0Uovu8ot8oxRzn7Nwtw==}
    engines: {node: '>=10'}
    dependencies:
      compare-func: 2.0.0
      lodash: 4.17.21
      q: 1.5.1
    dev: true

  /conventional-commits-parser@3.2.4:
    resolution: {integrity: sha512-nK7sAtfi+QXbxHCYfhpZsfRtaitZLIA6889kFIouLvz6repszQDgxBu7wf2WbU+Dco7sAnNCJYERCwt54WPC2Q==}
    engines: {node: '>=10'}
    hasBin: true
    dependencies:
      JSONStream: 1.3.5
      is-text-path: 1.0.1
      lodash: 4.17.21
      meow: 8.1.2
      split2: 3.2.2
      through2: 4.0.2
    dev: true

  /convert-source-map@1.9.0:
    resolution: {integrity: sha512-ASFBup0Mz1uyiIjANan1jzLQami9z1PoYSZCiiYW2FczPbenXc45FZdBZLzOT+r6+iciuEModtmCti+hjaAk0A==}

  /convert-source-map@2.0.0:
    resolution: {integrity: sha512-Kvp459HrV2FEJ1CAsi1Ku+MY3kasH19TFykTz2xWmMeq6bk2NU3XXvfJ+Q61m0xktWwt+1HSYf3JZsTms3aRJg==}
    dev: true

  /cookie-es@1.0.0:
    resolution: {integrity: sha512-mWYvfOLrfEc996hlKcdABeIiPHUPC6DM2QYZdGGOvhOTbA3tjm2eBwqlJpoFdjC89NI4Qt6h0Pu06Mp+1Pj5OQ==}
    dev: false

  /copy-to-clipboard@3.3.3:
    resolution: {integrity: sha512-2KV8NhB5JqC3ky0r9PMCAZKbUHSwtEo4CwCs0KXgruG43gX5PMqDEBbVU4OUzw2MuAWUfsuFmWvEKG5QRfSnJA==}
    dependencies:
      toggle-selection: 1.0.6
    dev: false

  /core-js-compat@3.30.1:
    resolution: {integrity: sha512-d690npR7MC6P0gq4npTl5n2VQeNAmUrJ90n+MHiKS7W2+xno4o3F5GDEuylSdi6EJ3VssibSGXOa1r3YXD3Mhw==}
    dependencies:
      browserslist: 4.21.5
    dev: true

  /core-js@2.6.12:
    resolution: {integrity: sha512-Kb2wC0fvsWfQrgk8HU5lW6U/Lcs8+9aaYcy4ZFc6DDlo4nZ7n70dEgE5rtR0oG6ufKDUnrwfWL1mXR5ljDatrQ==}
    deprecated: core-js@<3.23.3 is no longer maintained and not recommended for usage due to the number of issues. Because of the V8 engine whims, feature detection in old core-js versions could cause a slowdown up to 100x even if nothing is polyfilled. Some versions have web compatibility issues. Please, upgrade your dependencies to the actual version of core-js.
    requiresBuild: true
    dev: true

  /core-js@3.30.1:
    resolution: {integrity: sha512-ZNS5nbiSwDTq4hFosEDqm65izl2CWmLz0hARJMyNQBgkUZMIF51cQiMvIQKA6hvuaeWxQDP3hEedM1JZIgTldQ==}
    requiresBuild: true
    dev: true

  /cosmiconfig-typescript-loader@4.3.0(@types/node@18.15.13)(cosmiconfig@8.1.3)(ts-node@10.9.1)(typescript@4.9.5):
    resolution: {integrity: sha512-NTxV1MFfZDLPiBMjxbHRwSh5LaLcPMwNdCutmnHJCKoVnlvldPWlllonKwrsRJ5pYZBIBGRWWU2tfvzxgeSW5Q==}
    engines: {node: '>=12', npm: '>=6'}
    peerDependencies:
      '@types/node': '*'
      cosmiconfig: '>=7'
      ts-node: '>=10'
      typescript: '>=3'
    dependencies:
      '@types/node': 18.15.13
      cosmiconfig: 8.1.3
      ts-node: 10.9.1(@swc/core@1.4.2)(@types/node@18.15.13)(typescript@4.9.5)
      typescript: 4.9.5
    dev: true

  /cosmiconfig@7.0.1:
    resolution: {integrity: sha512-a1YWNUV2HwGimB7dU2s1wUMurNKjpx60HxBB6xUM8Re+2s1g1IIfJvFR0/iCF+XHdE0GMTKTuLR32UQff4TEyQ==}
    engines: {node: '>=10'}
    dependencies:
      '@types/parse-json': 4.0.0
      import-fresh: 3.3.0
      parse-json: 5.2.0
      path-type: 4.0.0
      yaml: 1.10.2
    dev: true

  /cosmiconfig@8.1.3:
    resolution: {integrity: sha512-/UkO2JKI18b5jVMJUp0lvKFMpa/Gye+ZgZjKD+DGEN9y7NRcf/nK1A0sp67ONmKtnDCNMS44E6jrk0Yc3bDuUw==}
    engines: {node: '>=14'}
    dependencies:
      import-fresh: 3.3.0
      js-yaml: 4.1.0
      parse-json: 5.2.0
      path-type: 4.0.0
    dev: true

  /create-ecdh@4.0.4:
    resolution: {integrity: sha512-mf+TCx8wWc9VpuxfP2ht0iSISLZnt0JgWlrOKZiNqyUZWnjIaCIVNQArMHnCZKfEYRg6IM7A+NeJoN8gf/Ws0A==}
    dependencies:
      bn.js: 4.12.0
      elliptic: 6.5.4

  /create-hash@1.2.0:
    resolution: {integrity: sha512-z00bCGNHDG8mHAkP7CtT1qVu+bFQUPjYq/4Iv3C3kWjTFV10zIjfSoeqXo9Asws8gwSHDGj/hl2u4OGIjapeCg==}
    dependencies:
      cipher-base: 1.0.4
      inherits: 2.0.4
      md5.js: 1.3.5
      ripemd160: 2.0.2
      sha.js: 2.4.11

  /create-hmac@1.1.7:
    resolution: {integrity: sha512-MJG9liiZ+ogc4TzUwuvbER1JRdgvUFSB5+VR/g5h82fGaIRWMWddtKBHi7/sVhfjQZ6SehlyhvQYrcYkaUIpLg==}
    dependencies:
      cipher-base: 1.0.4
      create-hash: 1.2.0
      inherits: 2.0.4
      ripemd160: 2.0.2
      safe-buffer: 5.2.1
      sha.js: 2.4.11

  /create-require@1.1.1:
    resolution: {integrity: sha512-dcKFX3jn0MpIaXjisoRvexIJVEKzaq7z2rZKxf+MSr9TkdmHmsU4m2lcLojrj/FHl8mk5VxMmYA+ftRkP/3oKQ==}

  /cross-fetch@3.1.5:
    resolution: {integrity: sha512-lvb1SBsI0Z7GDwmuid+mU3kWVBwTVUbe7S0H52yaaAdQOXq2YktTCZdlAcNKFzE6QtRz0snpw9bNiPeOIkkQvw==}
    dependencies:
      node-fetch: 2.6.7
    transitivePeerDependencies:
      - encoding
    dev: false

  /cross-spawn@6.0.5:
    resolution: {integrity: sha512-eTVLrBSt7fjbDygz805pMnstIs2VTBNkRm0qxZd+M7A5XDdxVRWO5MxGBXZhjY4cqLYLdtrGqRf8mBPmzwSpWQ==}
    engines: {node: '>=4.8'}
    dependencies:
      nice-try: 1.0.5
      path-key: 2.0.1
      semver: 7.5.2
      shebang-command: 1.2.0
      which: 1.3.1
    dev: true

  /cross-spawn@7.0.3:
    resolution: {integrity: sha512-iRDPJKUPVEND7dHPO8rkbOnPpyDygcDFtWjpeWNCgy8WP2rXcxXL8TskReQl6OrB2G7+UJrags1q15Fudc7G6w==}
    engines: {node: '>= 8'}
    dependencies:
      path-key: 3.1.1
      shebang-command: 2.0.0
      which: 2.0.2

  /crypto-browserify@3.12.0:
    resolution: {integrity: sha512-fz4spIh+znjO2VjL+IdhEpRJ3YN6sMzITSBijk6FK2UvTqruSQW+/cCZTSNsMiZNvUeq0CqurF+dAbyiGOY6Wg==}
    dependencies:
      browserify-cipher: 1.0.1
      browserify-sign: 4.2.2
      create-ecdh: 4.0.4
      create-hash: 1.2.0
      create-hmac: 1.1.7
      diffie-hellman: 5.0.3
      inherits: 2.0.4
      pbkdf2: 3.1.2
      public-encrypt: 4.0.3
      randombytes: 2.1.0
      randomfill: 1.0.4

  /crypto-js@4.2.0:
    resolution: {integrity: sha512-KALDyEYgpY+Rlob/iriUtjV6d5Eq+Y191A5g4UqLAi8CyGP9N1+FdVbkc1SxKc2r4YAYqG8JzO2KGL+AizD70Q==}
    dev: false

  /css-color-keywords@1.0.0:
    resolution: {integrity: sha512-FyyrDHZKEjXDpNJYvVsV960FiqQyXc/LlYmsxl2BcdMb2WPx0OGRVgTg55rPSyLSNMqP52R9r8geSp7apN3Ofg==}
    engines: {node: '>=4'}
    dev: false

  /css-select@4.3.0:
    resolution: {integrity: sha512-wPpOYtnsVontu2mODhA19JrqWxNsfdatRKd64kmpRbQgh1KtItko5sTnEpPdpSaJszTOhEMlF/RPz28qj4HqhQ==}
    dependencies:
      boolbase: 1.0.0
      css-what: 6.1.0
      domhandler: 4.3.1
      domutils: 2.8.0
      nth-check: 2.1.1
    dev: true

  /css-to-react-native@3.2.0:
    resolution: {integrity: sha512-e8RKaLXMOFii+02mOlqwjbD00KSEKqblnpO9e++1aXS1fPQOpS1YoqdVHBqPjHNoxeF2mimzVqawm2KCbEdtHQ==}
    dependencies:
      camelize: 1.0.1
      css-color-keywords: 1.0.0
      postcss-value-parser: 4.2.0
    dev: false

  /css-what@6.1.0:
    resolution: {integrity: sha512-HTUrgRJ7r4dsZKU6GjmpfRK1O76h97Z8MfS1G0FozR+oF2kG6Vfe8JE6zwrkbxigziPHinCJ+gCPjA9EaBDtRw==}
    engines: {node: '>= 6'}
    dev: true

  /csstype@3.1.2:
    resolution: {integrity: sha512-I7K1Uu0MBPzaFKg4nI5Q7Vs2t+3gWWW648spaF+Rg7pI9ds18Ugn+lvg4SHczUdKlHI5LWBXyqfS8+DufyBsgQ==}
    dev: true

  /dargs@7.0.0:
    resolution: {integrity: sha512-2iy1EkLdlBzQGvbweYRFxmFath8+K7+AKB0TlhHWkNuH+TmovaMH/Wp7V7R4u7f4SnX3OgLsU9t1NI9ioDnUpg==}
    engines: {node: '>=8'}
    dev: true

  /data-uri-to-buffer@4.0.1:
    resolution: {integrity: sha512-0R9ikRb668HB7QDxT1vkpuUBtqc53YyAwMwGeUFKRojY/NWKvdZ+9UYtRfGmhqNbRkTSVpMbmyhXipFFv2cb/A==}
    engines: {node: '>= 12'}
    dev: true

  /debounce@1.2.1:
    resolution: {integrity: sha512-XRRe6Glud4rd/ZGQfiV1ruXSfbvfJedlV9Y6zOlP+2K04vBYiJEte6stfFkCP03aMnY5tsipamumUjL14fofug==}
    dev: false

  /debug@3.2.7:
    resolution: {integrity: sha512-CFjzYYAi4ThfiQvizrFQevTTXHtnCqWfe7x1AhgEscTz6ZbLbfoLRLPugTQyBth6f8ZERVUSyWHFD/7Wu4t1XQ==}
    peerDependencies:
      supports-color: '*'
    peerDependenciesMeta:
      supports-color:
        optional: true
    dependencies:
      ms: 2.1.3
    dev: true

  /debug@4.3.4(supports-color@5.5.0):
    resolution: {integrity: sha512-PRWFHuSU3eDtQJPvnNY7Jcket1j0t5OuOsFzPPzsekD52Zl8qUfFIPEiswXqIvHWGVHOgX+7G/vCNNhehwxfkQ==}
    engines: {node: '>=6.0'}
    peerDependencies:
      supports-color: '*'
    peerDependenciesMeta:
      supports-color:
        optional: true
    dependencies:
      ms: 2.1.2
      supports-color: 5.5.0

  /decamelize-keys@1.1.1:
    resolution: {integrity: sha512-WiPxgEirIV0/eIOMcnFBA3/IJZAZqKnwAwWyvvdi4lsr1WCN22nhdf/3db3DoZcUjTV2SqfzIwNyp6y2xs3nmg==}
    engines: {node: '>=0.10.0'}
    dependencies:
      decamelize: 1.2.0
      map-obj: 1.0.1
    dev: true

  /decamelize@1.2.0:
    resolution: {integrity: sha512-z2S+W9X73hAUUki+N+9Za2lBlun89zigOyGrsax+KUQ6wKW4ZoWpEYBkGhQjwAjjDCkWxhY0VKEhk8wzY7F5cA==}
    engines: {node: '>=0.10.0'}

  /decode-uri-component@0.2.2:
    resolution: {integrity: sha512-FqUYQ+8o158GyGTrMFJms9qh3CqTKvAqgqsTnkLI8sKu0028orqBhxNMFkFen0zGyg6epACD32pjVk58ngIErQ==}
    engines: {node: '>=0.10'}
    dev: false

  /dedent@0.7.0:
    resolution: {integrity: sha512-Q6fKUPqnAHAyhiUgFU7BUzLiv0kd8saH9al7tnu5Q/okj6dnupxyTgFIBjVzJATdfIAm9NAsvXNzjaKa+bxVyA==}

  /deep-is@0.1.4:
    resolution: {integrity: sha512-oIPzksmTg4/MriiaYGO+okXDT7ztn/w3Eptv/+gSIdMdKsJo0u4CfYNFJPy+4SKMuCqGw2wxnA+URMg3t8a/bQ==}
    dev: true

  /deepmerge@4.3.1:
    resolution: {integrity: sha512-3sUqbMEc77XqpdNO7FRyRog+eW3ph+GYCbj+rK+uYyRMuwsVy0rMiVtPn+QJlKFvWP/1PYpapqYn0Me2knFn+A==}
    engines: {node: '>=0.10.0'}

  /define-lazy-prop@2.0.0:
    resolution: {integrity: sha512-Ds09qNh8yw3khSjiJjiUInaGX9xlqZDY7JVryGxdxV7NPeuqQfplOpQ66yJFZut3jLa5zOwkXw1g9EI2uKh4Og==}
    engines: {node: '>=8'}
    dev: true

  /define-properties@1.2.0:
    resolution: {integrity: sha512-xvqAVKGfT1+UAvPwKTVw/njhdQ8ZhXK4lI0bCIuCMrp2up9nPnaDftrLtmpTazqd1o+UY4zgzU+avtMbDP+ldA==}
    engines: {node: '>= 0.4'}
    dependencies:
      has-property-descriptors: 1.0.0
      object-keys: 1.1.1
    dev: true

  /defu@6.1.3:
    resolution: {integrity: sha512-Vy2wmG3NTkmHNg/kzpuvHhkqeIx3ODWqasgCRbKtbXEN0G+HpEEv9BtJLp7ZG1CZloFaC41Ah3ZFbq7aqCqMeQ==}
    dev: false

  /del@4.1.1:
    resolution: {integrity: sha512-QwGuEUouP2kVwQenAsOof5Fv8K9t3D8Ca8NxcXKrIpEHjTXK5J2nXLdP+ALI1cgv8wj7KuwBhTwBkOZSJKM5XQ==}
    engines: {node: '>=6'}
    dependencies:
      '@types/glob': 7.2.0
      globby: 6.1.0
      is-path-cwd: 2.2.0
      is-path-in-cwd: 2.1.0
      p-map: 2.1.0
      pify: 4.0.1
      rimraf: 2.7.1
    dev: true

  /del@5.1.0:
    resolution: {integrity: sha512-wH9xOVHnczo9jN2IW68BabcecVPxacIA3g/7z6vhSU/4stOKQzeCRK0yD0A24WiAAUJmmVpWqrERcTxnLo3AnA==}
    engines: {node: '>=8'}
    dependencies:
      globby: 10.0.2
      graceful-fs: 4.2.11
      is-glob: 4.0.3
      is-path-cwd: 2.2.0
      is-path-inside: 3.0.3
      p-map: 3.0.0
      rimraf: 3.0.2
      slash: 3.0.0
    dev: true

  /denque@2.1.0:
    resolution: {integrity: sha512-HVQE3AAb/pxF8fQAoiqpvg9i3evqug3hoiwakOyZAwJm+6vZehbkYXZ0l4JxS+I3QxM97v5aaRNhj8v5oBhekw==}
    engines: {node: '>=0.10'}
    dev: false

  /des.js@1.0.1:
    resolution: {integrity: sha512-Q0I4pfFrv2VPd34/vfLrFOoRmlYj3OV50i7fskps1jZWK1kApMWWT9G6RRUeYedLcBDIhnSDaUvJMb3AhUlaEA==}
    dependencies:
      inherits: 2.0.4
      minimalistic-assert: 1.0.1

  /destr@2.0.2:
    resolution: {integrity: sha512-65AlobnZMiCET00KaFFjUefxDX0khFA/E4myqZ7a6Sq1yZtR8+FVIvilVX66vF2uobSumxooYZChiRPCKNqhmg==}
    dev: false

  /detect-browser@5.2.0:
    resolution: {integrity: sha512-tr7XntDAu50BVENgQfajMLzacmSe34D+qZc4zjnniz0ZVuw/TZcLcyxHQjYpJTM36sGEkZZlYLnIM1hH7alTMA==}
    dev: false

  /detect-browser@5.3.0:
    resolution: {integrity: sha512-53rsFbGdwMwlF7qvCt0ypLM5V5/Mbl0szB7GPN8y9NCcbknYOeVVXdrXEq+90IwAfrrzt6Hd+u2E2ntakICU8w==}
    dev: false

  /detect-libc@1.0.3:
    resolution: {integrity: sha512-pGjwhsmsp4kL2RTz08wcOlGN83otlqHeD/Z5T8GXZB+/YcpQ/dgo+lbU8ZsGxV0HIvqqxo9l7mqYwyYMD9bKDg==}
    engines: {node: '>=0.10'}
    hasBin: true
    dev: false

  /detect-newline@3.1.0:
    resolution: {integrity: sha512-TLz+x/vEXm/Y7P7wn1EJFNLxYpUD4TgMosxY6fAVJUnJMbupHBOncxyWUG9OpTaH9EBD7uFI5LfEgmMOc54DsA==}
    engines: {node: '>=8'}

  /didyoumean@1.2.2:
    resolution: {integrity: sha512-gxtyfqMg7GKyhQmb056K7M3xszy/myH8w+B4RT+QXBQsvAOdc3XymqDDPHx1BgPgsdAA5SIifona89YtRATDzw==}
    dev: true

  /diff-sequences@27.5.1:
    resolution: {integrity: sha512-k1gCAXAsNgLwEL+Y8Wvl+M6oEFj5bgazfZULpS5CneoPPXRaCCW7dm+q21Ky2VEE5X+VeRDBVg1Pcvvsr4TtNQ==}
    engines: {node: ^10.13.0 || ^12.13.0 || ^14.15.0 || >=15.0.0}
    dev: true

  /diff-sequences@28.1.1:
    resolution: {integrity: sha512-FU0iFaH/E23a+a718l8Qa/19bF9p06kgE0KipMOMadwa3SjnaElKzPaUC0vnibs6/B/9ni97s61mcejk8W1fQw==}
    engines: {node: ^12.13.0 || ^14.15.0 || ^16.10.0 || >=17.0.0}

  /diff-sequences@29.4.3:
    resolution: {integrity: sha512-ofrBgwpPhCD85kMKtE9RYFFq6OC1A89oW2vvgWZNCwxrUpRUILopY7lsYyMDSjc8g6U6aiO0Qubg6r4Wgt5ZnA==}
    engines: {node: ^14.15.0 || ^16.10.0 || >=18.0.0}
    dev: true

  /diff@4.0.2:
    resolution: {integrity: sha512-58lmxKSA4BNyLz+HHMUzlOEpg09FV+ev6ZMe3vJihgdxzgcwZ8VoEEPmALCZG9LmqfVoNMMKpttIYTVG6uDY7A==}
    engines: {node: '>=0.3.1'}

  /diffie-hellman@5.0.3:
    resolution: {integrity: sha512-kqag/Nl+f3GwyK25fhUMYj81BUOrZ9IuJsjIcDE5icNM9FJHAVm3VcUDxdLPoQtTuUylWm6ZIknYJwwaPxsUzg==}
    dependencies:
      bn.js: 4.12.0
      miller-rabin: 4.0.1
      randombytes: 2.1.0

  /dijkstrajs@1.0.3:
    resolution: {integrity: sha512-qiSlmBq9+BCdCA/L46dw8Uy93mloxsPSbwnm5yrKn2vMPiy8KyAskTF6zuV/j5BMsmOGZDPs7KjU+mjb670kfA==}
    dev: false

  /dir-glob@3.0.1:
    resolution: {integrity: sha512-WkrWp9GR4KXfKGYzOLmTuGVi1UWFfws377n9cc55/tb6DuqyF6pcQ5AbiHEshaDpY9v6oaSr2XCDidGmMwdzIA==}
    engines: {node: '>=8'}
    dependencies:
      path-type: 4.0.0
    dev: true

  /doctrine@2.1.0:
    resolution: {integrity: sha512-35mSku4ZXK0vfCuHEDAwt55dg2jNajHZ1odvF+8SSr82EsZY4QmXfuWso8oEd8zRhVObSN18aM0CjSdoBX7zIw==}
    engines: {node: '>=0.10.0'}
    dependencies:
      esutils: 2.0.3
    dev: true

  /doctrine@3.0.0:
    resolution: {integrity: sha512-yS+Q5i3hBf7GBkd4KG8a7eBNNWNGLTaEwwYWUijIYM7zrlYDM0BFXHjjPWlWZ1Rg7UaddZeIDmi9jF3HmqiQ2w==}
    engines: {node: '>=6.0.0'}
    dependencies:
      esutils: 2.0.3
    dev: true

  /dom-converter@0.2.0:
    resolution: {integrity: sha512-gd3ypIPfOMr9h5jIKq8E3sHOTCjeirnl0WK5ZdS1AW0Odt0b1PaWaHdJ4Qk4klv+YB9aJBS7mESXjFoDQPu6DA==}
    dependencies:
      utila: 0.4.0
    dev: true

  /dom-serializer@1.4.1:
    resolution: {integrity: sha512-VHwB3KfrcOOkelEG2ZOfxqLZdfkil8PtJi4P8N2MMXucZq2yLp75ClViUlOVwyoHEDjYU433Aq+5zWP61+RGag==}
    dependencies:
      domelementtype: 2.3.0
      domhandler: 4.3.1
      entities: 2.2.0
    dev: true

  /domelementtype@2.3.0:
    resolution: {integrity: sha512-OLETBj6w0OsagBwdXnPdN0cnMfF9opN69co+7ZrbfPGrdpPVNBUj02spi6B1N7wChLQiPn4CSH/zJvXw56gmHw==}
    dev: true

  /domhandler@4.3.1:
    resolution: {integrity: sha512-GrwoxYN+uWlzO8uhUXRl0P+kHE4GtVPfYzVLcUxPL7KNdHKj66vvlhiweIHqYYXWlw+T8iLMp42Lm67ghw4WMQ==}
    engines: {node: '>= 4'}
    dependencies:
      domelementtype: 2.3.0
    dev: true

  /domutils@2.8.0:
    resolution: {integrity: sha512-w96Cjofp72M5IIhpjgobBimYEfoPjx1Vx0BSX9P30WBdZW2WIKU0T1Bd0kz2eNZ9ikjKgHbEyKx8BB6H1L3h3A==}
    dependencies:
      dom-serializer: 1.4.1
      domelementtype: 2.3.0
      domhandler: 4.3.1
    dev: true

  /dot-case@3.0.4:
    resolution: {integrity: sha512-Kv5nKlh6yRrdrGvxeJ2e5y2eRUpkUosIW4A2AS38zwSz27zu7ufDwQPi5Jhs3XAlGNetl3bmnGhQsMtkKJnj3w==}
    dependencies:
      no-case: 3.0.4
      tslib: 2.5.0
    dev: true

  /dot-prop@5.3.0:
    resolution: {integrity: sha512-QM8q3zDe58hqUqjraQOmzZ1LIH9SWQJTlEKCH4kJ2oQvLZk7RbQXvtDM2XEq3fwkV9CCvvH4LA0AV+ogFsBM2Q==}
    engines: {node: '>=8'}
    dependencies:
      is-obj: 2.0.0
    dev: true

  /duplexify@4.1.2:
    resolution: {integrity: sha512-fz3OjcNCHmRP12MJoZMPglx8m4rrFP8rovnk4vT8Fs+aonZoCwGg10dSsQsfP/E62eZcPTMSMP6686fu9Qlqtw==}
    dependencies:
      end-of-stream: 1.4.4
      inherits: 2.0.4
      readable-stream: 3.6.2
      stream-shift: 1.0.1
    dev: false

  /electron-to-chromium@1.4.368:
    resolution: {integrity: sha512-e2aeCAixCj9M7nJxdB/wDjO6mbYX+lJJxSJCXDzlr5YPGYVofuJwGN9nKg2o6wWInjX6XmxRinn3AeJMK81ltw==}

  /elliptic@6.5.4:
    resolution: {integrity: sha512-iLhC6ULemrljPZb+QutR5TQGB+pdW6KGD5RSegS+8sorOZT+rdQFbsQFJgvN3eRqNALqJer4oQ16YvJHlU8hzQ==}
    dependencies:
      bn.js: 4.12.0
      brorand: 1.1.0
      hash.js: 1.1.7
      hmac-drbg: 1.0.1
      inherits: 2.0.4
      minimalistic-assert: 1.0.1
      minimalistic-crypto-utils: 1.0.1

  /emittery@0.10.2:
    resolution: {integrity: sha512-aITqOwnLanpHLNXZJENbOgjUBeHocD+xsSJmNrjovKBW5HbSpW3d1pEls7GFQPUWXiwG9+0P4GtHfEqC/4M0Iw==}
    engines: {node: '>=12'}

  /emittery@0.13.1:
    resolution: {integrity: sha512-DeWwawk6r5yR9jFgnDKYt4sLS0LmHJJi3ZOnb5/JdbYwj3nW+FxQnHIjhBKz8YLC7oRNPVM9NQ47I3CVx34eqQ==}
    engines: {node: '>=12'}
    dev: true

  /emoji-regex@7.0.3:
    resolution: {integrity: sha512-CwBLREIQ7LvYFB0WyRvwhq5N5qPhc6PMjD6bYggFlI5YyDgl+0vxq5VHbMOFqLg7hfWzmu8T5Z1QofhmTIhItA==}
    dev: false

  /emoji-regex@8.0.0:
    resolution: {integrity: sha512-MSjYzcWNOA0ewAHpz0MxpYFvwg6yjy1NG3xteoqz644VCo/RPgnr1/GGt+ic3iJTzQ8Eu3TdM14SawnVUmGE6A==}

  /encode-utf8@1.0.3:
    resolution: {integrity: sha512-ucAnuBEhUK4boH2HjVYG5Q2mQyPorvv0u/ocS+zhdw0S8AlHYY+GOFhP1Gio5z4icpP2ivFSvhtFjQi8+T9ppw==}
    dev: false

  /end-of-stream@1.4.4:
    resolution: {integrity: sha512-+uw1inIHVPQoaVuHzRyXd21icM+cnt4CzD5rW+NC1wjOUSTOs+Te7FOv7AhN7vS9x/oIyhLP5PR1H+phQAHu5Q==}
    dependencies:
      once: 1.4.0
    dev: false

  /enhanced-resolve@5.13.0:
    resolution: {integrity: sha512-eyV8f0y1+bzyfh8xAwW/WTSZpLbjhqc4ne9eGSH4Zo2ejdyiNG9pU6mf9DG8a7+Auk6MFTlNOT4Y2y/9k8GKVg==}
    engines: {node: '>=10.13.0'}
    dependencies:
      graceful-fs: 4.2.11
      tapable: 2.2.1
    dev: true

  /enquirer@2.3.6:
    resolution: {integrity: sha512-yjNnPr315/FjS4zIsUxYguYUPP2e1NK4d7E7ZOLiyYCcbFBiTMyID+2wvm2w6+pZ/odMA7cRkjhsPbltwBOrLg==}
    engines: {node: '>=8.6'}
    dependencies:
      ansi-colors: 4.1.3
    dev: true

  /entities@2.2.0:
    resolution: {integrity: sha512-p92if5Nz619I0w+akJrLZH0MX0Pb5DX39XOwQTtXSdQQOaYH03S1uIQp4mhOZtAXrxq4ViO67YTiLBo2638o9A==}
    dev: true

  /envinfo@7.8.1:
    resolution: {integrity: sha512-/o+BXHmB7ocbHEAs6F2EnG0ogybVVUdkRunTT2glZU9XAaGmhqskrvKwqXuDfNjEO0LZKWdejEEpnq8aM0tOaw==}
    engines: {node: '>=4'}
    hasBin: true
    dev: true

  /error-ex@1.3.2:
    resolution: {integrity: sha512-7dFHNmqeFSEt2ZBsCriorKnn3Z2pj+fd9kmI6QoWw4//DL+icEBfc0U7qJCisqrTsKTjw4fNFy2pW9OqStD84g==}
    dependencies:
      is-arrayish: 0.2.1

  /es-abstract@1.21.2:
    resolution: {integrity: sha512-y/B5POM2iBnIxCiernH1G7rC9qQoM77lLIMQLuob0zhp8C56Po81+2Nj0WFKnd0pNReDTnkYryc+zhOzpEIROg==}
    engines: {node: '>= 0.4'}
    dependencies:
      array-buffer-byte-length: 1.0.0
      available-typed-arrays: 1.0.5
      call-bind: 1.0.2
      es-set-tostringtag: 2.0.1
      es-to-primitive: 1.2.1
      function.prototype.name: 1.1.5
      get-intrinsic: 1.2.0
      get-symbol-description: 1.0.0
      globalthis: 1.0.3
      gopd: 1.0.1
      has: 1.0.3
      has-property-descriptors: 1.0.0
      has-proto: 1.0.1
      has-symbols: 1.0.3
      internal-slot: 1.0.5
      is-array-buffer: 3.0.2
      is-callable: 1.2.7
      is-negative-zero: 2.0.2
      is-regex: 1.1.4
      is-shared-array-buffer: 1.0.2
      is-string: 1.0.7
      is-typed-array: 1.1.10
      is-weakref: 1.0.2
      object-inspect: 1.12.3
      object-keys: 1.1.1
      object.assign: 4.1.4
      regexp.prototype.flags: 1.5.0
      safe-regex-test: 1.0.0
      string.prototype.trim: 1.2.7
      string.prototype.trimend: 1.0.6
      string.prototype.trimstart: 1.0.6
      typed-array-length: 1.0.4
      unbox-primitive: 1.0.2
      which-typed-array: 1.1.9
    dev: true

  /es-array-method-boxes-properly@1.0.0:
    resolution: {integrity: sha512-wd6JXUmyHmt8T5a2xreUwKcGPq6f1f+WwIJkijUqiGcJz1qqnZgP6XIK+QyIWU5lT7imeNxUll48bziG+TSYcA==}
    dev: true

  /es-module-lexer@0.9.3:
    resolution: {integrity: sha512-1HQ2M2sPtxwnvOvT1ZClHyQDiggdNjURWpY2we6aMKCQiUVxTmVs2UYPLIrD84sS+kMdUwfBSylbJPwNnBrnHQ==}
    dev: true

  /es-module-lexer@1.2.1:
    resolution: {integrity: sha512-9978wrXM50Y4rTMmW5kXIC09ZdXQZqkE4mxhwkd8VbzsGkXGPgV4zWuqQJgCEzYngdo2dYDa0l8xhX4fkSwJSg==}
    dev: true

  /es-set-tostringtag@2.0.1:
    resolution: {integrity: sha512-g3OMbtlwY3QewlqAiMLI47KywjWZoEytKr8pf6iTC8uJq5bIAH52Z9pnQ8pVL6whrCto53JZDuUIsifGeLorTg==}
    engines: {node: '>= 0.4'}
    dependencies:
      get-intrinsic: 1.2.0
      has: 1.0.3
      has-tostringtag: 1.0.0
    dev: true

  /es-shim-unscopables@1.0.0:
    resolution: {integrity: sha512-Jm6GPcCdC30eMLbZ2x8z2WuRwAws3zTBBKuusffYVUrNj/GVSUAZ+xKMaUpfNDR5IbyNA5LJbaecoUVbmUcB1w==}
    dependencies:
      has: 1.0.3
    dev: true

  /es-to-primitive@1.2.1:
    resolution: {integrity: sha512-QCOllgZJtaUo9miYBcLChTUaHNjJF3PYs1VidD7AwiEj1kYxKeQTctLAezAOH5ZKRH0g2IgPn6KwB4IT8iRpvA==}
    engines: {node: '>= 0.4'}
    dependencies:
      is-callable: 1.2.7
      is-date-object: 1.0.5
      is-symbol: 1.0.4
    dev: true

  /es6-promise@3.3.1:
    resolution: {integrity: sha512-SOp9Phqvqn7jtEUxPWdWfWoLmyt2VaJ6MpvP9Comy1MceMXqE6bxvaTu4iaxpYYPzhny28Lc+M87/c2cPK6lDg==}
    dev: true

  /esbuild-android-64@0.14.54:
    resolution: {integrity: sha512-Tz2++Aqqz0rJ7kYBfz+iqyE3QMycD4vk7LBRyWaAVFgFtQ/O8EJOnVmTOiDWYZ/uYzB4kvP+bqejYdVKzE5lAQ==}
    engines: {node: '>=12'}
    cpu: [x64]
    os: [android]
    requiresBuild: true
    dev: true
    optional: true

  /esbuild-android-arm64@0.14.54:
    resolution: {integrity: sha512-F9E+/QDi9sSkLaClO8SOV6etqPd+5DgJje1F9lOWoNncDdOBL2YF59IhsWATSt0TLZbYCf3pNlTHvVV5VfHdvg==}
    engines: {node: '>=12'}
    cpu: [arm64]
    os: [android]
    requiresBuild: true
    dev: true
    optional: true

  /esbuild-darwin-64@0.14.54:
    resolution: {integrity: sha512-jtdKWV3nBviOd5v4hOpkVmpxsBy90CGzebpbO9beiqUYVMBtSc0AL9zGftFuBon7PNDcdvNCEuQqw2x0wP9yug==}
    engines: {node: '>=12'}
    cpu: [x64]
    os: [darwin]
    requiresBuild: true
    dev: true
    optional: true

  /esbuild-darwin-arm64@0.14.54:
    resolution: {integrity: sha512-OPafJHD2oUPyvJMrsCvDGkRrVCar5aVyHfWGQzY1dWnzErjrDuSETxwA2HSsyg2jORLY8yBfzc1MIpUkXlctmw==}
    engines: {node: '>=12'}
    cpu: [arm64]
    os: [darwin]
    requiresBuild: true
    dev: true
    optional: true

  /esbuild-freebsd-64@0.14.54:
    resolution: {integrity: sha512-OKwd4gmwHqOTp4mOGZKe/XUlbDJ4Q9TjX0hMPIDBUWWu/kwhBAudJdBoxnjNf9ocIB6GN6CPowYpR/hRCbSYAg==}
    engines: {node: '>=12'}
    cpu: [x64]
    os: [freebsd]
    requiresBuild: true
    dev: true
    optional: true

  /esbuild-freebsd-arm64@0.14.54:
    resolution: {integrity: sha512-sFwueGr7OvIFiQT6WeG0jRLjkjdqWWSrfbVwZp8iMP+8UHEHRBvlaxL6IuKNDwAozNUmbb8nIMXa7oAOARGs1Q==}
    engines: {node: '>=12'}
    cpu: [arm64]
    os: [freebsd]
    requiresBuild: true
    dev: true
    optional: true

  /esbuild-linux-32@0.14.54:
    resolution: {integrity: sha512-1ZuY+JDI//WmklKlBgJnglpUL1owm2OX+8E1syCD6UAxcMM/XoWd76OHSjl/0MR0LisSAXDqgjT3uJqT67O3qw==}
    engines: {node: '>=12'}
    cpu: [ia32]
    os: [linux]
    requiresBuild: true
    dev: true
    optional: true

  /esbuild-linux-64@0.14.54:
    resolution: {integrity: sha512-EgjAgH5HwTbtNsTqQOXWApBaPVdDn7XcK+/PtJwZLT1UmpLoznPd8c5CxqsH2dQK3j05YsB3L17T8vE7cp4cCg==}
    engines: {node: '>=12'}
    cpu: [x64]
    os: [linux]
    requiresBuild: true
    dev: true
    optional: true

  /esbuild-linux-arm64@0.14.54:
    resolution: {integrity: sha512-WL71L+0Rwv+Gv/HTmxTEmpv0UgmxYa5ftZILVi2QmZBgX3q7+tDeOQNqGtdXSdsL8TQi1vIaVFHUPDe0O0kdig==}
    engines: {node: '>=12'}
    cpu: [arm64]
    os: [linux]
    requiresBuild: true
    dev: true
    optional: true

  /esbuild-linux-arm@0.14.54:
    resolution: {integrity: sha512-qqz/SjemQhVMTnvcLGoLOdFpCYbz4v4fUo+TfsWG+1aOu70/80RV6bgNpR2JCrppV2moUQkww+6bWxXRL9YMGw==}
    engines: {node: '>=12'}
    cpu: [arm]
    os: [linux]
    requiresBuild: true
    dev: true
    optional: true

  /esbuild-linux-mips64le@0.14.54:
    resolution: {integrity: sha512-qTHGQB8D1etd0u1+sB6p0ikLKRVuCWhYQhAHRPkO+OF3I/iSlTKNNS0Lh2Oc0g0UFGguaFZZiPJdJey3AGpAlw==}
    engines: {node: '>=12'}
    cpu: [mips64el]
    os: [linux]
    requiresBuild: true
    dev: true
    optional: true

  /esbuild-linux-ppc64le@0.14.54:
    resolution: {integrity: sha512-j3OMlzHiqwZBDPRCDFKcx595XVfOfOnv68Ax3U4UKZ3MTYQB5Yz3X1mn5GnodEVYzhtZgxEBidLWeIs8FDSfrQ==}
    engines: {node: '>=12'}
    cpu: [ppc64]
    os: [linux]
    requiresBuild: true
    dev: true
    optional: true

  /esbuild-linux-riscv64@0.14.54:
    resolution: {integrity: sha512-y7Vt7Wl9dkOGZjxQZnDAqqn+XOqFD7IMWiewY5SPlNlzMX39ocPQlOaoxvT4FllA5viyV26/QzHtvTjVNOxHZg==}
    engines: {node: '>=12'}
    cpu: [riscv64]
    os: [linux]
    requiresBuild: true
    dev: true
    optional: true

  /esbuild-linux-s390x@0.14.54:
    resolution: {integrity: sha512-zaHpW9dziAsi7lRcyV4r8dhfG1qBidQWUXweUjnw+lliChJqQr+6XD71K41oEIC3Mx1KStovEmlzm+MkGZHnHA==}
    engines: {node: '>=12'}
    cpu: [s390x]
    os: [linux]
    requiresBuild: true
    dev: true
    optional: true

  /esbuild-netbsd-64@0.14.54:
    resolution: {integrity: sha512-PR01lmIMnfJTgeU9VJTDY9ZerDWVFIUzAtJuDHwwceppW7cQWjBBqP48NdeRtoP04/AtO9a7w3viI+PIDr6d+w==}
    engines: {node: '>=12'}
    cpu: [x64]
    os: [netbsd]
    requiresBuild: true
    dev: true
    optional: true

  /esbuild-openbsd-64@0.14.54:
    resolution: {integrity: sha512-Qyk7ikT2o7Wu76UsvvDS5q0amJvmRzDyVlL0qf5VLsLchjCa1+IAvd8kTBgUxD7VBUUVgItLkk609ZHUc1oCaw==}
    engines: {node: '>=12'}
    cpu: [x64]
    os: [openbsd]
    requiresBuild: true
    dev: true
    optional: true

  /esbuild-sunos-64@0.14.54:
    resolution: {integrity: sha512-28GZ24KmMSeKi5ueWzMcco6EBHStL3B6ubM7M51RmPwXQGLe0teBGJocmWhgwccA1GeFXqxzILIxXpHbl9Q/Kw==}
    engines: {node: '>=12'}
    cpu: [x64]
    os: [sunos]
    requiresBuild: true
    dev: true
    optional: true

  /esbuild-windows-32@0.14.54:
    resolution: {integrity: sha512-T+rdZW19ql9MjS7pixmZYVObd9G7kcaZo+sETqNH4RCkuuYSuv9AGHUVnPoP9hhuE1WM1ZimHz1CIBHBboLU7w==}
    engines: {node: '>=12'}
    cpu: [ia32]
    os: [win32]
    requiresBuild: true
    dev: true
    optional: true

  /esbuild-windows-64@0.14.54:
    resolution: {integrity: sha512-AoHTRBUuYwXtZhjXZbA1pGfTo8cJo3vZIcWGLiUcTNgHpJJMC1rVA44ZereBHMJtotyN71S8Qw0npiCIkW96cQ==}
    engines: {node: '>=12'}
    cpu: [x64]
    os: [win32]
    requiresBuild: true
    dev: true
    optional: true

  /esbuild-windows-arm64@0.14.54:
    resolution: {integrity: sha512-M0kuUvXhot1zOISQGXwWn6YtS+Y/1RT9WrVIOywZnJHo3jCDyewAc79aKNQWFCQm+xNHVTq9h8dZKvygoXQQRg==}
    engines: {node: '>=12'}
    cpu: [arm64]
    os: [win32]
    requiresBuild: true
    dev: true
    optional: true

  /esbuild@0.14.54:
    resolution: {integrity: sha512-Cy9llcy8DvET5uznocPyqL3BFRrFXSVqbgpMJ9Wz8oVjZlh/zUSNbPRbov0VX7VxN2JH1Oa0uNxZ7eLRb62pJA==}
    engines: {node: '>=12'}
    hasBin: true
    requiresBuild: true
    optionalDependencies:
      '@esbuild/linux-loong64': 0.14.54
      esbuild-android-64: 0.14.54
      esbuild-android-arm64: 0.14.54
      esbuild-darwin-64: 0.14.54
      esbuild-darwin-arm64: 0.14.54
      esbuild-freebsd-64: 0.14.54
      esbuild-freebsd-arm64: 0.14.54
      esbuild-linux-32: 0.14.54
      esbuild-linux-64: 0.14.54
      esbuild-linux-arm: 0.14.54
      esbuild-linux-arm64: 0.14.54
      esbuild-linux-mips64le: 0.14.54
      esbuild-linux-ppc64le: 0.14.54
      esbuild-linux-riscv64: 0.14.54
      esbuild-linux-s390x: 0.14.54
      esbuild-netbsd-64: 0.14.54
      esbuild-openbsd-64: 0.14.54
      esbuild-sunos-64: 0.14.54
      esbuild-windows-32: 0.14.54
      esbuild-windows-64: 0.14.54
      esbuild-windows-arm64: 0.14.54
    dev: true

  /escalade@3.1.1:
    resolution: {integrity: sha512-k0er2gUkLf8O0zKJiAhmkTnJlTvINGv7ygDNPbeIsX/TJjGJZHuh9B2UxbsaEkmlEo9MfhrSzmhIlhRlI2GXnw==}
    engines: {node: '>=6'}

  /escape-string-regexp@1.0.5:
    resolution: {integrity: sha512-vbRorB5FUQWvla16U8R/qgaFIya2qGzwDrNmCZuYKrbdSUMG6I1ZCGQRefkRVhuOkIGVne7BQ35DSfo1qvJqFg==}
    engines: {node: '>=0.8.0'}

  /escape-string-regexp@2.0.0:
    resolution: {integrity: sha512-UpzcLCXolUWcNu5HtVMHYdXJjArjsF9C0aNnquZYY4uW/Vu0miy5YoWvbV345HauVvcAUnpRuhMMcqTcGOY2+w==}
    engines: {node: '>=8'}

  /escape-string-regexp@4.0.0:
    resolution: {integrity: sha512-TtpcNJ3XAzx3Gq8sWRzJaVajRs0uVxA2YAkdb1jm2YkPz4G6egUFAyA3n5vtEIZefPk5Wa4UXbKuS5fKkJWdgA==}
    engines: {node: '>=10'}
    dev: true

  /eslint-config-prettier@8.8.0(eslint@8.38.0):
    resolution: {integrity: sha512-wLbQiFre3tdGgpDv67NQKnJuTlcUVYHas3k+DZCc2U2BadthoEY4B7hLPvAxaqdyOGCzuLfii2fqGph10va7oA==}
    hasBin: true
    peerDependencies:
      eslint: '>=7.0.0'
    dependencies:
      eslint: 8.38.0
    dev: true

  /eslint-config-standard@17.0.0(eslint-plugin-import@2.27.5)(eslint-plugin-n@15.7.0)(eslint-plugin-promise@6.1.1)(eslint@8.38.0):
    resolution: {integrity: sha512-/2ks1GKyqSOkH7JFvXJicu0iMpoojkwB+f5Du/1SC0PtBL+s8v30k9njRZ21pm2drKYm2342jFnGWzttxPmZVg==}
    peerDependencies:
      eslint: ^8.0.1
      eslint-plugin-import: ^2.25.2
      eslint-plugin-n: ^15.0.0
      eslint-plugin-promise: ^6.0.0
    dependencies:
      eslint: 8.38.0
      eslint-plugin-import: 2.27.5(@typescript-eslint/parser@5.59.0)(eslint@8.38.0)
      eslint-plugin-n: 15.7.0(eslint@8.38.0)
      eslint-plugin-promise: 6.1.1(eslint@8.38.0)
    dev: true

  /eslint-import-resolver-node@0.3.7:
    resolution: {integrity: sha512-gozW2blMLJCeFpBwugLTGyvVjNoeo1knonXAcatC6bjPBZitotxdWf7Gimr25N4c0AAOo4eOUfaG82IJPDpqCA==}
    dependencies:
      debug: 3.2.7
      is-core-module: 2.12.0
      resolve: 1.22.2
    transitivePeerDependencies:
      - supports-color
    dev: true

  /eslint-module-utils@2.8.0(@typescript-eslint/parser@5.59.0)(eslint-import-resolver-node@0.3.7)(eslint@8.38.0):
    resolution: {integrity: sha512-aWajIYfsqCKRDgUfjEXNN/JlrzauMuSEy5sbd7WXbtW3EH6A6MpwEh42c7qD+MqQo9QMJ6fWLAeIJynx0g6OAw==}
    engines: {node: '>=4'}
    peerDependencies:
      '@typescript-eslint/parser': '*'
      eslint: '*'
      eslint-import-resolver-node: '*'
      eslint-import-resolver-typescript: '*'
      eslint-import-resolver-webpack: '*'
    peerDependenciesMeta:
      '@typescript-eslint/parser':
        optional: true
      eslint:
        optional: true
      eslint-import-resolver-node:
        optional: true
      eslint-import-resolver-typescript:
        optional: true
      eslint-import-resolver-webpack:
        optional: true
    dependencies:
      '@typescript-eslint/parser': 5.59.0(eslint@8.38.0)(typescript@4.9.5)
      debug: 3.2.7
      eslint: 8.38.0
      eslint-import-resolver-node: 0.3.7
    transitivePeerDependencies:
      - supports-color
    dev: true

  /eslint-plugin-es@3.0.1(eslint@8.38.0):
    resolution: {integrity: sha512-GUmAsJaN4Fc7Gbtl8uOBlayo2DqhwWvEzykMHSCZHU3XdJ+NSzzZcVhXh3VxX5icqQ+oQdIEawXX8xkR3mIFmQ==}
    engines: {node: '>=8.10.0'}
    peerDependencies:
      eslint: '>=4.19.1'
    dependencies:
      eslint: 8.38.0
      eslint-utils: 2.1.0
      regexpp: 3.2.0
    dev: true

  /eslint-plugin-es@4.1.0(eslint@8.38.0):
    resolution: {integrity: sha512-GILhQTnjYE2WorX5Jyi5i4dz5ALWxBIdQECVQavL6s7cI76IZTDWleTHkxz/QT3kvcs2QlGHvKLYsSlPOlPXnQ==}
    engines: {node: '>=8.10.0'}
    peerDependencies:
      eslint: '>=4.19.1'
    dependencies:
      eslint: 8.38.0
      eslint-utils: 2.1.0
      regexpp: 3.2.0
    dev: true

  /eslint-plugin-header@3.1.1(eslint@8.38.0):
    resolution: {integrity: sha512-9vlKxuJ4qf793CmeeSrZUvVClw6amtpghq3CuWcB5cUNnWHQhgcqy5eF8oVKFk1G3Y/CbchGfEaw3wiIJaNmVg==}
    peerDependencies:
      eslint: '>=7.7.0'
    dependencies:
      eslint: 8.38.0
    dev: true

  /eslint-plugin-import@2.27.5(@typescript-eslint/parser@5.59.0)(eslint@8.38.0):
    resolution: {integrity: sha512-LmEt3GVofgiGuiE+ORpnvP+kAm3h6MLZJ4Q5HCyHADofsb4VzXFsRiWj3c0OFiV+3DWFh0qg3v9gcPlfc3zRow==}
    engines: {node: '>=4'}
    peerDependencies:
      '@typescript-eslint/parser': '*'
      eslint: ^2 || ^3 || ^4 || ^5 || ^6 || ^7.2.0 || ^8
    peerDependenciesMeta:
      '@typescript-eslint/parser':
        optional: true
    dependencies:
      '@typescript-eslint/parser': 5.59.0(eslint@8.38.0)(typescript@4.9.5)
      array-includes: 3.1.6
      array.prototype.flat: 1.3.1
      array.prototype.flatmap: 1.3.1
      debug: 3.2.7
      doctrine: 2.1.0
      eslint: 8.38.0
      eslint-import-resolver-node: 0.3.7
      eslint-module-utils: 2.8.0(@typescript-eslint/parser@5.59.0)(eslint-import-resolver-node@0.3.7)(eslint@8.38.0)
      has: 1.0.3
      is-core-module: 2.12.0
      is-glob: 4.0.3
      minimatch: 3.1.2
      object.values: 1.1.6
      resolve: 1.22.2
      semver: 7.5.2
      tsconfig-paths: 3.14.2
    transitivePeerDependencies:
      - eslint-import-resolver-typescript
      - eslint-import-resolver-webpack
      - supports-color
    dev: true

  /eslint-plugin-jest@27.2.1(@typescript-eslint/eslint-plugin@5.59.0)(eslint@8.38.0)(jest@29.5.0)(typescript@4.9.5):
    resolution: {integrity: sha512-l067Uxx7ZT8cO9NJuf+eJHvt6bqJyz2Z29wykyEdz/OtmcELQl2MQGQLX8J94O1cSJWAwUSEvCjwjA7KEK3Hmg==}
    engines: {node: ^14.15.0 || ^16.10.0 || >=18.0.0}
    peerDependencies:
      '@typescript-eslint/eslint-plugin': ^5.0.0
      eslint: ^7.0.0 || ^8.0.0
      jest: '*'
    peerDependenciesMeta:
      '@typescript-eslint/eslint-plugin':
        optional: true
      jest:
        optional: true
    dependencies:
      '@typescript-eslint/eslint-plugin': 5.59.0(@typescript-eslint/parser@5.59.0)(eslint@8.38.0)(typescript@4.9.5)
      '@typescript-eslint/utils': 5.59.0(eslint@8.38.0)(typescript@4.9.5)
      eslint: 8.38.0
      jest: 29.5.0(@types/node@16.18.24)(ts-node@10.9.1)
    transitivePeerDependencies:
      - supports-color
      - typescript
    dev: true

  /eslint-plugin-jest@27.2.1(eslint@8.38.0)(jest@28.1.3)(typescript@4.9.5):
    resolution: {integrity: sha512-l067Uxx7ZT8cO9NJuf+eJHvt6bqJyz2Z29wykyEdz/OtmcELQl2MQGQLX8J94O1cSJWAwUSEvCjwjA7KEK3Hmg==}
    engines: {node: ^14.15.0 || ^16.10.0 || >=18.0.0}
    peerDependencies:
      '@typescript-eslint/eslint-plugin': ^5.0.0
      eslint: ^7.0.0 || ^8.0.0
      jest: '*'
    peerDependenciesMeta:
      '@typescript-eslint/eslint-plugin':
        optional: true
      jest:
        optional: true
    dependencies:
      '@typescript-eslint/utils': 5.59.0(eslint@8.38.0)(typescript@4.9.5)
      eslint: 8.38.0
      jest: 28.1.3(@types/node@16.18.24)(ts-node@10.9.1)
    transitivePeerDependencies:
      - supports-color
      - typescript
    dev: true

  /eslint-plugin-n@15.7.0(eslint@8.38.0):
    resolution: {integrity: sha512-jDex9s7D/Qial8AGVIHq4W7NswpUD5DPDL2RH8Lzd9EloWUuvUkHfv4FRLMipH5q2UtyurorBkPeNi1wVWNh3Q==}
    engines: {node: '>=12.22.0'}
    peerDependencies:
      eslint: '>=7.0.0'
    dependencies:
      builtins: 5.0.1
      eslint: 8.38.0
      eslint-plugin-es: 4.1.0(eslint@8.38.0)
      eslint-utils: 3.0.0(eslint@8.38.0)
      ignore: 5.2.4
      is-core-module: 2.12.0
      minimatch: 3.1.2
      resolve: 1.22.2
      semver: 7.5.2
    dev: true

  /eslint-plugin-node@11.1.0(eslint@8.38.0):
    resolution: {integrity: sha512-oUwtPJ1W0SKD0Tr+wqu92c5xuCeQqB3hSCHasn/ZgjFdA9iDGNkNf2Zi9ztY7X+hNuMib23LNGRm6+uN+KLE3g==}
    engines: {node: '>=8.10.0'}
    peerDependencies:
      eslint: '>=5.16.0'
    dependencies:
      eslint: 8.38.0
      eslint-plugin-es: 3.0.1(eslint@8.38.0)
      eslint-utils: 2.1.0
      ignore: 5.2.4
      minimatch: 3.1.2
      resolve: 1.22.2
      semver: 7.5.2
    dev: true

  /eslint-plugin-prettier@4.2.1(eslint-config-prettier@8.8.0)(eslint@8.38.0)(prettier@2.8.7):
    resolution: {integrity: sha512-f/0rXLXUt0oFYs8ra4w49wYZBG5GKZpAYsJSm6rnYL5uVDjd+zowwMwVZHnAjf4edNrKpCDYfXDgmRE/Ak7QyQ==}
    engines: {node: '>=12.0.0'}
    peerDependencies:
      eslint: '>=7.28.0'
      eslint-config-prettier: '*'
      prettier: '>=2.0.0'
    peerDependenciesMeta:
      eslint-config-prettier:
        optional: true
    dependencies:
      eslint: 8.38.0
      eslint-config-prettier: 8.8.0(eslint@8.38.0)
      prettier: 2.8.7
      prettier-linter-helpers: 1.0.0
    dev: true

  /eslint-plugin-promise@6.1.1(eslint@8.38.0):
    resolution: {integrity: sha512-tjqWDwVZQo7UIPMeDReOpUgHCmCiH+ePnVT+5zVapL0uuHnegBUs2smM13CzOs2Xb5+MHMRFTs9v24yjba4Oig==}
    engines: {node: ^12.22.0 || ^14.17.0 || >=16.0.0}
    peerDependencies:
      eslint: ^7.0.0 || ^8.0.0
    dependencies:
      eslint: 8.38.0
    dev: true

  /eslint-plugin-react-hooks@4.6.0(eslint@8.38.0):
    resolution: {integrity: sha512-oFc7Itz9Qxh2x4gNHStv3BqJq54ExXmfC+a1NjAta66IAN87Wu0R/QArgIS9qKzX3dXKPI9H5crl9QchNMY9+g==}
    engines: {node: '>=10'}
    peerDependencies:
      eslint: ^3.0.0 || ^4.0.0 || ^5.0.0 || ^6.0.0 || ^7.0.0 || ^8.0.0-0
    dependencies:
      eslint: 8.38.0
    dev: true

  /eslint-plugin-react@7.32.2(eslint@8.38.0):
    resolution: {integrity: sha512-t2fBMa+XzonrrNkyVirzKlvn5RXzzPwRHtMvLAtVZrt8oxgnTQaYbU6SXTOO1mwQgp1y5+toMSKInnzGr0Knqg==}
    engines: {node: '>=4'}
    peerDependencies:
      eslint: ^3 || ^4 || ^5 || ^6 || ^7 || ^8
    dependencies:
      array-includes: 3.1.6
      array.prototype.flatmap: 1.3.1
      array.prototype.tosorted: 1.1.1
      doctrine: 2.1.0
      eslint: 8.38.0
      estraverse: 5.3.0
      jsx-ast-utils: 3.3.3
      minimatch: 3.1.2
      object.entries: 1.1.6
      object.fromentries: 2.0.6
      object.hasown: 1.1.2
      object.values: 1.1.6
      prop-types: 15.8.1
      resolve: 2.0.0-next.4
      semver: 7.5.2
      string.prototype.matchall: 4.0.8
    dev: true

  /eslint-plugin-security@1.6.0:
    resolution: {integrity: sha512-SGvyejbhW/dziRbzOroKX5bj8z/qtBOw7Q95C9CBbJQqBtFB2o4OxSM3MCO2u9noPp7B6DDaFGtXTx8ImPiO/A==}
    dependencies:
      safe-regex: 2.1.1
    dev: true

  /eslint-plugin-standard@4.1.0(eslint@8.38.0):
    resolution: {integrity: sha512-ZL7+QRixjTR6/528YNGyDotyffm5OQst/sGxKDwGb9Uqs4In5Egi4+jbobhqJoyoCM6/7v/1A5fhQ7ScMtDjaQ==}
    peerDependencies:
      eslint: '>=5.0.0'
    dependencies:
      eslint: 8.38.0
    dev: true

  /eslint-scope@5.1.1:
    resolution: {integrity: sha512-2NxwbF/hZ0KpepYN0cNbo+FN6XoK7GaHlQhgx/hIZl6Va0bF45RQOOwhLIy8lQDbuCiadSLCBnH2CFYquit5bw==}
    engines: {node: '>=8.0.0'}
    dependencies:
      esrecurse: 4.3.0
      estraverse: 4.3.0
    dev: true

  /eslint-scope@7.2.0:
    resolution: {integrity: sha512-DYj5deGlHBfMt15J7rdtyKNq/Nqlv5KfU4iodrQ019XESsRnwXH9KAE0y3cwtUHDo2ob7CypAnCqefh6vioWRw==}
    engines: {node: ^12.22.0 || ^14.17.0 || >=16.0.0}
    dependencies:
      esrecurse: 4.3.0
      estraverse: 5.3.0
    dev: true

  /eslint-utils@2.1.0:
    resolution: {integrity: sha512-w94dQYoauyvlDc43XnGB8lU3Zt713vNChgt4EWwhXAP2XkBvndfxF0AgIqKOOasjPIPzj9JqgwkwbCYD0/V3Zg==}
    engines: {node: '>=6'}
    dependencies:
      eslint-visitor-keys: 1.3.0
    dev: true

  /eslint-utils@3.0.0(eslint@8.38.0):
    resolution: {integrity: sha512-uuQC43IGctw68pJA1RgbQS8/NP7rch6Cwd4j3ZBtgo4/8Flj4eGE7ZYSZRN3iq5pVUv6GPdW5Z1RFleo84uLDA==}
    engines: {node: ^10.0.0 || ^12.0.0 || >= 14.0.0}
    peerDependencies:
      eslint: '>=5'
    dependencies:
      eslint: 8.38.0
      eslint-visitor-keys: 2.1.0
    dev: true

  /eslint-visitor-keys@1.3.0:
    resolution: {integrity: sha512-6J72N8UNa462wa/KFODt/PJ3IU60SDpC3QXC1Hjc1BXXpfL2C9R5+AU7jhe0F6GREqVMh4Juu+NY7xn+6dipUQ==}
    engines: {node: '>=4'}
    dev: true

  /eslint-visitor-keys@2.1.0:
    resolution: {integrity: sha512-0rSmRBzXgDzIsD6mGdJgevzgezI534Cer5L/vyMX0kHzT/jiB43jRhd9YUlMGYLQy2zprNmoT8qasCGtY+QaKw==}
    engines: {node: '>=10'}
    dev: true

  /eslint-visitor-keys@3.4.0:
    resolution: {integrity: sha512-HPpKPUBQcAsZOsHAFwTtIKcYlCje62XB7SEAcxjtmW6TD1WVpkS6i6/hOVtTZIl4zGj/mBqpFVGvaDneik+VoQ==}
    engines: {node: ^12.22.0 || ^14.17.0 || >=16.0.0}
    dev: true

  /eslint@7.32.0:
    resolution: {integrity: sha512-VHZ8gX+EDfz+97jGcgyGCyRia/dPOd6Xh9yPv8Bl1+SoaIwD+a/vlrOmGRUyOYu7MwUhc7CxqeaDZU13S4+EpA==}
    engines: {node: ^10.12.0 || >=12.0.0}
    hasBin: true
    dependencies:
      '@babel/code-frame': 7.12.11
      '@eslint/eslintrc': 0.4.3
      '@humanwhocodes/config-array': 0.5.0
      ajv: 6.12.6
      chalk: 4.1.2
      cross-spawn: 7.0.3
      debug: 4.3.4(supports-color@5.5.0)
      doctrine: 3.0.0
      enquirer: 2.3.6
      escape-string-regexp: 4.0.0
      eslint-scope: 5.1.1
      eslint-utils: 2.1.0
      eslint-visitor-keys: 2.1.0
      espree: 7.3.1
      esquery: 1.5.0
      esutils: 2.0.3
      fast-deep-equal: 3.1.3
      file-entry-cache: 6.0.1
      functional-red-black-tree: 1.0.1
      glob-parent: 5.1.2
      globals: 13.20.0
      ignore: 4.0.6
      import-fresh: 3.3.0
      imurmurhash: 0.1.4
      is-glob: 4.0.3
      js-yaml: 3.14.1
      json-stable-stringify-without-jsonify: 1.0.1
      levn: 0.4.1
      lodash.merge: 4.6.2
      minimatch: 3.1.2
      natural-compare: 1.4.0
      optionator: 0.9.1
      progress: 2.0.3
      regexpp: 3.2.0
      semver: 7.5.2
      strip-ansi: 6.0.1
      strip-json-comments: 3.1.1
      table: 6.8.1
      text-table: 0.2.0
      v8-compile-cache: 2.3.0
    transitivePeerDependencies:
      - supports-color
    dev: true

  /eslint@8.38.0:
    resolution: {integrity: sha512-pIdsD2jwlUGf/U38Jv97t8lq6HpaU/G9NKbYmpWpZGw3LdTNhZLbJePqxOXGB5+JEKfOPU/XLxYxFh03nr1KTg==}
    engines: {node: ^12.22.0 || ^14.17.0 || >=16.0.0}
    hasBin: true
    dependencies:
      '@eslint-community/eslint-utils': 4.4.0(eslint@8.38.0)
      '@eslint-community/regexpp': 4.5.0
      '@eslint/eslintrc': 2.0.2
      '@eslint/js': 8.38.0
      '@humanwhocodes/config-array': 0.11.8
      '@humanwhocodes/module-importer': 1.0.1
      '@nodelib/fs.walk': 1.2.8
      ajv: 6.12.6
      chalk: 4.1.2
      cross-spawn: 7.0.3
      debug: 4.3.4(supports-color@5.5.0)
      doctrine: 3.0.0
      escape-string-regexp: 4.0.0
      eslint-scope: 7.2.0
      eslint-visitor-keys: 3.4.0
      espree: 9.5.1
      esquery: 1.5.0
      esutils: 2.0.3
      fast-deep-equal: 3.1.3
      file-entry-cache: 6.0.1
      find-up: 5.0.0
      glob-parent: 6.0.2
      globals: 13.20.0
      grapheme-splitter: 1.0.4
      ignore: 5.2.4
      import-fresh: 3.3.0
      imurmurhash: 0.1.4
      is-glob: 4.0.3
      is-path-inside: 3.0.3
      js-sdsl: 4.4.0
      js-yaml: 4.1.0
      json-stable-stringify-without-jsonify: 1.0.1
      levn: 0.4.1
      lodash.merge: 4.6.2
      minimatch: 3.1.2
      natural-compare: 1.4.0
      optionator: 0.9.1
      strip-ansi: 6.0.1
      strip-json-comments: 3.1.1
      text-table: 0.2.0
    transitivePeerDependencies:
      - supports-color
    dev: true

  /espree@7.3.1:
    resolution: {integrity: sha512-v3JCNCE64umkFpmkFGqzVKsOT0tN1Zr+ueqLZfpV1Ob8e+CEgPWa+OxCoGH3tnhimMKIaBm4m/vaRpJ/krRz2g==}
    engines: {node: ^10.12.0 || >=12.0.0}
    dependencies:
      acorn: 7.4.1
      acorn-jsx: 5.3.2(acorn@7.4.1)
      eslint-visitor-keys: 1.3.0
    dev: true

  /espree@9.5.1:
    resolution: {integrity: sha512-5yxtHSZXRSW5pvv3hAlXM5+/Oswi1AUFqBmbibKb5s6bp3rGIDkyXU6xCoyuuLhijr4SFwPrXRoZjz0AZDN9tg==}
    engines: {node: ^12.22.0 || ^14.17.0 || >=16.0.0}
    dependencies:
      acorn: 8.8.2
      acorn-jsx: 5.3.2(acorn@8.8.2)
      eslint-visitor-keys: 3.4.0
    dev: true

  /esprima@4.0.1:
    resolution: {integrity: sha512-eGuFFw7Upda+g4p+QHvnW0RyTX/SVeJBDM/gCtMARO0cLuT2HcEKnTPvhjV6aGeqrCB/sbNop0Kszm0jsaWU4A==}
    engines: {node: '>=4'}
    hasBin: true

  /esquery@1.5.0:
    resolution: {integrity: sha512-YQLXUplAwJgCydQ78IMJywZCceoqk1oH01OERdSAJc/7U2AylwjhSCLDEtqwg811idIS/9fIU5GjG73IgjKMVg==}
    engines: {node: '>=0.10'}
    dependencies:
      estraverse: 5.3.0
    dev: true

  /esrecurse@4.3.0:
    resolution: {integrity: sha512-KmfKL3b6G+RXvP8N1vr3Tq1kL/oCFgn2NYXEtqP8/L3pKapUA4G8cFVaoF3SU323CD4XypR/ffioHmkti6/Tag==}
    engines: {node: '>=4.0'}
    dependencies:
      estraverse: 5.3.0
    dev: true

  /estraverse@4.3.0:
    resolution: {integrity: sha512-39nnKffWz8xN1BU/2c79n9nB9HDzo0niYUqx6xyqUnyoAnQyyWpOTdZEeiCch8BBu515t4wp9ZmgVfVhn9EBpw==}
    engines: {node: '>=4.0'}
    dev: true

  /estraverse@5.3.0:
    resolution: {integrity: sha512-MMdARuVEQziNTeJD8DgMqmhwR11BRQ/cBP+pLtYdSTnf3MIO8fFeiINEbX36ZdNlfU/7A9f3gUw49B3oQsvwBA==}
    engines: {node: '>=4.0'}
    dev: true

  /estree-walker@2.0.2:
    resolution: {integrity: sha512-Rfkk/Mp/DL7JVje3u18FxFujQlTNR2q6QfMSMB7AvCBx91NGj/ba3kCfza0f6dVDbw7YlRf/nDrn7pQrCCyQ/w==}
    dev: true

  /esutils@2.0.3:
    resolution: {integrity: sha512-kVscqXk4OCp68SZ0dkgEKVi6/8ij300KBWTJq32P/dYeWTSwK41WyTxalN1eRmA5Z9UU/LX9D7FWSmV9SAYx6g==}
    engines: {node: '>=0.10.0'}
    dev: true

  /eta@2.0.1:
    resolution: {integrity: sha512-46E2qDPDm7QA+usjffUWz9KfXsxVZclPOuKsXs4ZWZdI/X1wpDF7AO424pt7fdYohCzWsIkXAhNGXSlwo5naAg==}
    engines: {node: '>=6.0.0'}
    dev: true

  /eventemitter3@4.0.7:
    resolution: {integrity: sha512-8guHBZCwKnFhYdHr2ysuRWErTwhoN2X8XELRlrRwpmfeY2jjuUN4taQMsULKUVo1K4DvZl+0pgfyoysHxvmvEw==}
    dev: false

  /events@3.3.0:
    resolution: {integrity: sha512-mQw+2fkQbALzQ7V0MY0IqdnXNOeTtP4r0lN9z7AAawCXgqea7bDii20AYrIBrFd/Hx0M2Ocz6S111CaFkUcb0Q==}
    engines: {node: '>=0.8.x'}

  /evp_bytestokey@1.0.3:
    resolution: {integrity: sha512-/f2Go4TognH/KvCISP7OUsHn85hT9nUkxxA9BEWxFn+Oj9o8ZNLm/40hdlgSLyuOimsrTKLUMEorQexp/aPQeA==}
    dependencies:
      md5.js: 1.3.5
      safe-buffer: 5.2.1

  /execa@5.1.1:
    resolution: {integrity: sha512-8uSpZZocAZRBAPIEINJj3Lo9HyGitllczc27Eh5YYojjMFMn8yHMDMaUHE2Jqfq05D/wucwI4JGURyXt1vchyg==}
    engines: {node: '>=10'}
    dependencies:
      cross-spawn: 7.0.3
      get-stream: 6.0.1
      human-signals: 2.1.0
      is-stream: 2.0.1
      merge-stream: 2.0.0
      npm-run-path: 4.0.1
      onetime: 5.1.2
      signal-exit: 3.0.7
      strip-final-newline: 2.0.0

  /exit@0.1.2:
    resolution: {integrity: sha512-Zk/eNKV2zbjpKzrsQ+n1G6poVbErQxJ0LBOJXaKZ1EViLzH+hrLu9cdXI4zw9dBQJslwBEpbQ2P1oS7nDxs6jQ==}
    engines: {node: '>= 0.8.0'}

  /expect@28.1.3:
    resolution: {integrity: sha512-eEh0xn8HlsuOBxFgIss+2mX85VAS4Qy3OSkjV7rlBWljtA4oWH37glVGyOZSZvErDT/yBywZdPGwCXuTvSG85g==}
    engines: {node: ^12.13.0 || ^14.15.0 || ^16.10.0 || >=17.0.0}
    dependencies:
      '@jest/expect-utils': 28.1.3
      jest-get-type: 28.0.2
      jest-matcher-utils: 28.1.3
      jest-message-util: 28.1.3
      jest-util: 28.1.3

  /expect@29.5.0:
    resolution: {integrity: sha512-yM7xqUrCO2JdpFo4XpM82t+PJBFybdqoQuJLDGeDX2ij8NZzqRHyu3Hp188/JX7SWqud+7t4MUdvcgGBICMHZg==}
    engines: {node: ^14.15.0 || ^16.10.0 || >=18.0.0}
    dependencies:
      '@jest/expect-utils': 29.5.0
      jest-get-type: 29.4.3
      jest-matcher-utils: 29.5.0
      jest-message-util: 29.5.0
      jest-util: 29.5.0
    dev: true

  /fast-deep-equal@3.1.3:
    resolution: {integrity: sha512-f3qQ9oQy9j2AhBe/H9VC91wLmKBCCU/gDOnKNAYG5hswO7BLKj09Hc5HYNz9cGI++xlpDCIgDaitVs03ATR84Q==}
    dev: true

  /fast-diff@1.2.0:
    resolution: {integrity: sha512-xJuoT5+L99XlZ8twedaRf6Ax2TgQVxvgZOYoPKqZufmJib0tL2tegPBOZb1pVNgIhlqDlA0eO0c3wBvQcmzx4w==}
    dev: true

  /fast-glob@3.2.12:
    resolution: {integrity: sha512-DVj4CQIYYow0BlaelwK1pHl5n5cRSJfM60UA0zK891sVInoPri2Ekj7+e1CT3/3qxXenpI+nBBmQAcJPJgaj4w==}
    engines: {node: '>=8.6.0'}
    dependencies:
      '@nodelib/fs.stat': 2.0.5
      '@nodelib/fs.walk': 1.2.8
      glob-parent: 5.1.2
      merge2: 1.4.1
      micromatch: 4.0.5
    dev: true

  /fast-json-stable-stringify@2.1.0:
    resolution: {integrity: sha512-lhd/wF+Lk98HZoTCtlVraHtfh5XYijIjalXck7saUtuanSDyLMxnHhSXEDJqHxD7msR8D0uCmqlkwjCV8xvwHw==}

  /fast-levenshtein@2.0.6:
    resolution: {integrity: sha512-DCXu6Ifhqcks7TZKY3Hxp3y6qphY5SJZmrWMDrKcERSOXWQdMhU9Ig/PYrzyw/ul9jOIyh0N4M0tbC5hodg8dw==}
    dev: true

  /fast-redact@3.1.2:
    resolution: {integrity: sha512-+0em+Iya9fKGfEQGcd62Yv6onjBmmhV1uh86XVfOU8VwAe6kaFdQCWI9s0/Nnugx5Vd9tdbZ7e6gE2tR9dzXdw==}
    engines: {node: '>=6'}
    dev: false

  /fast-safe-stringify@2.1.1:
    resolution: {integrity: sha512-W+KJc2dmILlPplD/H4K9l9LcAHAfPtP6BY84uVLXQ6Evcz9Lcg33Y2z1IVblT6xdY54PXYVHEv+0Wpq8Io6zkA==}
    dev: true

  /fastest-levenshtein@1.0.16:
    resolution: {integrity: sha512-eRnCtTTtGZFpQCwhJiUOuxPQWRXVKYDn0b2PeHfXL6/Zi53SLAzAHfVhVWK2AryC/WH05kGfxhFIPvTF0SXQzg==}
    engines: {node: '>= 4.9.1'}
    dev: true

  /fastq@1.15.0:
    resolution: {integrity: sha512-wBrocU2LCXXa+lWBt8RoIRD89Fi8OdABODa/kEnyeyjS5aZO5/GNvI5sEINADqP/h8M29UHTHUb53sUu5Ihqdw==}
    dependencies:
      reusify: 1.0.4
    dev: true

  /fb-watchman@2.0.2:
    resolution: {integrity: sha512-p5161BqbuCaSnB8jIbzQHOlpgsPmK5rJVDfDKO91Axs5NC1uu3HRQm6wt9cd9/+GtQQIO53JdGXXoyDpTAsgYA==}
    dependencies:
      bser: 2.1.1

  /fetch-blob@3.2.0:
    resolution: {integrity: sha512-7yAQpD2UMJzLi1Dqv7qFYnPbaPx7ZfFK6PiIxQ4PfkGPyNyl2Ugx+a/umUonmKqjhM4DnfbMvdX6otXq83soQQ==}
    engines: {node: ^12.20 || >= 14.13}
    dependencies:
      node-domexception: 1.0.0
      web-streams-polyfill: 3.2.1
    dev: true

  /fetch-retry@5.0.6:
    resolution: {integrity: sha512-3yurQZ2hD9VISAhJJP9bpYFNQrHHBXE2JxxjY5aLEcDi46RmAzJE2OC9FAde0yis5ElW0jTTzs0zfg/Cca4XqQ==}
    dev: false

  /file-entry-cache@6.0.1:
    resolution: {integrity: sha512-7Gps/XWymbLk2QLYK4NzpMOrYjMhdIxXuIvy2QBsLE6ljuodKvdkWs/cpyJJ3CVIVpH0Oi1Hvg1ovbMzLdFBBg==}
    engines: {node: ^10.12.0 || >=12.0.0}
    dependencies:
      flat-cache: 3.0.4
    dev: true

  /fill-range@7.0.1:
    resolution: {integrity: sha512-qOo9F+dMUmC2Lcb4BbVvnKJxTPjCm+RRpe4gDuGrzkL7mEVl/djYSu2OdQ2Pa302N4oqkSg9ir6jaLWJ2USVpQ==}
    engines: {node: '>=8'}
    dependencies:
      to-regex-range: 5.0.1

  /filter-obj@1.1.0:
    resolution: {integrity: sha512-8rXg1ZnX7xzy2NGDVkBVaAy+lSlPNwad13BtgSlLuxfIslyt5Vg64U7tFcCt4WS1R0hvtnQybT/IyCkGZ3DpXQ==}
    engines: {node: '>=0.10.0'}
    dev: false

  /find-cache-dir@2.1.0:
    resolution: {integrity: sha512-Tq6PixE0w/VMFfCgbONnkiQIVol/JJL7nRMi20fqzA4NRs9AfeqMGeRdPi3wIhYkxjeBaWh2rxwapn5Tu3IqOQ==}
    engines: {node: '>=6'}
    dependencies:
      commondir: 1.0.1
      make-dir: 2.1.0
      pkg-dir: 3.0.0
    dev: true

  /find-cache-dir@3.3.2:
    resolution: {integrity: sha512-wXZV5emFEjrridIgED11OoUKLxiYjAcqot/NJdAkOhlJ+vGzwhOAfcG5OX1jP+S0PcjEn8bdMJv+g2jwQ3Onig==}
    engines: {node: '>=8'}
    dependencies:
      commondir: 1.0.1
      make-dir: 3.1.0
      pkg-dir: 4.2.0
    dev: true

  /find-up@3.0.0:
    resolution: {integrity: sha512-1yD6RmLI1XBfxugvORwlck6f75tYL+iR0jqwsOrOxMZyGYqUuDhJ0l4AXdO1iX/FTs9cBAMEk1gWSEx1kSbylg==}
    engines: {node: '>=6'}
    dependencies:
      locate-path: 3.0.0

  /find-up@4.1.0:
    resolution: {integrity: sha512-PpOwAdQ/YlXQ2vj8a3h8IipDuYRi3wceVQQGYWxNINccq40Anw7BlsEXCMbt1Zt+OLA6Fq9suIpIWD0OsnISlw==}
    engines: {node: '>=8'}
    dependencies:
      locate-path: 5.0.0
      path-exists: 4.0.0

  /find-up@5.0.0:
    resolution: {integrity: sha512-78/PXT1wlLLDgTzDs7sjq9hzz0vXD+zn+7wypEe4fXQxCmdmqfGsEPQxmiCSQI3ajFV91bVSsvNtrJRiW6nGng==}
    engines: {node: '>=10'}
    dependencies:
      locate-path: 6.0.0
      path-exists: 4.0.0
    dev: true

  /flat-cache@3.0.4:
    resolution: {integrity: sha512-dm9s5Pw7Jc0GvMYbshN6zchCA9RgQlzzEZX3vylR9IqFfS8XciblUXOKfW6SiuJ0e13eDYZoZV5wdrev7P3Nwg==}
    engines: {node: ^10.12.0 || >=12.0.0}
    dependencies:
      flatted: 3.2.7
      rimraf: 3.0.2
    dev: true

  /flatted@3.2.7:
    resolution: {integrity: sha512-5nqDSxl8nn5BSNxyR3n4I6eDmbolI6WT+QqR547RwxQapgjQBmtktdP+HTBb/a/zLsbzERTONyUB5pefh5TtjQ==}
    dev: true

  /for-each@0.3.3:
    resolution: {integrity: sha512-jqYfLp7mo9vIyQf8ykW2v7A+2N4QjeCeI5+Dz9XraiO1ign81wjiH7Fb9vSOWvQfNtmSa4H2RoQTrrXivdUZmw==}
    dependencies:
      is-callable: 1.2.7
    dev: true

  /formdata-polyfill@4.0.10:
    resolution: {integrity: sha512-buewHzMvYL29jdeQTVILecSaZKnt/RJWjoZCF5OW60Z67/GmSLBkOFM7qh1PI3zFNtJbaZL5eQu1vLfazOwj4g==}
    engines: {node: '>=12.20.0'}
    dependencies:
      fetch-blob: 3.2.0
    dev: true

  /framer-motion@6.5.1(react-dom@18.2.0)(react@18.2.0):
    resolution: {integrity: sha512-o1BGqqposwi7cgDrtg0dNONhkmPsUFDaLcKXigzuTFC5x58mE8iyTazxSudFzmT6MEyJKfjjU8ItoMe3W+3fiw==}
    peerDependencies:
      react: '>=16.8 || ^17.0.0 || ^18.0.0'
      react-dom: '>=16.8 || ^17.0.0 || ^18.0.0'
    dependencies:
      '@motionone/dom': 10.12.0
      framesync: 6.0.1
      hey-listen: 1.0.8
      popmotion: 11.0.3
      react: 18.2.0
      react-dom: 18.2.0(react@18.2.0)
      style-value-types: 5.0.0
      tslib: 2.5.0
    optionalDependencies:
      '@emotion/is-prop-valid': 0.8.8
    dev: false

  /framesync@6.0.1:
    resolution: {integrity: sha512-fUY88kXvGiIItgNC7wcTOl0SNRCVXMKSWW2Yzfmn7EKNc+MpCzcz9DhdHcdjbrtN3c6R4H5dTY2jiCpPdysEjA==}
    dependencies:
      tslib: 2.5.0
    dev: false

  /fs-extra@10.0.1:
    resolution: {integrity: sha512-NbdoVMZso2Lsrn/QwLXOy6rm0ufY2zEOKCDzJR/0kBsb0E6qed0P3iYK+Ath3BfvXEeu4JhEtXLgILx5psUfag==}
    engines: {node: '>=12'}
    dependencies:
      graceful-fs: 4.2.11
      jsonfile: 6.1.0
      universalify: 2.0.0
    dev: false

  /fs-extra@10.1.0:
    resolution: {integrity: sha512-oRXApq54ETRj4eMiFzGnHWGy+zo5raudjuxN0b8H7s/RU2oW0Wvsx9O0ACRN/kRq9E8Vu/ReskGB5o3ji+FzHQ==}
    engines: {node: '>=12'}
    dependencies:
      graceful-fs: 4.2.11
      jsonfile: 6.1.0
      universalify: 2.0.0

  /fs-extra@11.1.1:
    resolution: {integrity: sha512-MGIE4HOvQCeUCzmlHs0vXpih4ysz4wg9qiSAu6cd42lVwPbTM1TjV7RusoyQqMmk/95gdQZX72u+YW+c3eEpFQ==}
    engines: {node: '>=14.14'}
    dependencies:
      graceful-fs: 4.2.11
      jsonfile: 6.1.0
      universalify: 2.0.0
    dev: true

  /fs-readdir-recursive@1.1.0:
    resolution: {integrity: sha512-GNanXlVr2pf02+sPN40XN8HG+ePaNcvM0q5mZBd668Obwb0yD5GiUbZOFgwn8kGMY6I3mdyDJzieUy3PTYyTRA==}
    dev: true

  /fs.realpath@1.0.0:
    resolution: {integrity: sha512-OO0pH2lK6a0hZnAdau5ItzHPI6pUlvI7jMVnxUQRtw4owF2wk8lOSabtGDCTP4Ggrg2MbGnWO9X8K1t4+fGMDw==}

  /fsevents@2.3.2:
    resolution: {integrity: sha512-xiqMQR4xAeHTuB9uWm+fFRcIOgKBMiOBP+eXiyT7jsgVCq1bkVygt00oASowB7EdtpOHaaPgKt812P9ab+DDKA==}
    engines: {node: ^8.16.0 || ^10.6.0 || >=11.0.0}
    os: [darwin]
    requiresBuild: true
    optional: true

  /function-bind@1.1.1:
    resolution: {integrity: sha512-yIovAzMX49sF8Yl58fSCWJ5svSLuaibPxXQJFLmBObTuCr0Mf1KiPopGM9NiFjiYBCbfaa2Fh6breQ6ANVTI0A==}

  /function.prototype.name@1.1.5:
    resolution: {integrity: sha512-uN7m/BzVKQnCUF/iW8jYea67v++2u7m5UgENbHRtdDVclOUP+FMPlCNdmk0h/ysGyo2tavMJEDqJAkJdRa1vMA==}
    engines: {node: '>= 0.4'}
    dependencies:
      call-bind: 1.0.2
      define-properties: 1.2.0
      es-abstract: 1.21.2
      functions-have-names: 1.2.3
    dev: true

  /functional-red-black-tree@1.0.1:
    resolution: {integrity: sha512-dsKNQNdj6xA3T+QlADDA7mOSlX0qiMINjn0cgr+eGHGsbSHzTabcIogz2+p/iqP1Xs6EP/sS2SbqH+brGTbq0g==}
    dev: true

  /functions-have-names@1.2.3:
    resolution: {integrity: sha512-xckBUXyTIqT97tq2x2AMb+g163b5JFysYk0x4qxNFwbfQkmNZoiRHb6sPzI9/QV33WeuvVYBUIiD4NzNIyqaRQ==}
    dev: true

  /gensync@1.0.0-beta.2:
    resolution: {integrity: sha512-3hN7NaskYvMDLQY55gnW3NQ+mesEAepTqlg+VEbj7zzqEMBVNhzcGYYeqFo/TlYz6eQiFcp1HcsCZO+nGgS8zg==}
    engines: {node: '>=6.9.0'}

  /get-caller-file@2.0.5:
    resolution: {integrity: sha512-DyFP3BM/3YHTQOCUL/w0OZHR0lpKeGrxotcHWcqNEdnltqFwXVfhEBQ94eIo34AfQpo0rGki4cyIiftY06h2Fg==}
    engines: {node: 6.* || 8.* || >= 10.*}

  /get-intrinsic@1.2.0:
    resolution: {integrity: sha512-L049y6nFOuom5wGyRc3/gdTLO94dySVKRACj1RmJZBQXlbTMhtNIgkWkUHq+jYmZvKf14EW1EoJnnjbmoHij0Q==}
    dependencies:
      function-bind: 1.1.1
      has: 1.0.3
      has-symbols: 1.0.3
    dev: true

  /get-package-type@0.1.0:
    resolution: {integrity: sha512-pjzuKtY64GYfWizNAJ0fr9VqttZkNiK2iS430LtIHzjBEr6bX8Am2zm4sW4Ro5wjWW5cAlRL1qAMTcXbjNAO2Q==}
    engines: {node: '>=8.0.0'}

  /get-port-please@3.1.1:
    resolution: {integrity: sha512-3UBAyM3u4ZBVYDsxOQfJDxEa6XTbpBDrOjp4mf7ExFRt5BKs/QywQQiJsh2B+hxcZLSapWqCRvElUe8DnKcFHA==}
    dev: false

  /get-stream@6.0.1:
    resolution: {integrity: sha512-ts6Wi+2j3jQjqi70w5AlN8DFnkSwC+MqmxEzdEALB2qXZYV3X/b1CTfgPLGJNMeAWxdPfU8FO1ms3NUfaHCPYg==}
    engines: {node: '>=10'}

  /get-symbol-description@1.0.0:
    resolution: {integrity: sha512-2EmdH1YvIQiZpltCNgkuiUnyukzxM/R6NDJX31Ke3BG1Nq5b0S2PhX59UKi9vZpPDQVdqn+1IcaAwnzTT5vCjw==}
    engines: {node: '>= 0.4'}
    dependencies:
      call-bind: 1.0.2
      get-intrinsic: 1.2.0
    dev: true

  /git-raw-commits@2.0.11:
    resolution: {integrity: sha512-VnctFhw+xfj8Va1xtfEqCUD2XDrbAPSJx+hSrE5K7fGdjZruW7XV+QOrN7LF/RJyvspRiD2I0asWsxFp0ya26A==}
    engines: {node: '>=10'}
    hasBin: true
    dependencies:
      dargs: 7.0.0
      lodash: 4.17.21
      meow: 8.1.2
      split2: 3.2.2
      through2: 4.0.2
    dev: true

  /glob-parent@5.1.2:
    resolution: {integrity: sha512-AOIgSQCepiJYwP3ARnGx+5VnTu2HBYdzbGP45eLw1vr3zB3vZLeyed1sC9hnbcOc9/SrMyM5RPQrkGz4aS9Zow==}
    engines: {node: '>= 6'}
    dependencies:
      is-glob: 4.0.3

  /glob-parent@6.0.2:
    resolution: {integrity: sha512-XxwI8EOhVQgWp6iDL+3b0r86f4d6AX6zSU55HfB4ydCEuXLXc5FcYeOu+nnGftS4TEju/11rt4KJPTMgbfmv4A==}
    engines: {node: '>=10.13.0'}
    dependencies:
      is-glob: 4.0.3
    dev: true

  /glob-to-regexp@0.4.1:
    resolution: {integrity: sha512-lkX1HJXwyMcprw/5YUZc2s7DrpAiHB21/V+E1rHUrVNokkvB6bqMzT0VfV6/86ZNabt1k14YOIaT7nDvOX3Iiw==}
    dev: true

  /glob@7.2.3:
    resolution: {integrity: sha512-nFR0zLpU2YCaRxwoCJvL6UvCH2JFyFVIvwTLsIf21AuHlMskA1hhTdk+LlYJtOlYt9v6dvszD2BGRqBL+iQK9Q==}
    dependencies:
      fs.realpath: 1.0.0
      inflight: 1.0.6
      inherits: 2.0.4
      minimatch: 3.1.2
      once: 1.4.0
      path-is-absolute: 1.0.1

  /glob@8.1.0:
    resolution: {integrity: sha512-r8hpEjiQEYlF2QU0df3dS+nxxSIreXQS1qRhMJM0Q5NDdR386C7jb7Hwwod8Fgiuex+k0GFjgft18yvxm5XoCQ==}
    engines: {node: '>=12'}
    dependencies:
      fs.realpath: 1.0.0
      inflight: 1.0.6
      inherits: 2.0.4
      minimatch: 5.1.6
      once: 1.4.0
    dev: true

  /global-dirs@0.1.1:
    resolution: {integrity: sha512-NknMLn7F2J7aflwFOlGdNIuCDpN3VGoSoB+aap3KABFWbHVn1TCgFC+np23J8W2BiZbjfEw3BFBycSMv1AFblg==}
    engines: {node: '>=4'}
    dependencies:
      ini: 1.3.8
    dev: true

  /globals@11.12.0:
    resolution: {integrity: sha512-WOBp/EEGUiIsJSp7wcv/y6MO+lV9UoncWqxuFfm8eBwzWNgyfBd6Gz+IeKQ9jCmyhoH99g15M3T+QaVHFjizVA==}
    engines: {node: '>=4'}

  /globals@13.20.0:
    resolution: {integrity: sha512-Qg5QtVkCy/kv3FUSlu4ukeZDVf9ee0iXLAUYX13gbR17bnejFTzr4iS9bY7kwCf1NztRNm1t91fjOiyx4CSwPQ==}
    engines: {node: '>=8'}
    dependencies:
      type-fest: 0.20.2
    dev: true

  /globalthis@1.0.3:
    resolution: {integrity: sha512-sFdI5LyBiNTHjRd7cGPWapiHWMOXKyuBNX/cWJ3NfzrZQVa8GI/8cofCl74AOVqq9W5kNmguTIzJ/1s2gyI9wA==}
    engines: {node: '>= 0.4'}
    dependencies:
      define-properties: 1.2.0
    dev: true

  /globby@10.0.2:
    resolution: {integrity: sha512-7dUi7RvCoT/xast/o/dLN53oqND4yk0nsHkhRgn9w65C4PofCLOoJ39iSOg+qVDdWQPIEj+eszMHQ+aLVwwQSg==}
    engines: {node: '>=8'}
    dependencies:
      '@types/glob': 7.2.0
      array-union: 2.1.0
      dir-glob: 3.0.1
      fast-glob: 3.2.12
      glob: 7.2.3
      ignore: 5.2.4
      merge2: 1.4.1
      slash: 3.0.0
    dev: true

  /globby@11.1.0:
    resolution: {integrity: sha512-jhIXaOzy1sb8IyocaruWSn1TjmnBVs8Ayhcy83rmxNJ8q2uWKCAj3CnJY+KpGSXCueAPc0i05kVvVKtP1t9S3g==}
    engines: {node: '>=10'}
    dependencies:
      array-union: 2.1.0
      dir-glob: 3.0.1
      fast-glob: 3.2.12
      ignore: 5.2.4
      merge2: 1.4.1
      slash: 3.0.0
    dev: true

  /globby@6.1.0:
    resolution: {integrity: sha512-KVbFv2TQtbzCoxAnfD6JcHZTYCzyliEaaeM/gH8qQdkKr5s0OP9scEgvdcngyk7AVdY6YVW/TJHd+lQ/Df3Daw==}
    engines: {node: '>=0.10.0'}
    dependencies:
      array-union: 1.0.2
      glob: 7.2.3
      object-assign: 4.1.1
      pify: 2.3.0
      pinkie-promise: 2.0.1
    dev: true

  /gopd@1.0.1:
    resolution: {integrity: sha512-d65bNlIadxvpb/A2abVdlqKqV563juRnZ1Wtk6s1sIR8uNsXR70xqIzVqxVf1eTqDunwT2MkczEeaezCKTZhwA==}
    dependencies:
      get-intrinsic: 1.2.0
    dev: true

  /graceful-fs@4.2.11:
    resolution: {integrity: sha512-RbJ5/jmFcNNCcDV5o9eTnBLJ/HszWV0P73bc+Ff4nS/rJj+YaS6IGyiOL0VoBYX+l1Wrl3k63h/KrH+nhJ0XvQ==}

  /grapheme-splitter@1.0.4:
    resolution: {integrity: sha512-bzh50DW9kTPM00T8y4o8vQg89Di9oLJVLW/KaOGIXJWP/iqCN6WKYkbNOF04vFLJhwcpYUh9ydh/+5vpOqV4YQ==}
    dev: true

  /h3@1.9.0:
    resolution: {integrity: sha512-+F3ZqrNV/CFXXfZ2lXBINHi+rM4Xw3CDC5z2CDK3NMPocjonKipGLLDSkrqY9DOrioZNPTIdDMWfQKm//3X2DA==}
    dependencies:
      cookie-es: 1.0.0
      defu: 6.1.3
      destr: 2.0.2
      iron-webcrypto: 1.0.0
      radix3: 1.1.0
      ufo: 1.3.2
      uncrypto: 0.1.3
      unenv: 1.8.0
    dev: false

  /hard-rejection@2.1.0:
    resolution: {integrity: sha512-VIZB+ibDhx7ObhAe7OVtoEbuP4h/MuOTHJ+J8h/eBXotJYl0fBgR72xDFCKgIh22OJZIOVNxBMWuhAr10r8HdA==}
    engines: {node: '>=6'}
    dev: true

  /has-bigints@1.0.2:
    resolution: {integrity: sha512-tSvCKtBr9lkF0Ex0aQiP9N+OpV4zi2r/Nee5VkRDbaqv35RLYMzbwQfFSZZH0kR+Rd6302UJZ2p/bJCEoR3VoQ==}
    dev: true

  /has-flag@3.0.0:
    resolution: {integrity: sha512-sKJf1+ceQBr4SMkvQnBDNDtf4TXpVhVGateu0t918bl30FnbE2m4vNLX+VWe/dpjlb+HugGYzW7uQXH98HPEYw==}
    engines: {node: '>=4'}

  /has-flag@4.0.0:
    resolution: {integrity: sha512-EykJT/Q1KjTWctppgIAgfSO0tKVuZUjhgMr17kqTumMl6Afv3EISleU7qZUzoXDFTAHTDC4NOoG/ZxU3EvlMPQ==}
    engines: {node: '>=8'}

  /has-property-descriptors@1.0.0:
    resolution: {integrity: sha512-62DVLZGoiEBDHQyqG4w9xCuZ7eJEwNmJRWw2VY84Oedb7WFcA27fiEVe8oUQx9hAUJ4ekurquucTGwsyO1XGdQ==}
    dependencies:
      get-intrinsic: 1.2.0
    dev: true

  /has-proto@1.0.1:
    resolution: {integrity: sha512-7qE+iP+O+bgF9clE5+UoBFzE65mlBiVj3tKCrlNQ0Ogwm0BjpT/gK4SlLYDMybDh5I3TCTKnPPa0oMG7JDYrhg==}
    engines: {node: '>= 0.4'}
    dev: true

  /has-symbols@1.0.3:
    resolution: {integrity: sha512-l3LCuF6MgDNwTDKkdYGEihYjt5pRPbEg46rtlmnSPlUbgmB8LOIrKJbYYFBSbnPaJexMKtiPO8hmeRjRz2Td+A==}
    engines: {node: '>= 0.4'}
    dev: true

  /has-tostringtag@1.0.0:
    resolution: {integrity: sha512-kFjcSNhnlGV1kyoGk7OXKSawH5JOb/LzUc5w9B02hOTO0dfFRjbHQKvg1d6cf3HbeUmtU9VbbV3qzZ2Teh97WQ==}
    engines: {node: '>= 0.4'}
    dependencies:
      has-symbols: 1.0.3
    dev: true

  /has@1.0.3:
    resolution: {integrity: sha512-f2dvO0VU6Oej7RkWJGrehjbzMAjFp5/VKPp5tTpWIV4JHHZK1/BxbFRtf/siA2SWTe09caDmVtYYzWEIbBS4zw==}
    engines: {node: '>= 0.4.0'}
    dependencies:
      function-bind: 1.1.1

  /hash-base@3.1.0:
    resolution: {integrity: sha512-1nmYp/rhMDiE7AYkDw+lLwlAzz0AntGIe51F3RfFfEqyQ3feY2eI/NcwC6umIQVOASPMsWJLJScWKSSvzL9IVA==}
    engines: {node: '>=4'}
    dependencies:
      inherits: 2.0.4
      readable-stream: 3.6.2
      safe-buffer: 5.2.1

  /hash.js@1.1.7:
    resolution: {integrity: sha512-taOaskGt4z4SOANNseOviYDvjEJinIkRgmp7LbKP2YTTmVxWBl87s/uzK9r+44BclBSp2X7K1hqeNfz9JbBeXA==}
    dependencies:
      inherits: 2.0.4
      minimalistic-assert: 1.0.1

  /he@1.2.0:
    resolution: {integrity: sha512-F/1DnUGPopORZi0ni+CvrCgHQ5FyEAHRLSApuYWMmrbSwoN2Mn/7k+Gl38gJnR7yyDZk6WLXwiGod1JOWNDKGw==}
    hasBin: true
    dev: true

  /hey-listen@1.0.8:
    resolution: {integrity: sha512-COpmrF2NOg4TBWUJ5UVyaCU2A88wEMkUPK4hNqyCkqHbxT92BbvfjoSozkAIIm6XhicGlJHhFdullInrdhwU8Q==}
    dev: false

  /hmac-drbg@1.0.1:
    resolution: {integrity: sha512-Tti3gMqLdZfhOQY1Mzf/AanLiqh1WTiJgEj26ZuYQ9fbkLomzGchCws4FyrSd4VkpBfiNhaE1On+lOz894jvXg==}
    dependencies:
      hash.js: 1.1.7
      minimalistic-assert: 1.0.1
      minimalistic-crypto-utils: 1.0.1

  /hoist-non-react-statics@3.3.2:
    resolution: {integrity: sha512-/gGivxi8JPKWNm/W0jSmzcMPpfpPLc3dY/6GxhX2hQ9iGj3aDfklV4ET7NjKpSinLpJ5vafa9iiGIEZg10SfBw==}
    dependencies:
      react-is: 16.13.1

  /homedir-polyfill@1.0.3:
    resolution: {integrity: sha512-eSmmWE5bZTK2Nou4g0AI3zZ9rswp7GRKoKXS1BLUkvPviOqs4YTN1djQIqrXy9k5gEtdLPy86JjRwsNM9tnDcA==}
    engines: {node: '>=0.10.0'}
    dependencies:
      parse-passwd: 1.0.0
    dev: true

  /hosted-git-info@2.8.9:
    resolution: {integrity: sha512-mxIDAb9Lsm6DoOJ7xH+5+X4y1LU/4Hi50L9C5sIswK3JzULS4bwk1FvjdBgvYR4bzT4tuUQiC15FE2f5HbLvYw==}
    dev: true

  /hosted-git-info@4.1.0:
    resolution: {integrity: sha512-kyCuEOWjJqZuDbRHzL8V93NzQhwIB71oFWSyzVo+KPZI+pnQPPxucdkrOZvkLRnrf5URsQM+IJ09Dw29cRALIA==}
    engines: {node: '>=10'}
    dependencies:
      lru-cache: 6.0.0
    dev: true

  /html-escaper@2.0.2:
    resolution: {integrity: sha512-H2iMtd0I4Mt5eYiapRdIDjp+XzelXQ0tFE4JS7YFwFevXXMmOp9myNrUvCg0D6ws8iqkRPBfKHgbwig1SmlLfg==}

  /html-minifier-terser@6.1.0:
    resolution: {integrity: sha512-YXxSlJBZTP7RS3tWnQw74ooKa6L9b9i9QYXY21eUEvhZ3u9XLfv6OnFsQq6RxkhHygsaUMvYsZRV5rU/OVNZxw==}
    engines: {node: '>=12'}
    hasBin: true
    dependencies:
      camel-case: 4.1.2
      clean-css: 5.3.2
      commander: 8.3.0
      he: 1.2.0
      param-case: 3.0.4
      relateurl: 0.2.7
      terser: 5.17.1
    dev: true

  /html-webpack-plugin@5.5.0(webpack@5.80.0):
    resolution: {integrity: sha512-sy88PC2cRTVxvETRgUHFrL4No3UxvcH8G1NepGhqaTT+GXN2kTamqasot0inS5hXeg1cMbFDt27zzo9p35lZVw==}
    engines: {node: '>=10.13.0'}
    peerDependencies:
      webpack: ^5.20.0
    dependencies:
      '@types/html-minifier-terser': 6.1.0
      html-minifier-terser: 6.1.0
      lodash: 4.17.21
      pretty-error: 4.0.0
      tapable: 2.2.1
      webpack: 5.80.0(@swc/core@1.4.2)(webpack-cli@4.10.0)
    dev: true

  /htmlparser2@6.1.0:
    resolution: {integrity: sha512-gyyPk6rgonLFEDGoeRgQNaEUvdJ4ktTmmUh/h2t7s+M8oPpIPxgNACWa+6ESR57kXstwqPiCut0V8NRpcwgU7A==}
    dependencies:
      domelementtype: 2.3.0
      domhandler: 4.3.1
      domutils: 2.8.0
      entities: 2.2.0
    dev: true

  /http-shutdown@1.2.2:
    resolution: {integrity: sha512-S9wWkJ/VSY9/k4qcjG318bqJNruzE4HySUhFYknwmu6LBP97KLLfwNf+n4V1BHurvFNkSKLFnK/RsuUnRTf9Vw==}
    engines: {iojs: '>= 1.0.0', node: '>= 0.12.0'}
    dev: false

  /http2-client@1.3.5:
    resolution: {integrity: sha512-EC2utToWl4RKfs5zd36Mxq7nzHHBuomZboI0yYL6Y0RmBgT7Sgkq4rQ0ezFTYoIsSs7Tm9SJe+o2FcAg6GBhGA==}
    dev: true

  /human-signals@2.1.0:
    resolution: {integrity: sha512-B4FFZ6q/T2jhhksgkbEW3HBvWIfDW85snkQgawt07S7J5QXTk6BkNV+0yAeZrM5QpMAdYlocGoljn0sJ/WQkFw==}
    engines: {node: '>=10.17.0'}

  /husky@8.0.3:
    resolution: {integrity: sha512-+dQSyqPh4x1hlO1swXBiNb2HzTDN1I2IGLQx1GrBuiqFJfoMrnZWwVmatvSiO+Iz8fBUnf+lekwNo4c2LlXItg==}
    engines: {node: '>=14'}
    hasBin: true
    dev: true

  /idb-keyval@6.2.1:
    resolution: {integrity: sha512-8Sb3veuYCyrZL+VBt9LJfZjLUPWVvqn8tG28VqYNFCo43KHcKuq+b4EiXGeuaLAQWL2YmyDgMp2aSpH9JHsEQg==}
    dev: false

  /ieee754@1.2.1:
    resolution: {integrity: sha512-dcyqhDvX1C46lXZcVqCpK+FtMRQVdIMN6/Df5js2zouUsqG7I6sFxitIC+7KYK29KdXOLHdu9zL4sFnoVQnqaA==}
    dev: false

  /ignore@4.0.6:
    resolution: {integrity: sha512-cyFDKrqc/YdcWFniJhzI42+AzS+gNwmUzOSFcRCQYwySuBBBy/KjuxWLZ/FHEH6Moq1NizMOBWyTcv8O4OZIMg==}
    engines: {node: '>= 4'}
    dev: true

  /ignore@5.2.4:
    resolution: {integrity: sha512-MAb38BcSbH0eHNBxn7ql2NH/kX33OkB3lZ1BNdh7ENeRChHTYsTvWrMubiIAMNS2llXEEgZ1MUOBtXChP3kaFQ==}
    engines: {node: '>= 4'}
    dev: true

  /immutable@4.3.0:
    resolution: {integrity: sha512-0AOCmOip+xgJwEVTQj1EfiDDOkPmuyllDuTuEX+DDXUgapLAsBIfkg3sxCYyCEA8mQqZrrxPUGjcOQ2JS3WLkg==}
    dev: true

  /import-fresh@3.3.0:
    resolution: {integrity: sha512-veYYhQa+D1QBKznvhUHxb8faxlrwUnxseDAbAp457E0wLNio2bOSKnjYDhMj+YiAq61xrMGhQk9iXVk5FzgQMw==}
    engines: {node: '>=6'}
    dependencies:
      parent-module: 1.0.1
      resolve-from: 4.0.0
    dev: true

  /import-local@3.1.0:
    resolution: {integrity: sha512-ASB07uLtnDs1o6EHjKpX34BKYDSqnFerfTOJL2HvMqF70LnxpjkzDB8J44oT9pu4AMPkQwf8jl6szgvNd2tRIg==}
    engines: {node: '>=8'}
    hasBin: true
    dependencies:
      pkg-dir: 4.2.0
      resolve-cwd: 3.0.0

  /imurmurhash@0.1.4:
    resolution: {integrity: sha512-JmXMZ6wuvDmLiHEml9ykzqO6lwFbof0GG4IkcGaENdCRDDmMVnny7s5HsIgHCbaq0w2MyPhDqkhTUgS2LU2PHA==}
    engines: {node: '>=0.8.19'}

  /indent-string@4.0.0:
    resolution: {integrity: sha512-EdDDZu4A2OyIK7Lr/2zG+w5jmbuk1DVBnEwREQvBzspBJkCEbRa8GxU1lghYcaGJCnRWibjDXlq779X1/y5xwg==}
    engines: {node: '>=8'}
    dev: true

  /inflight@1.0.6:
    resolution: {integrity: sha512-k92I/b08q4wvFscXCLvqfsHCrjrF7yiXsQuIVvVE7N82W3+aqpzuUdBbfhWcy/FZR3/4IgflMgKLOsvPDrGCJA==}
    dependencies:
      once: 1.4.0
      wrappy: 1.0.2

  /inherits@2.0.4:
    resolution: {integrity: sha512-k/vGaX4/Yla3WzyMCvTQOXYeIHvqOKtnqBduzTHpzpQZzAskKMhZ2K+EnBiSM9zGSoIFeMpXKxa4dYeZIQqewQ==}

  /ini@1.3.8:
    resolution: {integrity: sha512-JV/yugV2uzW5iMRSiZAyDtQd+nxtUnjeLt0acNdw98kKLrvuRVyB80tsREOE7yvGVgalhZ6RNXCmEHkUKBKxew==}
    dev: true

  /internal-slot@1.0.5:
    resolution: {integrity: sha512-Y+R5hJrzs52QCG2laLn4udYVnxsfny9CpOhNhUvk/SSSVyF6T27FzRbF0sroPidSu3X8oEAkOn2K804mjpt6UQ==}
    engines: {node: '>= 0.4'}
    dependencies:
      get-intrinsic: 1.2.0
      has: 1.0.3
      side-channel: 1.0.4
    dev: true

  /interpret@1.4.0:
    resolution: {integrity: sha512-agE4QfB2Lkp9uICn7BAqoscw4SZP9kTE2hxiFI3jBPmXJfdqiahTbUuKGsMoN2GtqL9AxhYioAcVvgsb1HvRbA==}
    engines: {node: '>= 0.10'}
    dev: true

  /interpret@2.2.0:
    resolution: {integrity: sha512-Ju0Bz/cEia55xDwUWEa8+olFpCiQoypjnQySseKtmjNrnps3P+xfpUmGr90T7yjlVJmOtybRvPXhKMbHr+fWnw==}
    engines: {node: '>= 0.10'}
    dev: true

  /ioredis@5.3.2:
    resolution: {integrity: sha512-1DKMMzlIHM02eBBVOFQ1+AolGjs6+xEcM4PDL7NqOS6szq7H9jSaEkIUH6/a5Hl241LzW6JLSiAbNvTQjUupUA==}
    engines: {node: '>=12.22.0'}
    dependencies:
      '@ioredis/commands': 1.2.0
      cluster-key-slot: 1.1.2
      debug: 4.3.4(supports-color@5.5.0)
      denque: 2.1.0
      lodash.defaults: 4.2.0
      lodash.isarguments: 3.1.0
      redis-errors: 1.2.0
      redis-parser: 3.0.0
      standard-as-callback: 2.1.0
    transitivePeerDependencies:
      - supports-color
    dev: false

  /iron-webcrypto@1.0.0:
    resolution: {integrity: sha512-anOK1Mktt8U1Xi7fCM3RELTuYbnFikQY5VtrDj7kPgpejV7d43tWKhzgioO0zpkazLEL/j/iayRqnJhrGfqUsg==}
    dev: false

  /is-array-buffer@3.0.2:
    resolution: {integrity: sha512-y+FyyR/w8vfIRq4eQcM1EYgSTnmHXPqaF+IgzgraytCFq5Xh8lllDVmAZolPJiZttZLeFSINPYMaEJ7/vWUa1w==}
    dependencies:
      call-bind: 1.0.2
      get-intrinsic: 1.2.0
      is-typed-array: 1.1.10
    dev: true

  /is-arrayish@0.2.1:
    resolution: {integrity: sha512-zz06S8t0ozoDXMG+ube26zeCTNXcKIPJZJi8hBrF4idCLms4CG9QtK7qBl1boi5ODzFpjswb5JPmHCbMpjaYzg==}

  /is-bigint@1.0.4:
    resolution: {integrity: sha512-zB9CruMamjym81i2JZ3UMn54PKGsQzsJeo6xvN3HJJ4CAsQNB6iRutp2To77OfCNuoxspsIhzaPoO1zyCEhFOg==}
    dependencies:
      has-bigints: 1.0.2
    dev: true

  /is-binary-path@2.1.0:
    resolution: {integrity: sha512-ZMERYes6pDydyuGidse7OsHxtbI7WVeUEozgR/g7rd0xUimYNlvZRE/K2MgZTjWy725IfelLeVcEM97mmtRGXw==}
    engines: {node: '>=8'}
    dependencies:
      binary-extensions: 2.2.0

  /is-boolean-object@1.1.2:
    resolution: {integrity: sha512-gDYaKHJmnj4aWxyj6YHyXVpdQawtVLHU5cb+eztPGczf6cjuTdwve5ZIEfgXqH4e57An1D1AKf8CZ3kYrQRqYA==}
    engines: {node: '>= 0.4'}
    dependencies:
      call-bind: 1.0.2
      has-tostringtag: 1.0.0
    dev: true

  /is-builtin-module@3.2.1:
    resolution: {integrity: sha512-BSLE3HnV2syZ0FK0iMA/yUGplUeMmNz4AW5fnTunbCIqZi4vG3WjJT9FHMy5D69xmAYBHXQhJdALdpwVxV501A==}
    engines: {node: '>=6'}
    dependencies:
      builtin-modules: 3.3.0
    dev: true

  /is-callable@1.2.7:
    resolution: {integrity: sha512-1BC0BVFhS/p0qtw6enp8e+8OD0UrK0oFLztSjNzhcKA3WDuJxxAPXzPuPtKkjEY9UUoEWlX/8fgKeu2S8i9JTA==}
    engines: {node: '>= 0.4'}
    dev: true

  /is-core-module@2.12.0:
    resolution: {integrity: sha512-RECHCBCd/viahWmwj6enj19sKbHfJrddi/6cBDsNTKbNq0f7VeaUkBo60BqzvPqo/W54ChS62Z5qyun7cfOMqQ==}
    dependencies:
      has: 1.0.3

  /is-date-object@1.0.5:
    resolution: {integrity: sha512-9YQaSxsAiSwcvS33MBk3wTCVnWK+HhF8VZR2jRxehM16QcVOdHqPn4VPHmRK4lSr38n9JriurInLcP90xsYNfQ==}
    engines: {node: '>= 0.4'}
    dependencies:
      has-tostringtag: 1.0.0
    dev: true

  /is-docker@2.2.1:
    resolution: {integrity: sha512-F+i2BKsFrH66iaUFc0woD8sLy8getkwTwtOBjvs56Cx4CgJDeKQeqfz8wAYiSb8JOprWhHH5p77PbmYCvvUuXQ==}
    engines: {node: '>=8'}
    hasBin: true

  /is-extglob@2.1.1:
    resolution: {integrity: sha512-SbKbANkN603Vi4jEZv49LeVJMn4yGwsbzZworEoyEiutsN3nJYdbO36zfhGJ6QEDpOZIFkDtnq5JRxmvl3jsoQ==}
    engines: {node: '>=0.10.0'}

  /is-fullwidth-code-point@2.0.0:
    resolution: {integrity: sha1-o7MKXE8ZkYMWeqq5O+764937ZU8=}
    engines: {node: '>=4'}
    dev: false

  /is-fullwidth-code-point@3.0.0:
    resolution: {integrity: sha512-zymm5+u+sCsSWyD9qNaejV3DFvhCKclKdizYaJUuHA83RLjb7nSuGnddCHGv0hk+KY7BMAlsWeK4Ueg6EV6XQg==}
    engines: {node: '>=8'}

  /is-generator-fn@2.1.0:
    resolution: {integrity: sha512-cTIB4yPYL/Grw0EaSzASzg6bBy9gqCofvWN8okThAYIxKJZC+udlRAmGbM0XLeniEJSs8uEgHPGuHSe1XsOLSQ==}
    engines: {node: '>=6'}

  /is-glob@4.0.3:
    resolution: {integrity: sha512-xelSayHH36ZgE7ZWhli7pW34hNbNl8Ojv5KVmkJD4hBdD3th8Tfk9vYasLM+mXWOZhFkgZfxhLSnrwRr4elSSg==}
    engines: {node: '>=0.10.0'}
    dependencies:
      is-extglob: 2.1.1

  /is-module@1.0.0:
    resolution: {integrity: sha512-51ypPSPCoTEIN9dy5Oy+h4pShgJmPCygKfyRCISBI+JoWT/2oJvK8QPxmwv7b/p239jXrm9M1mlQbyKJ5A152g==}
    dev: true

  /is-negative-zero@2.0.2:
    resolution: {integrity: sha512-dqJvarLawXsFbNDeJW7zAz8ItJ9cd28YufuuFzh0G8pNHjJMnY08Dv7sYX2uF5UpQOwieAeOExEYAWWfu7ZZUA==}
    engines: {node: '>= 0.4'}
    dev: true

  /is-number-object@1.0.7:
    resolution: {integrity: sha512-k1U0IRzLMo7ZlYIfzRu23Oh6MiIFasgpb9X76eqfFZAqwH44UI4KTBvBYIZ1dSL9ZzChTB9ShHfLkR4pdW5krQ==}
    engines: {node: '>= 0.4'}
    dependencies:
      has-tostringtag: 1.0.0
    dev: true

  /is-number@7.0.0:
    resolution: {integrity: sha512-41Cifkg6e8TylSpdtTpeLVMqvSBEVzTttHvERD741+pnZ8ANv0004MRL43QKPDlK9cGvNp6NZWZUBlbGXYxxng==}
    engines: {node: '>=0.12.0'}

  /is-obj@2.0.0:
    resolution: {integrity: sha512-drqDG3cbczxxEJRoOXcOjtdp1J/lyp1mNn0xaznRs8+muBhgQcrnbspox5X5fOw0HnMnbfDzvnEMEtqDEJEo8w==}
    engines: {node: '>=8'}
    dev: true

  /is-path-cwd@2.2.0:
    resolution: {integrity: sha512-w942bTcih8fdJPJmQHFzkS76NEP8Kzzvmw92cXsazb8intwLqPibPPdXf4ANdKV3rYMuuQYGIWtvz9JilB3NFQ==}
    engines: {node: '>=6'}
    dev: true

  /is-path-in-cwd@2.1.0:
    resolution: {integrity: sha512-rNocXHgipO+rvnP6dk3zI20RpOtrAM/kzbB258Uw5BWr3TpXi861yzjo16Dn4hUox07iw5AyeMLHWsujkjzvRQ==}
    engines: {node: '>=6'}
    dependencies:
      is-path-inside: 2.1.0
    dev: true

  /is-path-inside@2.1.0:
    resolution: {integrity: sha512-wiyhTzfDWsvwAW53OBWF5zuvaOGlZ6PwYxAbPVDhpm+gM09xKQGjBq/8uYN12aDvMxnAnq3dxTyoSoRNmg5YFg==}
    engines: {node: '>=6'}
    dependencies:
      path-is-inside: 1.0.2
    dev: true

  /is-path-inside@3.0.3:
    resolution: {integrity: sha512-Fd4gABb+ycGAmKou8eMftCupSir5lRxqf4aD/vd0cD2qc4HL07OjCeuHMr8Ro4CoMaeCKDB0/ECBOVWjTwUvPQ==}
    engines: {node: '>=8'}
    dev: true

  /is-plain-obj@1.1.0:
    resolution: {integrity: sha512-yvkRyxmFKEOQ4pNXCmJG5AEQNlXJS5LaONXo5/cLdTZdWvsZ1ioJEonLGAosKlMWE8lwUy/bJzMjcw8az73+Fg==}
    engines: {node: '>=0.10.0'}
    dev: true

  /is-plain-object@2.0.4:
    resolution: {integrity: sha512-h5PpgXkWitc38BBMYawTYMWJHFZJVnBquFE57xFpjB8pJFiF6gZ+bU+WyI/yqXiFR5mdLsgYNaPe8uao6Uv9Og==}
    engines: {node: '>=0.10.0'}
    dependencies:
      isobject: 3.0.1
    dev: true

  /is-reference@1.2.1:
    resolution: {integrity: sha512-U82MsXXiFIrjCK4otLT+o2NA2Cd2g5MLoOVXUZjIOhLurrRxpEXzI8O0KZHr3IjLvlAH1kTPYSuqer5T9ZVBKQ==}
    dependencies:
      '@types/estree': 1.0.1
    dev: true

  /is-regex@1.1.4:
    resolution: {integrity: sha512-kvRdxDsxZjhzUX07ZnLydzS1TU/TJlTUHHY4YLL87e37oUA49DfkLqgy+VjFocowy29cKvcSiu+kIv728jTTVg==}
    engines: {node: '>= 0.4'}
    dependencies:
      call-bind: 1.0.2
      has-tostringtag: 1.0.0
    dev: true

  /is-shared-array-buffer@1.0.2:
    resolution: {integrity: sha512-sqN2UDu1/0y6uvXyStCOzyhAjCSlHceFoMKJW8W9EU9cvic/QdsZ0kEU93HEy3IUEFZIiH/3w+AH/UQbPHNdhA==}
    dependencies:
      call-bind: 1.0.2
    dev: true

  /is-stream@2.0.1:
    resolution: {integrity: sha512-hFoiJiTl63nn+kstHGBtewWSKnQLpyb155KHheA1l39uvtO9nWIop1p3udqPcUd/xbF1VLMO4n7OI6p7RbngDg==}
    engines: {node: '>=8'}

  /is-string@1.0.7:
    resolution: {integrity: sha512-tE2UXzivje6ofPW7l23cjDOMa09gb7xlAqG6jG5ej6uPV32TlWP3NKPigtaGeHNu9fohccRYvIiZMfOOnOYUtg==}
    engines: {node: '>= 0.4'}
    dependencies:
      has-tostringtag: 1.0.0
    dev: true

  /is-symbol@1.0.4:
    resolution: {integrity: sha512-C/CPBqKWnvdcxqIARxyOh4v1UUEOCHpgDa0WYgpKDFMszcrPcffg5uhwSgPCLD2WWxmq6isisz87tzT01tuGhg==}
    engines: {node: '>= 0.4'}
    dependencies:
      has-symbols: 1.0.3
    dev: true

  /is-text-path@1.0.1:
    resolution: {integrity: sha512-xFuJpne9oFz5qDaodwmmG08e3CawH/2ZV8Qqza1Ko7Sk8POWbkRdwIoAWVhqvq0XeUzANEhKo2n0IXUGBm7A/w==}
    engines: {node: '>=0.10.0'}
    dependencies:
      text-extensions: 1.9.0
    dev: true

  /is-typed-array@1.1.10:
    resolution: {integrity: sha512-PJqgEHiWZvMpaFZ3uTc8kHPM4+4ADTlDniuQL7cU/UDA0Ql7F70yGfHph3cLNe+c9toaigv+DFzTJKhc2CtO6A==}
    engines: {node: '>= 0.4'}
    dependencies:
      available-typed-arrays: 1.0.5
      call-bind: 1.0.2
      for-each: 0.3.3
      gopd: 1.0.1
      has-tostringtag: 1.0.0
    dev: true

  /is-weakref@1.0.2:
    resolution: {integrity: sha512-qctsuLZmIQ0+vSSMfoVvyFe2+GSEvnmZ2ezTup1SBse9+twCCeial6EEi3Nc2KFcf6+qz2FBPnjXsk8xhKSaPQ==}
    dependencies:
      call-bind: 1.0.2
    dev: true

  /is-wsl@2.2.0:
    resolution: {integrity: sha512-fKzAra0rGJUUBwGBgNkHZuToZcn+TtXHpeCgmkMJMMYx1sQDYaCSyjJBSCa2nH1DGm7s3n1oBnohoVTBaN7Lww==}
    engines: {node: '>=8'}
    dependencies:
      is-docker: 2.2.1

  /isarray@2.0.5:
    resolution: {integrity: sha512-xHjhDr3cNBK0BzdUJSPXZntQUx/mwMS5Rw4A7lPJ90XGAO6ISP/ePDNuo0vhqOZU+UD5JoodwCAAoZQd3FeAKw==}

  /isexe@2.0.0:
    resolution: {integrity: sha512-RHxMLp9lnKHGHRng9QFhRCMbYAcVpn69smSGcq3f36xjgVVWThj4qqLbTLlq7Ssj8B+fIQ1EuCEGI2lKsyQeIw==}

  /isobject@3.0.1:
    resolution: {integrity: sha512-WhB9zCku7EGTj/HQQRz5aUQEUeoQZH2bWcltRErOpymJ4boYE6wL9Tbr23krRPSZ+C5zqNSrSw+Cc7sZZ4b7vg==}
    engines: {node: '>=0.10.0'}
    dev: true

  /isomorphic-unfetch@3.1.0:
    resolution: {integrity: sha512-geDJjpoZ8N0kWexiwkX8F9NkTsXhetLPVbZFQ+JTW239QNOwvB0gniuR1Wc6f0AMTn7/mFGyXvHTifrCp/GH8Q==}
    dependencies:
      node-fetch: 2.6.9
      unfetch: 4.2.0
    transitivePeerDependencies:
      - encoding
    dev: false

  /istanbul-lib-coverage@3.2.0:
    resolution: {integrity: sha512-eOeJ5BHCmHYvQK7xt9GkdHuzuCGS1Y6g9Gvnx3Ym33fz/HpLRYxiS0wHNr+m/MBC8B647Xt608vCDEvhl9c6Mw==}
    engines: {node: '>=8'}

  /istanbul-lib-instrument@5.2.1:
    resolution: {integrity: sha512-pzqtp31nLv/XFOzXGuvhCb8qhjmTVo5vjVk19XE4CRlSWz0KoeJ3bw9XsA7nOp9YBf4qHjwBxkDzKcME/J29Yg==}
    engines: {node: '>=8'}
    dependencies:
      '@babel/core': 7.21.4
      '@babel/parser': 7.21.4
      '@istanbuljs/schema': 0.1.3
      istanbul-lib-coverage: 3.2.0
      semver: 7.5.2
    transitivePeerDependencies:
      - supports-color

  /istanbul-lib-report@3.0.0:
    resolution: {integrity: sha512-wcdi+uAKzfiGT2abPpKZ0hSU1rGQjUQnLvtY5MpQ7QCTahD3VODhcu4wcfY1YtkGaDD5yuydOLINXsfbus9ROw==}
    engines: {node: '>=8'}
    dependencies:
      istanbul-lib-coverage: 3.2.0
      make-dir: 3.1.0
      supports-color: 7.2.0

  /istanbul-lib-source-maps@4.0.1:
    resolution: {integrity: sha512-n3s8EwkdFIJCG3BPKBYvskgXGoy88ARzvegkitk60NxRdwltLOTaH7CUiMRXvwYorl0Q712iEjcWB+fK/MrWVw==}
    engines: {node: '>=10'}
    dependencies:
      debug: 4.3.4(supports-color@5.5.0)
      istanbul-lib-coverage: 3.2.0
      source-map: 0.6.1
    transitivePeerDependencies:
      - supports-color

  /istanbul-reports@3.1.5:
    resolution: {integrity: sha512-nUsEMa9pBt/NOHqbcbeJEgqIlY/K7rVWUX6Lql2orY5e9roQOthbR3vtY4zzf2orPELg80fnxxk9zUyPlgwD1w==}
    engines: {node: '>=8'}
    dependencies:
      html-escaper: 2.0.2
      istanbul-lib-report: 3.0.0

  /jest-changed-files@28.1.3:
    resolution: {integrity: sha512-esaOfUWJXk2nfZt9SPyC8gA1kNfdKLkQWyzsMlqq8msYSlNKfmZxfRgZn4Cd4MGVUF+7v6dBs0d5TOAKa7iIiA==}
    engines: {node: ^12.13.0 || ^14.15.0 || ^16.10.0 || >=17.0.0}
    dependencies:
      execa: 5.1.1
      p-limit: 3.1.0

  /jest-changed-files@29.5.0:
    resolution: {integrity: sha512-IFG34IUMUaNBIxjQXF/iu7g6EcdMrGRRxaUSw92I/2g2YC6vCdTltl4nHvt7Ci5nSJwXIkCu8Ka1DKF+X7Z1Ag==}
    engines: {node: ^14.15.0 || ^16.10.0 || >=18.0.0}
    dependencies:
      execa: 5.1.1
      p-limit: 3.1.0
    dev: true

  /jest-circus@28.1.3:
    resolution: {integrity: sha512-cZ+eS5zc79MBwt+IhQhiEp0OeBddpc1n8MBo1nMB8A7oPMKEO+Sre+wHaLJexQUj9Ya/8NOBY0RESUgYjB6fow==}
    engines: {node: ^12.13.0 || ^14.15.0 || ^16.10.0 || >=17.0.0}
    dependencies:
      '@jest/environment': 28.1.3
      '@jest/expect': 28.1.3
      '@jest/test-result': 28.1.3
      '@jest/types': 28.1.3
      '@types/node': 16.18.24
      chalk: 4.1.2
      co: 4.6.0
      dedent: 0.7.0
      is-generator-fn: 2.1.0
      jest-each: 28.1.3
      jest-matcher-utils: 28.1.3
      jest-message-util: 28.1.3
      jest-runtime: 28.1.3
      jest-snapshot: 28.1.3
      jest-util: 28.1.3
      p-limit: 3.1.0
      pretty-format: 28.1.3
      slash: 3.0.0
      stack-utils: 2.0.6
    transitivePeerDependencies:
      - supports-color

  /jest-circus@29.5.0:
    resolution: {integrity: sha512-gq/ongqeQKAplVxqJmbeUOJJKkW3dDNPY8PjhJ5G0lBRvu0e3EWGxGy5cI4LAGA7gV2UHCtWBI4EMXK8c9nQKA==}
    engines: {node: ^14.15.0 || ^16.10.0 || >=18.0.0}
    dependencies:
      '@jest/environment': 29.5.0
      '@jest/expect': 29.5.0
      '@jest/test-result': 29.5.0
      '@jest/types': 29.5.0
      '@types/node': 16.18.24
      chalk: 4.1.2
      co: 4.6.0
      dedent: 0.7.0
      is-generator-fn: 2.1.0
      jest-each: 29.5.0
      jest-matcher-utils: 29.5.0
      jest-message-util: 29.5.0
      jest-runtime: 29.5.0
      jest-snapshot: 29.5.0
      jest-util: 29.5.0
      p-limit: 3.1.0
      pretty-format: 29.5.0
      pure-rand: 6.0.1
      slash: 3.0.0
      stack-utils: 2.0.6
    transitivePeerDependencies:
      - supports-color
    dev: true

  /jest-cli@28.1.3(@types/node@16.18.24)(ts-node@10.9.1):
    resolution: {integrity: sha512-roY3kvrv57Azn1yPgdTebPAXvdR2xfezaKKYzVxZ6It/5NCxzJym6tUI5P1zkdWhfUYkxEI9uZWcQdaFLo8mJQ==}
    engines: {node: ^12.13.0 || ^14.15.0 || ^16.10.0 || >=17.0.0}
    hasBin: true
    peerDependencies:
      node-notifier: ^8.0.1 || ^9.0.0 || ^10.0.0
    peerDependenciesMeta:
      node-notifier:
        optional: true
    dependencies:
      '@jest/core': 28.1.3(ts-node@10.9.1)
      '@jest/test-result': 28.1.3
      '@jest/types': 28.1.3
      chalk: 4.1.2
      exit: 0.1.2
      graceful-fs: 4.2.11
      import-local: 3.1.0
      jest-config: 28.1.3(@types/node@16.18.24)(ts-node@10.9.1)
      jest-util: 28.1.3
      jest-validate: 28.1.3
      prompts: 2.4.2
      yargs: 17.7.1
    transitivePeerDependencies:
      - '@types/node'
      - supports-color
      - ts-node

  /jest-cli@29.5.0(@types/node@16.18.24)(ts-node@10.9.1):
    resolution: {integrity: sha512-L1KcP1l4HtfwdxXNFCL5bmUbLQiKrakMUriBEcc1Vfz6gx31ORKdreuWvmQVBit+1ss9NNR3yxjwfwzZNdQXJw==}
    engines: {node: ^14.15.0 || ^16.10.0 || >=18.0.0}
    hasBin: true
    peerDependencies:
      node-notifier: ^8.0.1 || ^9.0.0 || ^10.0.0
    peerDependenciesMeta:
      node-notifier:
        optional: true
    dependencies:
      '@jest/core': 29.5.0(ts-node@10.9.1)
      '@jest/test-result': 29.5.0
      '@jest/types': 29.5.0
      chalk: 4.1.2
      exit: 0.1.2
      graceful-fs: 4.2.11
      import-local: 3.1.0
      jest-config: 29.5.0(@types/node@16.18.24)(ts-node@10.9.1)
      jest-util: 29.5.0
      jest-validate: 29.5.0
      prompts: 2.4.2
      yargs: 17.7.1
    transitivePeerDependencies:
      - '@types/node'
      - supports-color
      - ts-node
    dev: true

  /jest-config@28.1.3(@types/node@16.18.24)(ts-node@10.9.1):
    resolution: {integrity: sha512-MG3INjByJ0J4AsNBm7T3hsuxKQqFIiRo/AUqb1q9LRKI5UU6Aar9JHbr9Ivn1TVwfUD9KirRoM/T6u8XlcQPHQ==}
    engines: {node: ^12.13.0 || ^14.15.0 || ^16.10.0 || >=17.0.0}
    peerDependencies:
      '@types/node': '*'
      ts-node: '>=9.0.0'
    peerDependenciesMeta:
      '@types/node':
        optional: true
      ts-node:
        optional: true
    dependencies:
      '@babel/core': 7.21.4
      '@jest/test-sequencer': 28.1.3
      '@jest/types': 28.1.3
      '@types/node': 16.18.24
      babel-jest: 28.1.3(@babel/core@7.21.4)
      chalk: 4.1.2
      ci-info: 3.8.0
      deepmerge: 4.3.1
      glob: 7.2.3
      graceful-fs: 4.2.11
      jest-circus: 28.1.3
      jest-environment-node: 28.1.3
      jest-get-type: 28.0.2
      jest-regex-util: 28.0.2
      jest-resolve: 28.1.3
      jest-runner: 28.1.3
      jest-util: 28.1.3
      jest-validate: 28.1.3
      micromatch: 4.0.5
      parse-json: 5.2.0
      pretty-format: 28.1.3
      slash: 3.0.0
      strip-json-comments: 3.1.1
      ts-node: 10.9.1(@swc/core@1.4.2)(@types/node@16.18.24)(typescript@4.7.4)
    transitivePeerDependencies:
      - supports-color

  /jest-config@29.5.0(@types/node@16.18.24)(ts-node@10.9.1):
    resolution: {integrity: sha512-kvDUKBnNJPNBmFFOhDbm59iu1Fii1Q6SxyhXfvylq3UTHbg6o7j/g8k2dZyXWLvfdKB1vAPxNZnMgtKJcmu3kA==}
    engines: {node: ^14.15.0 || ^16.10.0 || >=18.0.0}
    peerDependencies:
      '@types/node': '*'
      ts-node: '>=9.0.0'
    peerDependenciesMeta:
      '@types/node':
        optional: true
      ts-node:
        optional: true
    dependencies:
      '@babel/core': 7.21.4
      '@jest/test-sequencer': 29.5.0
      '@jest/types': 29.5.0
      '@types/node': 16.18.24
      babel-jest: 29.5.0(@babel/core@7.21.4)
      chalk: 4.1.2
      ci-info: 3.8.0
      deepmerge: 4.3.1
      glob: 7.2.3
      graceful-fs: 4.2.11
      jest-circus: 29.5.0
      jest-environment-node: 29.5.0
      jest-get-type: 29.4.3
      jest-regex-util: 29.4.3
      jest-resolve: 29.5.0
      jest-runner: 29.5.0
      jest-util: 29.5.0
      jest-validate: 29.5.0
      micromatch: 4.0.5
      parse-json: 5.2.0
      pretty-format: 29.5.0
      slash: 3.0.0
      strip-json-comments: 3.1.1
      ts-node: 10.9.1(@swc/core@1.4.2)(@types/node@16.18.24)(typescript@4.9.5)
    transitivePeerDependencies:
      - supports-color
    dev: true

  /jest-diff@27.5.1:
    resolution: {integrity: sha512-m0NvkX55LDt9T4mctTEgnZk3fmEg3NRYutvMPWM/0iPnkFj2wIeF45O1718cMSOFO1vINkqmxqD8vE37uTEbqw==}
    engines: {node: ^10.13.0 || ^12.13.0 || ^14.15.0 || >=15.0.0}
    dependencies:
      chalk: 4.1.2
      diff-sequences: 27.5.1
      jest-get-type: 27.5.1
      pretty-format: 27.5.1
    dev: true

  /jest-diff@28.1.3:
    resolution: {integrity: sha512-8RqP1B/OXzjjTWkqMX67iqgwBVJRgCyKD3L9nq+6ZqJMdvjE8RgHktqZ6jNrkdMT+dJuYNI3rhQpxaz7drJHfw==}
    engines: {node: ^12.13.0 || ^14.15.0 || ^16.10.0 || >=17.0.0}
    dependencies:
      chalk: 4.1.2
      diff-sequences: 28.1.1
      jest-get-type: 28.0.2
      pretty-format: 28.1.3

  /jest-diff@29.5.0:
    resolution: {integrity: sha512-LtxijLLZBduXnHSniy0WMdaHjmQnt3g5sa16W4p0HqukYTTsyTW3GD1q41TyGl5YFXj/5B2U6dlh5FM1LIMgxw==}
    engines: {node: ^14.15.0 || ^16.10.0 || >=18.0.0}
    dependencies:
      chalk: 4.1.2
      diff-sequences: 29.4.3
      jest-get-type: 29.4.3
      pretty-format: 29.5.0
    dev: true

  /jest-docblock@28.1.1:
    resolution: {integrity: sha512-3wayBVNiOYx0cwAbl9rwm5kKFP8yHH3d/fkEaL02NPTkDojPtheGB7HZSFY4wzX+DxyrvhXz0KSCVksmCknCuA==}
    engines: {node: ^12.13.0 || ^14.15.0 || ^16.10.0 || >=17.0.0}
    dependencies:
      detect-newline: 3.1.0

  /jest-docblock@29.4.3:
    resolution: {integrity: sha512-fzdTftThczeSD9nZ3fzA/4KkHtnmllawWrXO69vtI+L9WjEIuXWs4AmyME7lN5hU7dB0sHhuPfcKofRsUb/2Fg==}
    engines: {node: ^14.15.0 || ^16.10.0 || >=18.0.0}
    dependencies:
      detect-newline: 3.1.0
    dev: true

  /jest-each@28.1.3:
    resolution: {integrity: sha512-arT1z4sg2yABU5uogObVPvSlSMQlDA48owx07BDPAiasW0yYpYHYOo4HHLz9q0BVzDVU4hILFjzJw0So9aCL/g==}
    engines: {node: ^12.13.0 || ^14.15.0 || ^16.10.0 || >=17.0.0}
    dependencies:
      '@jest/types': 28.1.3
      chalk: 4.1.2
      jest-get-type: 28.0.2
      jest-util: 28.1.3
      pretty-format: 28.1.3

  /jest-each@29.5.0:
    resolution: {integrity: sha512-HM5kIJ1BTnVt+DQZ2ALp3rzXEl+g726csObrW/jpEGl+CDSSQpOJJX2KE/vEg8cxcMXdyEPu6U4QX5eruQv5hA==}
    engines: {node: ^14.15.0 || ^16.10.0 || >=18.0.0}
    dependencies:
      '@jest/types': 29.5.0
      chalk: 4.1.2
      jest-get-type: 29.4.3
      jest-util: 29.5.0
      pretty-format: 29.5.0
    dev: true

  /jest-environment-node@28.1.3:
    resolution: {integrity: sha512-ugP6XOhEpjAEhGYvp5Xj989ns5cB1K6ZdjBYuS30umT4CQEETaxSiPcZ/E1kFktX4GkrcM4qu07IIlDYX1gp+A==}
    engines: {node: ^12.13.0 || ^14.15.0 || ^16.10.0 || >=17.0.0}
    dependencies:
      '@jest/environment': 28.1.3
      '@jest/fake-timers': 28.1.3
      '@jest/types': 28.1.3
      '@types/node': 16.18.24
      jest-mock: 28.1.3
      jest-util: 28.1.3

  /jest-environment-node@29.5.0:
    resolution: {integrity: sha512-ExxuIK/+yQ+6PRGaHkKewYtg6hto2uGCgvKdb2nfJfKXgZ17DfXjvbZ+jA1Qt9A8EQSfPnt5FKIfnOO3u1h9qw==}
    engines: {node: ^14.15.0 || ^16.10.0 || >=18.0.0}
    dependencies:
      '@jest/environment': 29.5.0
      '@jest/fake-timers': 29.5.0
      '@jest/types': 29.5.0
      '@types/node': 16.18.24
      jest-mock: 29.5.0
      jest-util: 29.5.0
    dev: true

  /jest-get-type@27.5.1:
    resolution: {integrity: sha512-2KY95ksYSaK7DMBWQn6dQz3kqAf3BB64y2udeG+hv4KfSOb9qwcYQstTJc1KCbsix+wLZWZYN8t7nwX3GOBLRw==}
    engines: {node: ^10.13.0 || ^12.13.0 || ^14.15.0 || >=15.0.0}
    dev: true

  /jest-get-type@28.0.2:
    resolution: {integrity: sha512-ioj2w9/DxSYHfOm5lJKCdcAmPJzQXmbM/Url3rhlghrPvT3tt+7a/+oXc9azkKmLvoiXjtV83bEWqi+vs5nlPA==}
    engines: {node: ^12.13.0 || ^14.15.0 || ^16.10.0 || >=17.0.0}

  /jest-get-type@29.4.3:
    resolution: {integrity: sha512-J5Xez4nRRMjk8emnTpWrlkyb9pfRQQanDrvWHhsR1+VUfbwxi30eVcZFlcdGInRibU4G5LwHXpI7IRHU0CY+gg==}
    engines: {node: ^14.15.0 || ^16.10.0 || >=18.0.0}
    dev: true

  /jest-haste-map@28.1.3:
    resolution: {integrity: sha512-3S+RQWDXccXDKSWnkHa/dPwt+2qwA8CJzR61w3FoYCvoo3Pn8tvGcysmMF0Bj0EX5RYvAI2EIvC57OmotfdtKA==}
    engines: {node: ^12.13.0 || ^14.15.0 || ^16.10.0 || >=17.0.0}
    dependencies:
      '@jest/types': 28.1.3
      '@types/graceful-fs': 4.1.6
      '@types/node': 16.18.24
      anymatch: 3.1.3
      fb-watchman: 2.0.2
      graceful-fs: 4.2.11
      jest-regex-util: 28.0.2
      jest-util: 28.1.3
      jest-worker: 28.1.3
      micromatch: 4.0.5
      walker: 1.0.8
    optionalDependencies:
      fsevents: 2.3.2

  /jest-haste-map@29.5.0:
    resolution: {integrity: sha512-IspOPnnBro8YfVYSw6yDRKh/TiCdRngjxeacCps1cQ9cgVN6+10JUcuJ1EabrgYLOATsIAigxA0rLR9x/YlrSA==}
    engines: {node: ^14.15.0 || ^16.10.0 || >=18.0.0}
    dependencies:
      '@jest/types': 29.5.0
      '@types/graceful-fs': 4.1.6
      '@types/node': 16.18.24
      anymatch: 3.1.3
      fb-watchman: 2.0.2
      graceful-fs: 4.2.11
      jest-regex-util: 29.4.3
      jest-util: 29.5.0
      jest-worker: 29.5.0
      micromatch: 4.0.5
      walker: 1.0.8
    optionalDependencies:
      fsevents: 2.3.2
    dev: true

  /jest-leak-detector@28.1.3:
    resolution: {integrity: sha512-WFVJhnQsiKtDEo5lG2mM0v40QWnBM+zMdHHyJs8AWZ7J0QZJS59MsyKeJHWhpBZBH32S48FOVvGyOFT1h0DlqA==}
    engines: {node: ^12.13.0 || ^14.15.0 || ^16.10.0 || >=17.0.0}
    dependencies:
      jest-get-type: 28.0.2
      pretty-format: 28.1.3

  /jest-leak-detector@29.5.0:
    resolution: {integrity: sha512-u9YdeeVnghBUtpN5mVxjID7KbkKE1QU4f6uUwuxiY0vYRi9BUCLKlPEZfDGR67ofdFmDz9oPAy2G92Ujrntmow==}
    engines: {node: ^14.15.0 || ^16.10.0 || >=18.0.0}
    dependencies:
      jest-get-type: 29.4.3
      pretty-format: 29.5.0
    dev: true

  /jest-localstorage-mock@2.4.26:
    resolution: {integrity: sha512-owAJrYnjulVlMIXOYQIPRCCn3MmqI3GzgfZCXdD3/pmwrIvFMXcKVWZ+aMc44IzaASapg0Z4SEFxR+v5qxDA2w==}
    engines: {node: '>=6.16.0'}
    dev: true

  /jest-matcher-utils@27.5.1:
    resolution: {integrity: sha512-z2uTx/T6LBaCoNWNFWwChLBKYxTMcGBRjAt+2SbP929/Fflb9aa5LGma654Rz8z9HLxsrUaYzxE9T/EFIL/PAw==}
    engines: {node: ^10.13.0 || ^12.13.0 || ^14.15.0 || >=15.0.0}
    dependencies:
      chalk: 4.1.2
      jest-diff: 27.5.1
      jest-get-type: 27.5.1
      pretty-format: 27.5.1
    dev: true

  /jest-matcher-utils@28.1.3:
    resolution: {integrity: sha512-kQeJ7qHemKfbzKoGjHHrRKH6atgxMk8Enkk2iPQ3XwO6oE/KYD8lMYOziCkeSB9G4adPM4nR1DE8Tf5JeWH6Bw==}
    engines: {node: ^12.13.0 || ^14.15.0 || ^16.10.0 || >=17.0.0}
    dependencies:
      chalk: 4.1.2
      jest-diff: 28.1.3
      jest-get-type: 28.0.2
      pretty-format: 28.1.3

  /jest-matcher-utils@29.5.0:
    resolution: {integrity: sha512-lecRtgm/rjIK0CQ7LPQwzCs2VwW6WAahA55YBuI+xqmhm7LAaxokSB8C97yJeYyT+HvQkH741StzpU41wohhWw==}
    engines: {node: ^14.15.0 || ^16.10.0 || >=18.0.0}
    dependencies:
      chalk: 4.1.2
      jest-diff: 29.5.0
      jest-get-type: 29.4.3
      pretty-format: 29.5.0
    dev: true

  /jest-message-util@28.1.3:
    resolution: {integrity: sha512-PFdn9Iewbt575zKPf1286Ht9EPoJmYT7P0kY+RibeYZ2XtOr53pDLEFoTWXbd1h4JiGiWpTBC84fc8xMXQMb7g==}
    engines: {node: ^12.13.0 || ^14.15.0 || ^16.10.0 || >=17.0.0}
    dependencies:
      '@babel/code-frame': 7.21.4
      '@jest/types': 28.1.3
      '@types/stack-utils': 2.0.1
      chalk: 4.1.2
      graceful-fs: 4.2.11
      micromatch: 4.0.5
      pretty-format: 28.1.3
      slash: 3.0.0
      stack-utils: 2.0.6

  /jest-message-util@29.5.0:
    resolution: {integrity: sha512-Kijeg9Dag6CKtIDA7O21zNTACqD5MD/8HfIV8pdD94vFyFuer52SigdC3IQMhab3vACxXMiFk+yMHNdbqtyTGA==}
    engines: {node: ^14.15.0 || ^16.10.0 || >=18.0.0}
    dependencies:
      '@babel/code-frame': 7.21.4
      '@jest/types': 29.5.0
      '@types/stack-utils': 2.0.1
      chalk: 4.1.2
      graceful-fs: 4.2.11
      micromatch: 4.0.5
      pretty-format: 29.5.0
      slash: 3.0.0
      stack-utils: 2.0.6
    dev: true

  /jest-mock@28.1.3:
    resolution: {integrity: sha512-o3J2jr6dMMWYVH4Lh/NKmDXdosrsJgi4AviS8oXLujcjpCMBb1FMsblDnOXKZKfSiHLxYub1eS0IHuRXsio9eA==}
    engines: {node: ^12.13.0 || ^14.15.0 || ^16.10.0 || >=17.0.0}
    dependencies:
      '@jest/types': 28.1.3
      '@types/node': 16.18.24

  /jest-mock@29.5.0:
    resolution: {integrity: sha512-GqOzvdWDE4fAV2bWQLQCkujxYWL7RxjCnj71b5VhDAGOevB3qj3Ovg26A5NI84ZpODxyzaozXLOh2NCgkbvyaw==}
    engines: {node: ^14.15.0 || ^16.10.0 || >=18.0.0}
    dependencies:
      '@jest/types': 29.5.0
      '@types/node': 16.18.24
      jest-util: 29.5.0
    dev: true

  /jest-pnp-resolver@1.2.3(jest-resolve@28.1.3):
    resolution: {integrity: sha512-+3NpwQEnRoIBtx4fyhblQDPgJI0H1IEIkX7ShLUjPGA7TtUTvI1oiKi3SR4oBR0hQhQR80l4WAe5RrXBwWMA8w==}
    engines: {node: '>=6'}
    peerDependencies:
      jest-resolve: '*'
    peerDependenciesMeta:
      jest-resolve:
        optional: true
    dependencies:
      jest-resolve: 28.1.3

  /jest-pnp-resolver@1.2.3(jest-resolve@29.5.0):
    resolution: {integrity: sha512-+3NpwQEnRoIBtx4fyhblQDPgJI0H1IEIkX7ShLUjPGA7TtUTvI1oiKi3SR4oBR0hQhQR80l4WAe5RrXBwWMA8w==}
    engines: {node: '>=6'}
    peerDependencies:
      jest-resolve: '*'
    peerDependenciesMeta:
      jest-resolve:
        optional: true
    dependencies:
      jest-resolve: 29.5.0
    dev: true

  /jest-regex-util@28.0.2:
    resolution: {integrity: sha512-4s0IgyNIy0y9FK+cjoVYoxamT7Zeo7MhzqRGx7YDYmaQn1wucY9rotiGkBzzcMXTtjrCAP/f7f+E0F7+fxPNdw==}
    engines: {node: ^12.13.0 || ^14.15.0 || ^16.10.0 || >=17.0.0}

  /jest-regex-util@29.4.3:
    resolution: {integrity: sha512-O4FglZaMmWXbGHSQInfXewIsd1LMn9p3ZXB/6r4FOkyhX2/iP/soMG98jGvk/A3HAN78+5VWcBGO0BJAPRh4kg==}
    engines: {node: ^14.15.0 || ^16.10.0 || >=18.0.0}
    dev: true

  /jest-resolve-dependencies@28.1.3:
    resolution: {integrity: sha512-qa0QO2Q0XzQoNPouMbCc7Bvtsem8eQgVPNkwn9LnS+R2n8DaVDPL/U1gngC0LTl1RYXJU0uJa2BMC2DbTfFrHA==}
    engines: {node: ^12.13.0 || ^14.15.0 || ^16.10.0 || >=17.0.0}
    dependencies:
      jest-regex-util: 28.0.2
      jest-snapshot: 28.1.3
    transitivePeerDependencies:
      - supports-color

  /jest-resolve-dependencies@29.5.0:
    resolution: {integrity: sha512-sjV3GFr0hDJMBpYeUuGduP+YeCRbd7S/ck6IvL3kQ9cpySYKqcqhdLLC2rFwrcL7tz5vYibomBrsFYWkIGGjOg==}
    engines: {node: ^14.15.0 || ^16.10.0 || >=18.0.0}
    dependencies:
      jest-regex-util: 29.4.3
      jest-snapshot: 29.5.0
    transitivePeerDependencies:
      - supports-color
    dev: true

  /jest-resolve@28.1.3:
    resolution: {integrity: sha512-Z1W3tTjE6QaNI90qo/BJpfnvpxtaFTFw5CDgwpyE/Kz8U/06N1Hjf4ia9quUhCh39qIGWF1ZuxFiBiJQwSEYKQ==}
    engines: {node: ^12.13.0 || ^14.15.0 || ^16.10.0 || >=17.0.0}
    dependencies:
      chalk: 4.1.2
      graceful-fs: 4.2.11
      jest-haste-map: 28.1.3
      jest-pnp-resolver: 1.2.3(jest-resolve@28.1.3)
      jest-util: 28.1.3
      jest-validate: 28.1.3
      resolve: 1.22.2
      resolve.exports: 1.1.1
      slash: 3.0.0

  /jest-resolve@29.5.0:
    resolution: {integrity: sha512-1TzxJ37FQq7J10jPtQjcc+MkCkE3GBpBecsSUWJ0qZNJpmg6m0D9/7II03yJulm3H/fvVjgqLh/k2eYg+ui52w==}
    engines: {node: ^14.15.0 || ^16.10.0 || >=18.0.0}
    dependencies:
      chalk: 4.1.2
      graceful-fs: 4.2.11
      jest-haste-map: 29.5.0
      jest-pnp-resolver: 1.2.3(jest-resolve@29.5.0)
      jest-util: 29.5.0
      jest-validate: 29.5.0
      resolve: 1.22.2
      resolve.exports: 2.0.2
      slash: 3.0.0
    dev: true

  /jest-runner@28.1.3:
    resolution: {integrity: sha512-GkMw4D/0USd62OVO0oEgjn23TM+YJa2U2Wu5zz9xsQB1MxWKDOlrnykPxnMsN0tnJllfLPinHTka61u0QhaxBA==}
    engines: {node: ^12.13.0 || ^14.15.0 || ^16.10.0 || >=17.0.0}
    dependencies:
      '@jest/console': 28.1.3
      '@jest/environment': 28.1.3
      '@jest/test-result': 28.1.3
      '@jest/transform': 28.1.3
      '@jest/types': 28.1.3
      '@types/node': 16.18.24
      chalk: 4.1.2
      emittery: 0.10.2
      graceful-fs: 4.2.11
      jest-docblock: 28.1.1
      jest-environment-node: 28.1.3
      jest-haste-map: 28.1.3
      jest-leak-detector: 28.1.3
      jest-message-util: 28.1.3
      jest-resolve: 28.1.3
      jest-runtime: 28.1.3
      jest-util: 28.1.3
      jest-watcher: 28.1.3
      jest-worker: 28.1.3
      p-limit: 3.1.0
      source-map-support: 0.5.13
    transitivePeerDependencies:
      - supports-color

  /jest-runner@29.5.0:
    resolution: {integrity: sha512-m7b6ypERhFghJsslMLhydaXBiLf7+jXy8FwGRHO3BGV1mcQpPbwiqiKUR2zU2NJuNeMenJmlFZCsIqzJCTeGLQ==}
    engines: {node: ^14.15.0 || ^16.10.0 || >=18.0.0}
    dependencies:
      '@jest/console': 29.5.0
      '@jest/environment': 29.5.0
      '@jest/test-result': 29.5.0
      '@jest/transform': 29.5.0
      '@jest/types': 29.5.0
      '@types/node': 16.18.24
      chalk: 4.1.2
      emittery: 0.13.1
      graceful-fs: 4.2.11
      jest-docblock: 29.4.3
      jest-environment-node: 29.5.0
      jest-haste-map: 29.5.0
      jest-leak-detector: 29.5.0
      jest-message-util: 29.5.0
      jest-resolve: 29.5.0
      jest-runtime: 29.5.0
      jest-util: 29.5.0
      jest-watcher: 29.5.0
      jest-worker: 29.5.0
      p-limit: 3.1.0
      source-map-support: 0.5.13
    transitivePeerDependencies:
      - supports-color
    dev: true

  /jest-runtime@28.1.3:
    resolution: {integrity: sha512-NU+881ScBQQLc1JHG5eJGU7Ui3kLKrmwCPPtYsJtBykixrM2OhVQlpMmFWJjMyDfdkGgBMNjXCGB/ebzsgNGQw==}
    engines: {node: ^12.13.0 || ^14.15.0 || ^16.10.0 || >=17.0.0}
    dependencies:
      '@jest/environment': 28.1.3
      '@jest/fake-timers': 28.1.3
      '@jest/globals': 28.1.3
      '@jest/source-map': 28.1.2
      '@jest/test-result': 28.1.3
      '@jest/transform': 28.1.3
      '@jest/types': 28.1.3
      chalk: 4.1.2
      cjs-module-lexer: 1.2.2
      collect-v8-coverage: 1.0.1
      execa: 5.1.1
      glob: 7.2.3
      graceful-fs: 4.2.11
      jest-haste-map: 28.1.3
      jest-message-util: 28.1.3
      jest-mock: 28.1.3
      jest-regex-util: 28.0.2
      jest-resolve: 28.1.3
      jest-snapshot: 28.1.3
      jest-util: 28.1.3
      slash: 3.0.0
      strip-bom: 4.0.0
    transitivePeerDependencies:
      - supports-color

  /jest-runtime@29.5.0:
    resolution: {integrity: sha512-1Hr6Hh7bAgXQP+pln3homOiEZtCDZFqwmle7Ew2j8OlbkIu6uE3Y/etJQG8MLQs3Zy90xrp2C0BRrtPHG4zryw==}
    engines: {node: ^14.15.0 || ^16.10.0 || >=18.0.0}
    dependencies:
      '@jest/environment': 29.5.0
      '@jest/fake-timers': 29.5.0
      '@jest/globals': 29.5.0
      '@jest/source-map': 29.4.3
      '@jest/test-result': 29.5.0
      '@jest/transform': 29.5.0
      '@jest/types': 29.5.0
      '@types/node': 16.18.24
      chalk: 4.1.2
      cjs-module-lexer: 1.2.2
      collect-v8-coverage: 1.0.1
      glob: 7.2.3
      graceful-fs: 4.2.11
      jest-haste-map: 29.5.0
      jest-message-util: 29.5.0
      jest-mock: 29.5.0
      jest-regex-util: 29.4.3
      jest-resolve: 29.5.0
      jest-snapshot: 29.5.0
      jest-util: 29.5.0
      slash: 3.0.0
      strip-bom: 4.0.0
    transitivePeerDependencies:
      - supports-color
    dev: true

  /jest-snapshot@28.1.3:
    resolution: {integrity: sha512-4lzMgtiNlc3DU/8lZfmqxN3AYD6GGLbl+72rdBpXvcV+whX7mDrREzkPdp2RnmfIiWBg1YbuFSkXduF2JcafJg==}
    engines: {node: ^12.13.0 || ^14.15.0 || ^16.10.0 || >=17.0.0}
    dependencies:
      '@babel/core': 7.21.4
      '@babel/generator': 7.21.4
      '@babel/plugin-syntax-typescript': 7.21.4(@babel/core@7.21.4)
      '@babel/traverse': 7.23.2(supports-color@5.5.0)
      '@babel/types': 7.21.4
      '@jest/expect-utils': 28.1.3
      '@jest/transform': 28.1.3
      '@jest/types': 28.1.3
      '@types/babel__traverse': 7.18.3
      '@types/prettier': 2.7.2
      babel-preset-current-node-syntax: 1.0.1(@babel/core@7.21.4)
      chalk: 4.1.2
      expect: 28.1.3
      graceful-fs: 4.2.11
      jest-diff: 28.1.3
      jest-get-type: 28.0.2
      jest-haste-map: 28.1.3
      jest-matcher-utils: 28.1.3
      jest-message-util: 28.1.3
      jest-util: 28.1.3
      natural-compare: 1.4.0
      pretty-format: 28.1.3
      semver: 7.5.2
    transitivePeerDependencies:
      - supports-color

  /jest-snapshot@29.5.0:
    resolution: {integrity: sha512-x7Wolra5V0tt3wRs3/ts3S6ciSQVypgGQlJpz2rsdQYoUKxMxPNaoHMGJN6qAuPJqS+2iQ1ZUn5kl7HCyls84g==}
    engines: {node: ^14.15.0 || ^16.10.0 || >=18.0.0}
    dependencies:
      '@babel/core': 7.21.4
      '@babel/generator': 7.21.4
      '@babel/plugin-syntax-jsx': 7.21.4(@babel/core@7.21.4)
      '@babel/plugin-syntax-typescript': 7.21.4(@babel/core@7.21.4)
      '@babel/traverse': 7.23.2(supports-color@5.5.0)
      '@babel/types': 7.21.4
      '@jest/expect-utils': 29.5.0
      '@jest/transform': 29.5.0
      '@jest/types': 29.5.0
      '@types/babel__traverse': 7.18.3
      '@types/prettier': 2.7.2
      babel-preset-current-node-syntax: 1.0.1(@babel/core@7.21.4)
      chalk: 4.1.2
      expect: 29.5.0
      graceful-fs: 4.2.11
      jest-diff: 29.5.0
      jest-get-type: 29.4.3
      jest-matcher-utils: 29.5.0
      jest-message-util: 29.5.0
      jest-util: 29.5.0
      natural-compare: 1.4.0
      pretty-format: 29.5.0
      semver: 7.5.2
    transitivePeerDependencies:
      - supports-color
    dev: true

  /jest-util@28.1.3:
    resolution: {integrity: sha512-XdqfpHwpcSRko/C35uLYFM2emRAltIIKZiJ9eAmhjsj0CqZMa0p1ib0R5fWIqGhn1a103DebTbpqIaP1qCQ6tQ==}
    engines: {node: ^12.13.0 || ^14.15.0 || ^16.10.0 || >=17.0.0}
    dependencies:
      '@jest/types': 28.1.3
      '@types/node': 16.18.24
      chalk: 4.1.2
      ci-info: 3.8.0
      graceful-fs: 4.2.11
      picomatch: 2.3.1

  /jest-util@29.5.0:
    resolution: {integrity: sha512-RYMgG/MTadOr5t8KdhejfvUU82MxsCu5MF6KuDUHl+NuwzUt+Sm6jJWxTJVrDR1j5M/gJVCPKQEpWXY+yIQ6lQ==}
    engines: {node: ^14.15.0 || ^16.10.0 || >=18.0.0}
    dependencies:
      '@jest/types': 29.5.0
      '@types/node': 16.18.24
      chalk: 4.1.2
      ci-info: 3.8.0
      graceful-fs: 4.2.11
      picomatch: 2.3.1
    dev: true

  /jest-validate@28.1.3:
    resolution: {integrity: sha512-SZbOGBWEsaTxBGCOpsRWlXlvNkvTkY0XxRfh7zYmvd8uL5Qzyg0CHAXiXKROflh801quA6+/DsT4ODDthOC/OA==}
    engines: {node: ^12.13.0 || ^14.15.0 || ^16.10.0 || >=17.0.0}
    dependencies:
      '@jest/types': 28.1.3
      camelcase: 6.3.0
      chalk: 4.1.2
      jest-get-type: 28.0.2
      leven: 3.1.0
      pretty-format: 28.1.3

  /jest-validate@29.5.0:
    resolution: {integrity: sha512-pC26etNIi+y3HV8A+tUGr/lph9B18GnzSRAkPaaZJIE1eFdiYm6/CewuiJQ8/RlfHd1u/8Ioi8/sJ+CmbA+zAQ==}
    engines: {node: ^14.15.0 || ^16.10.0 || >=18.0.0}
    dependencies:
      '@jest/types': 29.5.0
      camelcase: 6.3.0
      chalk: 4.1.2
      jest-get-type: 29.4.3
      leven: 3.1.0
      pretty-format: 29.5.0
    dev: true

  /jest-watcher@28.1.3:
    resolution: {integrity: sha512-t4qcqj9hze+jviFPUN3YAtAEeFnr/azITXQEMARf5cMwKY2SMBRnCQTXLixTl20OR6mLh9KLMrgVJgJISym+1g==}
    engines: {node: ^12.13.0 || ^14.15.0 || ^16.10.0 || >=17.0.0}
    dependencies:
      '@jest/test-result': 28.1.3
      '@jest/types': 28.1.3
      '@types/node': 16.18.24
      ansi-escapes: 4.3.2
      chalk: 4.1.2
      emittery: 0.10.2
      jest-util: 28.1.3
      string-length: 4.0.2

  /jest-watcher@29.5.0:
    resolution: {integrity: sha512-KmTojKcapuqYrKDpRwfqcQ3zjMlwu27SYext9pt4GlF5FUgB+7XE1mcCnSm6a4uUpFyQIkb6ZhzZvHl+jiBCiA==}
    engines: {node: ^14.15.0 || ^16.10.0 || >=18.0.0}
    dependencies:
      '@jest/test-result': 29.5.0
      '@jest/types': 29.5.0
      '@types/node': 16.18.24
      ansi-escapes: 4.3.2
      chalk: 4.1.2
      emittery: 0.13.1
      jest-util: 29.5.0
      string-length: 4.0.2
    dev: true

  /jest-websocket-mock@2.4.0:
    resolution: {integrity: sha512-AOwyuRw6fgROXHxMOiTDl1/T4dh3fV4jDquha5N0csS/PNp742HeTZWPAuKppVRSQ8s3fUGgJHoyZT9JDO0hMA==}
    dependencies:
      jest-diff: 28.1.3
      mock-socket: 9.2.1
    dev: true

  /jest-worker@26.6.2:
    resolution: {integrity: sha512-KWYVV1c4i+jbMpaBC+U++4Va0cp8OisU185o73T1vo99hqi7w8tSJfUXYswwqqrjzwxa6KpRK54WhPvwf5w6PQ==}
    engines: {node: '>= 10.13.0'}
    dependencies:
      '@types/node': 18.15.13
      merge-stream: 2.0.0
      supports-color: 7.2.0
    dev: true

  /jest-worker@27.5.1:
    resolution: {integrity: sha512-7vuh85V5cdDofPyxn58nrPjBktZo0u9x1g8WtjQol+jZDaE+fhN+cIvTj11GndBnMnyfrUOG1sZQxCdjKh+DKg==}
    engines: {node: '>= 10.13.0'}
    dependencies:
      '@types/node': 16.18.24
      merge-stream: 2.0.0
      supports-color: 8.1.1
    dev: true

  /jest-worker@28.1.3:
    resolution: {integrity: sha512-CqRA220YV/6jCo8VWvAt1KKx6eek1VIHMPeLEbpcfSfkEeWyBNppynM/o6q+Wmw+sOhos2ml34wZbSX3G13//g==}
    engines: {node: ^12.13.0 || ^14.15.0 || ^16.10.0 || >=17.0.0}
    dependencies:
      '@types/node': 16.18.24
      merge-stream: 2.0.0
      supports-color: 8.1.1

  /jest-worker@29.5.0:
    resolution: {integrity: sha512-NcrQnevGoSp4b5kg+akIpthoAFHxPBcb5P6mYPY0fUNT+sSvmtu6jlkEle3anczUKIKEbMxFimk9oTP/tpIPgA==}
    engines: {node: ^14.15.0 || ^16.10.0 || >=18.0.0}
    dependencies:
      '@types/node': 16.18.24
      jest-util: 29.5.0
      merge-stream: 2.0.0
      supports-color: 8.1.1
    dev: true

  /jest@28.1.3(@types/node@16.18.24)(ts-node@10.9.1):
    resolution: {integrity: sha512-N4GT5on8UkZgH0O5LUavMRV1EDEhNTL0KEfRmDIeZHSV7p2XgLoY9t9VDUgL6o+yfdgYHVxuz81G8oB9VG5uyA==}
    engines: {node: ^12.13.0 || ^14.15.0 || ^16.10.0 || >=17.0.0}
    hasBin: true
    peerDependencies:
      node-notifier: ^8.0.1 || ^9.0.0 || ^10.0.0
    peerDependenciesMeta:
      node-notifier:
        optional: true
    dependencies:
      '@jest/core': 28.1.3(ts-node@10.9.1)
      '@jest/types': 28.1.3
      import-local: 3.1.0
      jest-cli: 28.1.3(@types/node@16.18.24)(ts-node@10.9.1)
    transitivePeerDependencies:
      - '@types/node'
      - supports-color
      - ts-node

  /jest@29.5.0(@types/node@16.18.24)(ts-node@10.9.1):
    resolution: {integrity: sha512-juMg3he2uru1QoXX078zTa7pO85QyB9xajZc6bU+d9yEGwrKX6+vGmJQ3UdVZsvTEUARIdObzH68QItim6OSSQ==}
    engines: {node: ^14.15.0 || ^16.10.0 || >=18.0.0}
    hasBin: true
    peerDependencies:
      node-notifier: ^8.0.1 || ^9.0.0 || ^10.0.0
    peerDependenciesMeta:
      node-notifier:
        optional: true
    dependencies:
      '@jest/core': 29.5.0(ts-node@10.9.1)
      '@jest/types': 29.5.0
      import-local: 3.1.0
      jest-cli: 29.5.0(@types/node@16.18.24)(ts-node@10.9.1)
    transitivePeerDependencies:
      - '@types/node'
      - supports-color
      - ts-node
    dev: true

  /jiti@1.21.0:
    resolution: {integrity: sha512-gFqAIbuKyyso/3G2qhiO2OM6shY6EPP/R0+mkDbyspxKazh8BXDC5FiFsUjlczgdNz/vfra0da2y+aHrusLG/Q==}
    hasBin: true
    dev: false

  /joycon@3.1.1:
    resolution: {integrity: sha512-34wB/Y7MW7bzjKRjUKTa46I2Z7eV62Rkhva+KkopW7Qvv/OSWBqvkSY7vusOPrNuZcUG3tApvdVgNB8POj3SPw==}
    engines: {node: '>=10'}
    dev: true

  /js-sdsl@4.4.0:
    resolution: {integrity: sha512-FfVSdx6pJ41Oa+CF7RDaFmTnCaFhua+SNYQX74riGOpl96x+2jQCqEfQ2bnXu/5DPCqlRuiqyvTJM0Qjz26IVg==}
    dev: true

  /js-tokens@4.0.0:
    resolution: {integrity: sha512-RdJUflcE3cUzKiMqQgsCu06FPu9UdIJO0beYbPhHN4k6apgJtifcoCtT9bcxOpYBtpD2kCM6Sbzg4CausW/PKQ==}

  /js-yaml@3.14.1:
    resolution: {integrity: sha512-okMH7OXXJ7YrN9Ok3/SXrnu4iX9yOk+25nqX4imS2npuvTYDmo/QEZoqwZkYaIDk3jVvBOTOIEgEhaLOynBS9g==}
    hasBin: true
    dependencies:
      argparse: 1.0.10
      esprima: 4.0.1

  /js-yaml@4.1.0:
    resolution: {integrity: sha512-wpxZs9NoxZaJESJGIZTyDEaYpl0FKSA+FB9aJiyemKhMwkxQg63h4T1KJgUGHpTqPDNRcmmYLugrRjJlBtWvRA==}
    hasBin: true
    dependencies:
      argparse: 2.0.1
    dev: true

  /jsesc@0.5.0:
    resolution: {integrity: sha512-uZz5UnB7u4T9LvwmFqXii7pZSouaRPorGs5who1Ip7VO0wxanFvBL7GkM6dTHlgX+jhBApRetaWpnDabOeTcnA==}
    hasBin: true
    dev: true

  /jsesc@2.5.2:
    resolution: {integrity: sha512-OYu7XEzjkCQ3C5Ps3QIZsQfNpqoJyZZA99wd9aWd05NCtC5pWOkShK2mkL6HXQR6/Cy2lbNdPlZBpuQHXE63gA==}
    engines: {node: '>=4'}
    hasBin: true

  /json-parse-better-errors@1.0.2:
    resolution: {integrity: sha512-mrqyZKfX5EhL7hvqcV6WG1yYjnjeuYDzDhhcAAUrq8Po85NBQBJP+ZDUT75qZQ98IkUoBqdkExkukOU7Ts2wrw==}
    dev: true

  /json-parse-even-better-errors@2.3.1:
    resolution: {integrity: sha512-xyFwyhro/JEof6Ghe2iz2NcXoj2sloNsWr/XsERDK/oiPCfaNhl5ONfp+jQdAZRQQ0IJWNzH9zIZF7li91kh2w==}

  /json-schema-traverse@0.4.1:
    resolution: {integrity: sha512-xbbCH5dCYU5T8LcEhhuh7HJ88HXuW3qsI3Y0zOZFKfZEHcpWiHU/Jxzk629Brsab/mMiHQti9wMP+845RPe3Vg==}
    dev: true

  /json-schema-traverse@1.0.0:
    resolution: {integrity: sha512-NM8/P9n3XjXhIZn1lLhkFaACTOURQXjWhV4BA/RnOv8xvgqtqpAX9IO4mRQxSx1Rlo4tqzeqb0sOlruaOy3dug==}
    dev: true

  /json-stable-stringify-without-jsonify@1.0.1:
    resolution: {integrity: sha512-Bdboy+l7tA3OGW6FjyFHWkP5LuByj1Tk33Ljyq0axyzdk9//JSi2u3fP1QSmd1KNwq6VOKYGlAu87CisVir6Pw==}
    dev: true

  /json5@1.0.2:
    resolution: {integrity: sha512-g1MWMLBiz8FKi1e4w0UyVL3w+iJceWAFBAaBnnGKOpNa5f8TLktkbre1+s6oICydWAm+HRUGTmI+//xv2hvXYA==}
    hasBin: true
    dependencies:
      minimist: 1.2.8
    dev: true

  /json5@2.2.3:
    resolution: {integrity: sha512-XmOWe7eyHYH14cLdVPoyg+GOH3rYX++KpzrylJwSW98t3Nk+U8XOl8FWKOgwtzdb8lXGf6zYwDUzeHMWfxasyg==}
    engines: {node: '>=6'}
    hasBin: true

  /jsonc-parser@3.2.0:
    resolution: {integrity: sha512-gfFQZrcTc8CnKXp6Y4/CBT3fTc0OVuDofpre4aEeEpSBPV5X5v4+Vmx+8snU7RLPrNHPKSgLxGo9YuQzz20o+w==}

  /jsonfile@6.1.0:
    resolution: {integrity: sha512-5dgndWOriYSm5cnYaJNhalLNDKOqFwyDB/rr1E9ZsGciGvKPs8R2xYGCacuf3z6K1YKDz182fd+fY3cn3pMqXQ==}
    dependencies:
      universalify: 2.0.0
    optionalDependencies:
      graceful-fs: 4.2.11

  /jsonparse@1.3.1:
    resolution: {integrity: sha512-POQXvpdL69+CluYsillJ7SUhKvytYjW9vG/GKpnf+xP8UWgYEM/RaMzHHofbALDiKbbP1W8UEYmgGl39WkPZsg==}
    engines: {'0': node >= 0.2.0}
    dev: true

  /jsx-ast-utils@3.3.3:
    resolution: {integrity: sha512-fYQHZTZ8jSfmWZ0iyzfwiU4WDX4HpHbMCZ3gPlWYiCl3BoeOTsqKBqnTVfH2rYT7eP5c3sVbeSPHnnJOaTrWiw==}
    engines: {node: '>=4.0'}
    dependencies:
      array-includes: 3.1.6
      object.assign: 4.1.4
    dev: true

  /keyvaluestorage-interface@1.0.0:
    resolution: {integrity: sha512-8t6Q3TclQ4uZynJY9IGr2+SsIGwK9JHcO6ootkHCGA0CrQCRy+VkouYNO2xicET6b9al7QKzpebNow+gkpCL8g==}

  /kind-of@6.0.3:
    resolution: {integrity: sha512-dcS1ul+9tmeD95T+x28/ehLgd9mENa3LsvDTtzm3vyBEO7RPptvAD+t44WVXaUjTBRcrpFeFlC8WCruUR456hw==}
    engines: {node: '>=0.10.0'}
    dev: true

  /kleur@3.0.3:
    resolution: {integrity: sha512-eTIzlVOSUR+JxdDFepEYcBMtZ9Qqdef+rnzWdRZuMbOywu5tO2w2N7rqjoANZ5k9vywhL6Br1VRjUIgTQx4E8w==}
    engines: {node: '>=6'}

  /leven@3.1.0:
    resolution: {integrity: sha512-qsda+H8jTaUaN/x5vzW2rzc+8Rw4TAQ/4KjB46IwK5VH+IlVeeeje/EoZRpiXvIqjFgK84QffqPztGI3VBLG1A==}
    engines: {node: '>=6'}

  /levn@0.4.1:
    resolution: {integrity: sha512-+bT2uH4E5LGE7h/n3evcS/sQlJXCpIp6ym8OWJ5eV6+67Dsql/LaaT7qJBAt2rzfoa/5QBGBhxDix1dMt2kQKQ==}
    engines: {node: '>= 0.8.0'}
    dependencies:
      prelude-ls: 1.2.1
      type-check: 0.4.0
    dev: true

  /lines-and-columns@1.2.4:
    resolution: {integrity: sha512-7ylylesZQ/PV29jhEDl3Ufjo6ZX7gCqJr5F7PKrqc93v7fzSymt1BpwEU8nAUXs8qzzvqhbjhK5QZg6Mt/HkBg==}

  /listhen@1.5.5:
    resolution: {integrity: sha512-LXe8Xlyh3gnxdv4tSjTjscD1vpr/2PRpzq8YIaMJgyKzRG8wdISlWVWnGThJfHnlJ6hmLt2wq1yeeix0TEbuoA==}
    hasBin: true
    dependencies:
      '@parcel/watcher': 2.3.0
      '@parcel/watcher-wasm': 2.3.0
      citty: 0.1.5
      clipboardy: 3.0.0
      consola: 3.2.3
      defu: 6.1.3
      get-port-please: 3.1.1
      h3: 1.9.0
      http-shutdown: 1.2.2
      jiti: 1.21.0
      mlly: 1.4.2
      node-forge: 1.3.1
      pathe: 1.1.1
      std-env: 3.6.0
      ufo: 1.3.2
      untun: 0.1.2
      uqr: 0.1.2
    dev: false

  /load-json-file@4.0.0:
    resolution: {integrity: sha512-Kx8hMakjX03tiGTLAIdJ+lL0htKnXjEZN6hk/tozf/WOuYGdZBJrZ+rCJRbVCugsjB3jMLn9746NsQIf5VjBMw==}
    engines: {node: '>=4'}
    dependencies:
      graceful-fs: 4.2.11
      parse-json: 4.0.0
      pify: 3.0.0
      strip-bom: 3.0.0
    dev: true

  /loader-runner@4.3.0:
    resolution: {integrity: sha512-3R/1M+yS3j5ou80Me59j7F9IMs4PXs3VqRrm0TU3AbKPxlmpoY1TNscJV/oGJXo8qCatFGTfDbY6W6ipGOYXfg==}
    engines: {node: '>=6.11.5'}
    dev: true

  /locate-path@3.0.0:
    resolution: {integrity: sha512-7AO748wWnIhNqAuaty2ZWHkQHRSNfPVIsPIfwEOWO22AmaoVrWavlOcMR5nzTLNYvp36X220/maaRsrec1G65A==}
    engines: {node: '>=6'}
    dependencies:
      p-locate: 3.0.0
      path-exists: 3.0.0

  /locate-path@5.0.0:
    resolution: {integrity: sha512-t7hw9pI+WvuwNJXwk5zVHpyhIqzg2qTlklJOf0mVxGSbe3Fp2VieZcduNYjaLDoy6p9uGpQEGWG87WpMKlNq8g==}
    engines: {node: '>=8'}
    dependencies:
      p-locate: 4.1.0

  /locate-path@6.0.0:
    resolution: {integrity: sha512-iPZK6eYjbxRu3uB4/WZ3EsEIMJFMqAoopl3R+zuq0UjcAm/MO6KCweDgPfP3elTztoKP3KtnVHxTn2NHBSDVUw==}
    engines: {node: '>=10'}
    dependencies:
      p-locate: 5.0.0
    dev: true

  /lodash.camelcase@4.3.0:
    resolution: {integrity: sha512-TwuEnCnxbc3rAvhf/LbG7tJUDzhqXyFnv3dtzLOPgCG/hODL7WFnsbwktkD7yUV0RrreP/l1PALq/YSg6VvjlA==}
    dev: true

  /lodash.debounce@4.0.8:
    resolution: {integrity: sha512-FT1yDzDYEoYWhnSGnpE/4Kj1fLZkDFyqRb7fNt6FdYOSxlUWAtp42Eh6Wb0rGIv/m9Bgo7x4GhQbm5Ys4SG5ow==}
    dev: true

  /lodash.defaults@4.2.0:
    resolution: {integrity: sha512-qjxPLHd3r5DnsdGacqOMU6pb/avJzdh9tFX2ymgoZE27BmjXrNy/y4LoaiTeAb+O3gL8AfpJGtqfX/ae2leYYQ==}
    dev: false

  /lodash.isarguments@3.1.0:
    resolution: {integrity: sha512-chi4NHZlZqZD18a0imDHnZPrDeBbTtVN7GXMwuGdRH9qotxAjYs3aVLKc7zNOG9eddR5Ksd8rvFEBc9SsggPpg==}
    dev: false

  /lodash.isequal@4.5.0:
    resolution: {integrity: sha512-pDo3lu8Jhfjqls6GkMgpahsF9kCyayhgykjyLMNFTKWrpVdAQtYyB4muAMWozBB4ig/dtWAmsMxLEI8wuz+DYQ==}
    dev: false

  /lodash.isfunction@3.0.9:
    resolution: {integrity: sha512-AirXNj15uRIMMPihnkInB4i3NHeb4iBtNg9WRWuK2o31S+ePwwNmDPaTL3o7dTJ+VXNZim7rFs4rxN4YU1oUJw==}
    dev: true

  /lodash.isplainobject@4.0.6:
    resolution: {integrity: sha512-oSXzaWypCMHkPC3NvBEaPHf0KsA5mvPrOPgQWDsbg8n7orZ290M0BmC/jgRZ4vcJ6DTAhjrsSYgdsW/F+MFOBA==}
    dev: true

  /lodash.kebabcase@4.1.1:
    resolution: {integrity: sha512-N8XRTIMMqqDgSy4VLKPnJ/+hpGZN+PHQiJnSenYqPaVV/NCqEogTnAdZLQiGKhxX+JCs8waWq2t1XHWKOmlY8g==}
    dev: true

  /lodash.memoize@4.1.2:
    resolution: {integrity: sha512-t7j+NzmgnQzTAYXcsHYLgimltOV1MXHtlOWf6GjL9Kj8GK5FInw5JotxvbOs+IvV1/Dzo04/fCGfLVs7aXb4Ag==}
    dev: true

  /lodash.merge@4.6.2:
    resolution: {integrity: sha512-0KpjqXRVvrYyCsX1swR/XTK0va6VQkQM6MNo7PqW77ByjAhoARA8EfrP1N4+KlKj8YS0ZUCtRT/YUuhyYDujIQ==}
    dev: true

  /lodash.mergewith@4.6.2:
    resolution: {integrity: sha512-GK3g5RPZWTRSeLSpgP8Xhra+pnjBC56q9FZYe1d5RN3TJ35dbkGy3YqBSMbyCrlbi+CM9Z3Jk5yTL7RCsqboyQ==}
    dev: true

  /lodash.snakecase@4.1.1:
    resolution: {integrity: sha512-QZ1d4xoBHYUeuouhEq3lk3Uq7ldgyFXGBhg04+oRLnIz8o9T65Eh+8YdroUwn846zchkA9yDsDl5CVVaV2nqYw==}
    dev: true

  /lodash.startcase@4.4.0:
    resolution: {integrity: sha512-+WKqsK294HMSc2jEbNgpHpd0JfIBhp7rEV4aqXWqFr6AlXov+SlcgB1Fv01y2kGe3Gc8nMW7VA0SrGuSkRfIEg==}
    dev: true

  /lodash.truncate@4.4.2:
    resolution: {integrity: sha512-jttmRe7bRse52OsWIMDLaXxWqRAmtIUccAQ3garviCqJjafXOfNMO0yMfNpdD6zbGaTU0P5Nz7e7gAT6cKmJRw==}
    dev: true

  /lodash.uniq@4.5.0:
    resolution: {integrity: sha512-xfBaXQd9ryd9dlSDvnvI0lvxfLJlYAZzXomUYzLKtUeOQvOP5piqAWuGtrhWeqaXK9hhoM/iyJc5AV+XfsX3HQ==}
    dev: true

  /lodash.upperfirst@4.3.1:
    resolution: {integrity: sha512-sReKOYJIJf74dhJONhU4e0/shzi1trVbSWDOhKYE5XV2O+H7Sb2Dihwuc7xWxVl+DgFPyTqIN3zMfT9cq5iWDg==}
    dev: true

  /lodash@4.17.21:
    resolution: {integrity: sha512-v2kDEe57lecTulaDIuNTPy3Ry4gLGJ6Z1O3vE1krgXZNrsQ+LFTGHVxVjcXPs17LhbZVGedAJv8XZ1tvj5FvSg==}

  /lokijs@1.5.12:
    resolution: {integrity: sha512-Q5ALD6JiS6xAUWCwX3taQmgwxyveCtIIuL08+ml0nHwT3k0S/GIFJN+Hd38b1qYIMaE5X++iqsqWVksz7SYW+Q==}
    dev: true

  /loose-envify@1.4.0:
    resolution: {integrity: sha512-lyuxPGr/Wfhrlem2CL/UcnUc1zcqKAImBDzukY7Y5F/yQiNdko6+fRLevlw1HgMySw7f611UIY408EtxRSoK3Q==}
    hasBin: true
    dependencies:
      js-tokens: 4.0.0

  /lower-case@2.0.2:
    resolution: {integrity: sha512-7fm3l3NAF9WfN6W3JOmf5drwpVqX78JtoGJ3A6W0a6ZnldM41w2fV5D490psKFTpMds8TJse/eHLFFsNHHjHgg==}
    dependencies:
      tslib: 2.5.0
    dev: true

  /lru-cache@10.1.0:
    resolution: {integrity: sha512-/1clY/ui8CzjKFyjdvwPWJUYKiFVXG2I2cY0ssG7h4+hwk+XOIX7ZSG9Q7TW8TW3Kp3BUSqgFWBLgL4PJ+Blag==}
    engines: {node: 14 || >=16.14}
    dev: false

  /lru-cache@5.1.1:
    resolution: {integrity: sha512-KpNARQA3Iwv+jTA0utUVVbrh+Jlrr1Fv0e56GGzAFOXN7dk/FviaDW8LHmK52DlcH4WP2n6gI8vN1aesBFgo9w==}
    dependencies:
      yallist: 3.1.1

  /lru-cache@6.0.0:
    resolution: {integrity: sha512-Jo6dJ04CmSjuznwJSS3pUeWmd/H0ffTlkXXgwZi+eq1UCmqQwCh+eLsYOYCwY991i2Fah4h1BEMCx4qThGbsiA==}
    engines: {node: '>=10'}
    dependencies:
      yallist: 4.0.0

  /magic-string@0.27.0:
    resolution: {integrity: sha512-8UnnX2PeRAPZuN12svgR9j7M1uWMovg/CEnIwIG0LFkXSJJe4PdfUGiTGl8V9bsBHFUtfVINcSyYxd7q+kx9fA==}
    engines: {node: '>=12'}
    dependencies:
      '@jridgewell/sourcemap-codec': 1.4.15
    dev: true

  /make-dir@2.1.0:
    resolution: {integrity: sha512-LS9X+dc8KLxXCb8dni79fLIIUA5VyZoyjSMCwTluaXA0o27cCK0bhXkpgw+sTXVpPy/lSO57ilRixqk0vDmtRA==}
    engines: {node: '>=6'}
    dependencies:
      pify: 4.0.1
      semver: 7.5.2
    dev: true

  /make-dir@3.1.0:
    resolution: {integrity: sha512-g3FeP20LNwhALb/6Cz6Dd4F2ngze0jz7tbzrD2wAV+o9FeNHe4rL+yK2md0J/fiSf1sa1ADhXqi5+oVwOM/eGw==}
    engines: {node: '>=8'}
    dependencies:
      semver: 7.5.2

  /make-error@1.3.6:
    resolution: {integrity: sha512-s8UhlNe7vPKomQhC1qFelMokr/Sc3AgNbso3n74mVPA5LTZwkB9NlXf4XPamLxJE8h0gh73rM94xvwRT2CVInw==}

  /makeerror@1.0.12:
    resolution: {integrity: sha512-JmqCvUhmt43madlpFzG4BQzG2Z3m6tvQDNKdClZnO3VbIudJYmxsT0FNJMeiB2+JTSlTQTSbU8QdesVmwJcmLg==}
    dependencies:
      tmpl: 1.0.5

  /map-obj@1.0.1:
    resolution: {integrity: sha512-7N/q3lyZ+LVCp7PzuxrJr4KMbBE2hW7BT7YNia330OFxIf4d3r5zVpicP2650l7CPN6RM9zOJRl3NGpqSiw3Eg==}
    engines: {node: '>=0.10.0'}
    dev: true

  /map-obj@4.3.0:
    resolution: {integrity: sha512-hdN1wVrZbb29eBGiGjJbeP8JbKjq1urkHJ/LIP/NY48MZ1QVXUsQBV1G1zvYFHn1XE06cwjBsOI2K3Ulnj1YXQ==}
    engines: {node: '>=8'}
    dev: true

  /md5.js@1.3.5:
    resolution: {integrity: sha512-xitP+WxNPcTTOgnTJcrhM0xvdPepipPSf3I8EIpGKeFLjt3PlJLIDG3u8EX53ZIubkb+5U2+3rELYpEhHhzdkg==}
    dependencies:
      hash-base: 3.1.0
      inherits: 2.0.4
      safe-buffer: 5.2.1

  /memorystream@0.3.1:
    resolution: {integrity: sha512-S3UwM3yj5mtUSEfP41UZmt/0SCoVYUcU1rkXv+BQ5Ig8ndL4sPoJNBUJERafdPb5jjHJGuMgytgKvKIf58XNBw==}
    engines: {node: '>= 0.10.0'}
    dev: true

  /meow@8.1.2:
    resolution: {integrity: sha512-r85E3NdZ+mpYk1C6RjPFEMSE+s1iZMuHtsHAqY0DT3jZczl0diWUZ8g6oU7h0M9cD2EL+PzaYghhCLzR0ZNn5Q==}
    engines: {node: '>=10'}
    dependencies:
      '@types/minimist': 1.2.2
      camelcase-keys: 6.2.2
      decamelize-keys: 1.1.1
      hard-rejection: 2.1.0
      minimist-options: 4.1.0
      normalize-package-data: 3.0.3
      read-pkg-up: 7.0.1
      redent: 3.0.0
      trim-newlines: 3.0.1
      type-fest: 0.18.1
      yargs-parser: 20.2.9
    dev: true

  /merge-stream@2.0.0:
    resolution: {integrity: sha512-abv/qOcuPfk3URPfDzmZU1LKmuw8kT+0nIHvKrKgFrwifol/doWcdA4ZqsWQ8ENrFKkd67Mfpo/LovbIUsbt3w==}

  /merge2@1.4.1:
    resolution: {integrity: sha512-8q7VEgMJW4J8tcfVPy8g09NcQwZdbwFEqhe/WZkoIzjn/3TGDwtOCYtXGxA3O8tPzpczCCDgv+P2P5y00ZJOOg==}
    engines: {node: '>= 8'}
    dev: true

  /micromatch@4.0.5:
    resolution: {integrity: sha512-DMy+ERcEW2q8Z2Po+WNXuw3c5YaUSFjAO5GsJqfEl7UjvtIuFKO6ZrKvcItdy98dwFI2N1tg3zNIdKaQT+aNdA==}
    engines: {node: '>=8.6'}
    dependencies:
      braces: 3.0.2
      picomatch: 2.3.1

  /miller-rabin@4.0.1:
    resolution: {integrity: sha512-115fLhvZVqWwHPbClyntxEVfVDfl9DLLTuJvq3g2O/Oxi8AiNouAHvDSzHS0viUJc+V5vm3eq91Xwqn9dp4jRA==}
    hasBin: true
    dependencies:
      bn.js: 4.12.0
      brorand: 1.1.0

  /mime-db@1.52.0:
    resolution: {integrity: sha512-sPU4uV7dYlvtWJxwwxHD0PuihVNiE7TyAbQ5SWxDCB9mUYvOgroQOwYQQOKPJ8CIbE+1ETVlOoK1UC2nU3gYvg==}
    engines: {node: '>= 0.6'}
    dev: true

  /mime-types@2.1.35:
    resolution: {integrity: sha512-ZDY+bPm5zTTF+YpCrAU9nK0UgICYPT0QtT1NZWFv4s++TNkcgVaT0g6+4R2uI4MjQjzysHB1zxuWL50hzaeXiw==}
    engines: {node: '>= 0.6'}
    dependencies:
      mime-db: 1.52.0
    dev: true

  /mime@3.0.0:
    resolution: {integrity: sha512-jSCU7/VB1loIWBZe14aEYHU/+1UMEHoaO7qxCOVJOw9GgH72VAWppxNcjU+x9a2k3GSIBXNKxXQFqRvvZ7vr3A==}
    engines: {node: '>=10.0.0'}
    hasBin: true
    dev: false

  /mimic-fn@2.1.0:
    resolution: {integrity: sha512-OqbOk5oEQeAZ8WXWydlu9HJjz9WVdEIvamMCcXmuqUYjTknH/sqsWvhQ3vgwKFRR1HpjvNBKQ37nbJgYzGqGcg==}
    engines: {node: '>=6'}

  /min-indent@1.0.1:
    resolution: {integrity: sha512-I9jwMn07Sy/IwOj3zVkVik2JTvgpaykDZEigL6Rx6N9LbMywwUSMtxET+7lVoDLLd3O3IXwJwvuuns8UB/HeAg==}
    engines: {node: '>=4'}
    dev: true

  /minimalistic-assert@1.0.1:
    resolution: {integrity: sha512-UtJcAD4yEaGtjPezWuO9wC4nwUnVH/8/Im3yEHQP4b67cXlD/Qr9hdITCU1xDbSEXg2XKNaP8jsReV7vQd00/A==}

  /minimalistic-crypto-utils@1.0.1:
    resolution: {integrity: sha512-JIYlbt6g8i5jKfJ3xz7rF0LXmv2TkDxBLUkiBeZ7bAx4GnnNMr8xFpGnOxn6GhTEHx3SjRrZEoU+j04prX1ktg==}

  /minimatch@3.1.2:
    resolution: {integrity: sha512-J7p63hRiAjw1NDEww1W7i37+ByIrOWO5XQQAzZ3VOcL0PNybwpfmV/N05zFAzwQ9USyEcX6t3UO+K5aqBQOIHw==}
    dependencies:
      brace-expansion: 1.1.11

  /minimatch@5.1.6:
    resolution: {integrity: sha512-lKwV/1brpG6mBUFHtb7NUmtABCb2WZZmm2wNiOA5hAb8VdCS4B3dtMWyvcoViccwAW/COERjXLt0zP1zXUN26g==}
    engines: {node: '>=10'}
    dependencies:
      brace-expansion: 2.0.1
    dev: true

  /minimist-options@4.1.0:
    resolution: {integrity: sha512-Q4r8ghd80yhO/0j1O3B2BjweX3fiHg9cdOwjJd2J76Q135c+NDxGCqdYKQ1SKBuFfgWbAUzBfvYjPUEeNgqN1A==}
    engines: {node: '>= 6'}
    dependencies:
      arrify: 1.0.1
      is-plain-obj: 1.1.0
      kind-of: 6.0.3
    dev: true

  /minimist@1.2.8:
    resolution: {integrity: sha512-2yyAR8qBkN3YuheJanUpWC5U3bb5osDywNB8RzDVlDwDHbocAJveqqj1u8+SVD7jkWT4yvsHCpWqqWqAxb0zCA==}
    dev: true

  /mlly@1.4.2:
    resolution: {integrity: sha512-i/Ykufi2t1EZ6NaPLdfnZk2AX8cs0d+mTzVKuPfqPKPatxLApaBoxJQ9x1/uckXtrS/U5oisPMDkNs0yQTaBRg==}
    dependencies:
      acorn: 8.11.2
      pathe: 1.1.1
      pkg-types: 1.0.3
      ufo: 1.3.2
    dev: false

  /mock-fs@5.2.0:
    resolution: {integrity: sha512-2dF2R6YMSZbpip1V1WHKGLNjr/k48uQClqMVb5H3MOvwc9qhYis3/IWbj02qIg/Y8MDXKFF4c5v0rxx2o6xTZw==}
    engines: {node: '>=12.0.0'}
    dev: true

  /mock-socket@9.2.1:
    resolution: {integrity: sha512-aw9F9T9G2zpGipLLhSNh6ZpgUyUl4frcVmRN08uE1NWPWg43Wx6+sGPDbQ7E5iFZZDJW5b5bypMeAEHqTbIFag==}
    engines: {node: '>= 8'}
    dev: true

  /mri@1.2.0:
    resolution: {integrity: sha512-tzzskb3bG8LvYGFF/mDTpq3jpI6Q9wc3LEmBaghu+DdCssd1FakN7Bc0hVNmEyGq1bq3RgfkCb3cmQLpNPOroA==}
    engines: {node: '>=4'}
    dev: false

  /ms@2.1.2:
    resolution: {integrity: sha512-sGkPx+VjMtmA6MX27oA4FBFELFCZZ4S4XqeGOXCv68tT+jb3vk/RyaKWP0PTKyWtmLSM0b+adUTEvbs1PEaH2w==}

  /ms@2.1.3:
    resolution: {integrity: sha512-6FlzubTLZG3J2a/NVCAleEhjzq5oxgHyaCU9yYXvcLsvoVaHJq/s5xXI6/XXP6tz7R9xAOtHnSO/tXtF3WRTlA==}
    dev: true

  /multiformats@9.9.0:
    resolution: {integrity: sha512-HoMUjhH9T8DDBNT+6xzkrd9ga/XiBI4xLr58LJACwK6G3HTOPeMz4nB4KJs33L2BelrIJa7P0VuNaVF3hMYfjg==}
    dev: false

  /nanoid@3.3.4:
    resolution: {integrity: sha512-MqBkQh/OHTS2egovRtLk45wEyNXwF+cokD+1YPf9u5VfJiRdAiRwB2froX5Co9Rh20xs4siNPm8naNotSD6RBw==}
    engines: {node: ^10 || ^12 || ^13.7 || ^14 || >=15.0.1}
    hasBin: true
    dev: true

  /nanoid@3.3.7:
    resolution: {integrity: sha512-eSRppjcPIatRIMC1U6UngP8XFcz8MQWGQdt1MTBQ7NaAmvXDfvNxbvWV3x2y6CdEUciCSsDHDQZbhYaB8QEo2g==}
    engines: {node: ^10 || ^12 || ^13.7 || ^14 || >=15.0.1}
    hasBin: true
    dev: true

  /napi-wasm@1.1.0:
    resolution: {integrity: sha512-lHwIAJbmLSjF9VDRm9GoVOy9AGp3aIvkjv+Kvz9h16QR3uSVYH78PNQUnT2U4X53mhlnV2M7wrhibQ3GHicDmg==}
    dev: false

  /natural-compare-lite@1.4.0:
    resolution: {integrity: sha512-Tj+HTDSJJKaZnfiuw+iaF9skdPpTo2GtEly5JHnWV/hfv2Qj/9RKsGISQtLh2ox3l5EAGw487hnBee0sIJ6v2g==}
    dev: true

  /natural-compare@1.4.0:
    resolution: {integrity: sha512-OWND8ei3VtNC9h7V60qff3SVobHr996CTwgxubgyQYEpg290h9J0buyECNNJexkFm5sOajh5G116RYA1c8ZMSw==}

  /neo-async@2.6.2:
    resolution: {integrity: sha512-Yd3UES5mWCSqR+qNT93S3UoYUkqAZ9lLg8a7g9rimsWmYGK8cVToA4/sF3RrshdyV3sAGMXVUmpMYOw+dLpOuw==}
    dev: true

  /nice-try@1.0.5:
    resolution: {integrity: sha512-1nh45deeb5olNY7eX82BkPO7SSxR5SSYJiPTrTdFUVYwAl8CKMA5N9PjTYkHiRjisVcxcQ1HXdLhx2qxxJzLNQ==}
    dev: true

  /no-case@3.0.4:
    resolution: {integrity: sha512-fgAN3jGAh+RoxUGZHTSOLJIqUc2wmoBwGR4tbpNAKmmovFoWq0OdRkb0VkldReO2a2iBT/OEulG9XSUc10r3zg==}
    dependencies:
      lower-case: 2.0.2
      tslib: 2.5.0
    dev: true

  /node-addon-api@7.0.0:
    resolution: {integrity: sha512-vgbBJTS4m5/KkE16t5Ly0WW9hz46swAstv0hYYwMtbG7AznRhNyfLRe8HZAiWIpcHzoO7HxhLuBQj9rJ/Ho0ZA==}
    dev: false

  /node-domexception@1.0.0:
    resolution: {integrity: sha512-/jKZoMpw0F8GRwl4/eLROPA3cfcXtLApP0QzLmUT/HuPCZWyB7IY9ZrMeKw2O/nFIqPQB3PVM9aYm0F312AXDQ==}
    engines: {node: '>=10.5.0'}
    dev: true

  /node-emoji@1.11.0:
    resolution: {integrity: sha512-wo2DpQkQp7Sjm2A0cq+sN7EHKO6Sl0ctXeBdFZrL9T9+UywORbufTcTZxom8YqpLQt/FqNMUkOpkZrJVYSKD3A==}
    dependencies:
      lodash: 4.17.21
    dev: true

  /node-environment-flags@1.0.6:
    resolution: {integrity: sha512-5Evy2epuL+6TM0lCQGpFIj6KwiEsGh1SrHUhTbNX+sLbBtjidPZFAnVK9y5yU1+h//RitLbRHTIMyxQPtxMdHw==}
    dependencies:
      object.getownpropertydescriptors: 2.1.6
      semver: 7.5.2
    dev: true

  /node-fetch-h2@2.3.0:
    resolution: {integrity: sha512-ofRW94Ab0T4AOh5Fk8t0h8OBWrmjb0SSB20xh1H8YnPV9EJ+f5AMoYSUQ2zgJ4Iq2HAK0I2l5/Nequ8YzFS3Hg==}
    engines: {node: 4.x || >=6.0.0}
    dependencies:
      http2-client: 1.3.5
    dev: true

  /node-fetch-native@1.4.1:
    resolution: {integrity: sha512-NsXBU0UgBxo2rQLOeWNZqS3fvflWePMECr8CoSWoSTqCqGbVVsvl9vZu1HfQicYN0g5piV9Gh8RTEvo/uP752w==}
    dev: false

  /node-fetch@2.6.7:
    resolution: {integrity: sha512-ZjMPFEfVx5j+y2yF35Kzx5sF7kDzxuDj6ziH4FFbOp87zKDZNx8yExJIb05OGF4Nlt9IHFIMBkRl41VdvcNdbQ==}
    engines: {node: 4.x || >=6.0.0}
    peerDependencies:
      encoding: ^0.1.0
    peerDependenciesMeta:
      encoding:
        optional: true
    dependencies:
      whatwg-url: 5.0.0
    dev: false

  /node-fetch@2.6.9:
    resolution: {integrity: sha512-DJm/CJkZkRjKKj4Zi4BsKVZh3ValV5IR5s7LVZnW+6YMh0W1BfNA8XSs6DLMGYlId5F3KnA70uu2qepcR08Qqg==}
    engines: {node: 4.x || >=6.0.0}
    peerDependencies:
      encoding: ^0.1.0
    peerDependenciesMeta:
      encoding:
        optional: true
    dependencies:
      whatwg-url: 5.0.0

  /node-fetch@3.3.1:
    resolution: {integrity: sha512-cRVc/kyto/7E5shrWca1Wsea4y6tL9iYJE5FBCius3JQfb/4P4I295PfhgbJQBLTx6lATE4z+wK0rPM4VS2uow==}
    engines: {node: ^12.20.0 || ^14.13.1 || >=16.0.0}
    dependencies:
      data-uri-to-buffer: 4.0.1
      fetch-blob: 3.2.0
      formdata-polyfill: 4.0.10
    dev: true

  /node-forge@1.3.1:
    resolution: {integrity: sha512-dPEtOeMvF9VMcYV/1Wb8CPoVAXtp6MKMlcbAt4ddqmGqUJ6fQZFXkNZNkNlfevtNkGtaSoXf/vNNNSvgrdXwtA==}
    engines: {node: '>= 6.13.0'}
    dev: false

  /node-int64@0.4.0:
    resolution: {integrity: sha512-O5lz91xSOeoXP6DulyHfllpq+Eg00MWitZIbtPfoSEvqIHdl5gfcY6hYzDWnj0qD5tz52PI08u9qUvSVeUBeHw==}

  /node-readfiles@0.2.0:
    resolution: {integrity: sha512-SU00ZarexNlE4Rjdm83vglt5Y9yiQ+XI1XpflWlb7q7UTN1JUItm69xMeiQCTxtTfnzt+83T8Cx+vI2ED++VDA==}
    dependencies:
      es6-promise: 3.3.1
    dev: true

  /node-releases@2.0.10:
    resolution: {integrity: sha512-5GFldHPXVG/YZmFzJvKK2zDSzPKhEp0+ZR5SVaoSag9fsL5YgHbUHDfnG5494ISANDcK4KwPXAx2xqVEydmd7w==}

  /normalize-package-data@2.5.0:
    resolution: {integrity: sha512-/5CMN3T0R4XTj4DcGaexo+roZSdSFW/0AOOTROrjxzCG1wrWXEsGbRKevjlIL+ZDE4sZlJr5ED4YW0yqmkK+eA==}
    dependencies:
      hosted-git-info: 2.8.9
      resolve: 1.22.2
      semver: 7.5.2
      validate-npm-package-license: 3.0.4
    dev: true

  /normalize-package-data@3.0.3:
    resolution: {integrity: sha512-p2W1sgqij3zMMyRC067Dg16bfzVH+w7hyegmpIvZ4JNjqtGOVAIvLmjBx3yP7YTe9vKJgkoNOPjwQGogDoMXFA==}
    engines: {node: '>=10'}
    dependencies:
      hosted-git-info: 4.1.0
      is-core-module: 2.12.0
      semver: 7.5.2
      validate-npm-package-license: 3.0.4
    dev: true

  /normalize-path@3.0.0:
    resolution: {integrity: sha512-6eZs5Ls3WtCisHWp9S2GUy8dqkpGi4BVSz3GaqiE6ezub0512ESztXUwUB6C6IKbQkY2Pnb/mD4WYojCRwcwLA==}
    engines: {node: '>=0.10.0'}

  /npm-run-all@4.1.5:
    resolution: {integrity: sha512-Oo82gJDAVcaMdi3nuoKFavkIHBRVqQ1qvMb+9LHk/cF4P6B2m8aP04hGf7oL6wZ9BuGwX1onlLhpuoofSyoQDQ==}
    engines: {node: '>= 4'}
    hasBin: true
    dependencies:
      ansi-styles: 3.2.1
      chalk: 2.4.2
      cross-spawn: 6.0.5
      memorystream: 0.3.1
      minimatch: 3.1.2
      pidtree: 0.3.1
      read-pkg: 3.0.0
      shell-quote: 1.8.1
      string.prototype.padend: 3.1.4
    dev: true

  /npm-run-path@4.0.1:
    resolution: {integrity: sha512-S48WzZW777zhNIrn7gxOlISNAqi9ZC/uQFnRdbeIHhZhCA6UqpkOT8T1G7BvfdgP4Er8gF4sUbaS0i7QvIfCWw==}
    engines: {node: '>=8'}
    dependencies:
      path-key: 3.1.1

  /nth-check@2.1.1:
    resolution: {integrity: sha512-lqjrjmaOoAnWfMmBPL+XNnynZh2+swxiX3WUE0s4yEHI6m+AwrK2UZOimIRl3X/4QctVqS8AiZjFqyOGrMXb/w==}
    dependencies:
      boolbase: 1.0.0
    dev: true

  /oas-kit-common@1.0.8:
    resolution: {integrity: sha512-pJTS2+T0oGIwgjGpw7sIRU8RQMcUoKCDWFLdBqKB2BNmGpbBMH2sdqAaOXUg8OzonZHU0L7vfJu1mJFEiYDWOQ==}
    dependencies:
      fast-safe-stringify: 2.1.1
    dev: true

  /oas-linter@3.2.2:
    resolution: {integrity: sha512-KEGjPDVoU5K6swgo9hJVA/qYGlwfbFx+Kg2QB/kd7rzV5N8N5Mg6PlsoCMohVnQmo+pzJap/F610qTodKzecGQ==}
    dependencies:
      '@exodus/schemasafe': 1.0.0
      should: 13.2.3
      yaml: 1.10.2
    dev: true

  /oas-resolver@2.5.6:
    resolution: {integrity: sha512-Yx5PWQNZomfEhPPOphFbZKi9W93CocQj18NlD2Pa4GWZzdZpSJvYwoiuurRI7m3SpcChrnO08hkuQDL3FGsVFQ==}
    hasBin: true
    dependencies:
      node-fetch-h2: 2.3.0
      oas-kit-common: 1.0.8
      reftools: 1.1.9
      yaml: 1.10.2
      yargs: 17.7.1
    dev: true

  /oas-schema-walker@1.1.5:
    resolution: {integrity: sha512-2yucenq1a9YPmeNExoUa9Qwrt9RFkjqaMAA1X+U7sbb0AqBeTIdMHky9SQQ6iN94bO5NW0W4TRYXerG+BdAvAQ==}
    dev: true

  /oas-validator@5.0.8:
    resolution: {integrity: sha512-cu20/HE5N5HKqVygs3dt94eYJfBi0TsZvPVXDhbXQHiEityDN+RROTleefoKRKKJ9dFAF2JBkDHgvWj0sjKGmw==}
    dependencies:
      call-me-maybe: 1.0.2
      oas-kit-common: 1.0.8
      oas-linter: 3.2.2
      oas-resolver: 2.5.6
      oas-schema-walker: 1.1.5
      reftools: 1.1.9
      should: 13.2.3
      yaml: 1.10.2
    dev: true

  /object-assign@4.1.1:
    resolution: {integrity: sha512-rJgTQnkUnH1sFw8yT6VSU3zD3sWmu6sZhIseY8VX+GRu3P6F7Fu+JNDoXfklElbLJSnc3FUQHVe4cU5hj+BcUg==}
    engines: {node: '>=0.10.0'}
    dev: true

  /object-inspect@1.12.3:
    resolution: {integrity: sha512-geUvdk7c+eizMNUDkRpW1wJwgfOiOeHbxBR/hLXK1aT6zmVSO0jsQcs7fj6MGw89jC/cjGfLcNOrtMYtGqm81g==}
    dev: true

  /object-keys@1.1.1:
    resolution: {integrity: sha512-NuAESUOUMrlIXOfHKzD6bpPu3tYt3xvjNdRIQ+FeT0lNb4K8WR70CaDxhuNguS2XG+GjkyMwOzsN5ZktImfhLA==}
    engines: {node: '>= 0.4'}
    dev: true

  /object.assign@4.1.4:
    resolution: {integrity: sha512-1mxKf0e58bvyjSCtKYY4sRe9itRk3PJpquJOjeIkz885CczcI4IvJJDLPS72oowuSh+pBxUFROpX+TU++hxhZQ==}
    engines: {node: '>= 0.4'}
    dependencies:
      call-bind: 1.0.2
      define-properties: 1.2.0
      has-symbols: 1.0.3
      object-keys: 1.1.1
    dev: true

  /object.entries@1.1.6:
    resolution: {integrity: sha512-leTPzo4Zvg3pmbQ3rDK69Rl8GQvIqMWubrkxONG9/ojtFE2rD9fjMKfSI5BxW3osRH1m6VdzmqK8oAY9aT4x5w==}
    engines: {node: '>= 0.4'}
    dependencies:
      call-bind: 1.0.2
      define-properties: 1.2.0
      es-abstract: 1.21.2
    dev: true

  /object.fromentries@2.0.6:
    resolution: {integrity: sha512-VciD13dswC4j1Xt5394WR4MzmAQmlgN72phd/riNp9vtD7tp4QQWJ0R4wvclXcafgcYK8veHRed2W6XeGBvcfg==}
    engines: {node: '>= 0.4'}
    dependencies:
      call-bind: 1.0.2
      define-properties: 1.2.0
      es-abstract: 1.21.2
    dev: true

  /object.getownpropertydescriptors@2.1.6:
    resolution: {integrity: sha512-lq+61g26E/BgHv0ZTFgRvi7NMEPuAxLkFU7rukXjc/AlwH4Am5xXVnIXy3un1bg/JPbXHrixRkK1itUzzPiIjQ==}
    engines: {node: '>= 0.8'}
    dependencies:
      array.prototype.reduce: 1.0.5
      call-bind: 1.0.2
      define-properties: 1.2.0
      es-abstract: 1.21.2
      safe-array-concat: 1.0.0
    dev: true

  /object.hasown@1.1.2:
    resolution: {integrity: sha512-B5UIT3J1W+WuWIU55h0mjlwaqxiE5vYENJXIXZ4VFe05pNYrkKuK0U/6aFcb0pKywYJh7IhfoqUfKVmrJJHZHw==}
    dependencies:
      define-properties: 1.2.0
      es-abstract: 1.21.2
    dev: true

  /object.values@1.1.6:
    resolution: {integrity: sha512-FVVTkD1vENCsAcwNs9k6jea2uHC/X0+JcjG8YA60FN5CMaJmG95wT9jek/xX9nornqGRrBkKtzuAu2wuHpKqvw==}
    engines: {node: '>= 0.4'}
    dependencies:
      call-bind: 1.0.2
      define-properties: 1.2.0
      es-abstract: 1.21.2
    dev: true

  /ofetch@1.3.3:
    resolution: {integrity: sha512-s1ZCMmQWXy4b5K/TW9i/DtiN8Ku+xCiHcjQ6/J/nDdssirrQNOoB165Zu8EqLMA2lln1JUth9a0aW9Ap2ctrUg==}
    dependencies:
      destr: 2.0.2
      node-fetch-native: 1.4.1
      ufo: 1.3.2
    dev: false

  /on-exit-leak-free@0.2.0:
    resolution: {integrity: sha512-dqaz3u44QbRXQooZLTUKU41ZrzYrcvLISVgbrzbyCMxpmSLJvZ3ZamIJIZ29P6OhZIkNIQKosdeM6t1LYbA9hg==}
    dev: false

  /once@1.4.0:
    resolution: {integrity: sha512-lNaJgI+2Q5URQBkccEKHTQOPaXdUxnZZElQTZY0MFUAuaEqe1E+Nyvgdz/aIyNi6Z9MzO5dv1H8n58/GELp3+w==}
    dependencies:
      wrappy: 1.0.2

  /onetime@5.1.2:
    resolution: {integrity: sha512-kbpaSSGJTWdAY5KPVeMOKXSrPtr8C8C7wodJbcsd51jRnmD+GZu8Y0VoU6Dm5Z4vWr0Ig/1NKuWRKf7j5aaYSg==}
    engines: {node: '>=6'}
    dependencies:
      mimic-fn: 2.1.0

  /open@8.4.2:
    resolution: {integrity: sha512-7x81NCL719oNbsq/3mh+hVrAWmFuEYUqrq/Iw3kUzH8ReypT9QQ0BLoJS7/G9k6N81XjW4qHWtjWwe/9eLy1EQ==}
    engines: {node: '>=12'}
    dependencies:
      define-lazy-prop: 2.0.0
      is-docker: 2.2.1
      is-wsl: 2.2.0
    dev: true

  /optionator@0.9.1:
    resolution: {integrity: sha512-74RlY5FCnhq4jRxVUPKDaRwrVNXMqsGsiW6AJw4XK8hmtm10wC0ypZBLw5IIp85NZMr91+qd1RvvENwg7jjRFw==}
    engines: {node: '>= 0.8.0'}
    dependencies:
      deep-is: 0.1.4
      fast-levenshtein: 2.0.6
      levn: 0.4.1
      prelude-ls: 1.2.1
      type-check: 0.4.0
      word-wrap: 1.2.4
    dev: true

  /p-limit@2.3.0:
    resolution: {integrity: sha512-//88mFWSJx8lxCzwdAABTJL2MyWB12+eIY7MDL2SqLmAkeKU9qxRvWuSyTjm3FUmpBEMuFfckAIqEaVGUDxb6w==}
    engines: {node: '>=6'}
    dependencies:
      p-try: 2.2.0

  /p-limit@3.1.0:
    resolution: {integrity: sha512-TYOanM3wGwNGsZN2cVTYPArw454xnXj5qmWF1bEoAc4+cU/ol7GVh7odevjp1FNHduHc3KZMcFduxU5Xc6uJRQ==}
    engines: {node: '>=10'}
    dependencies:
      yocto-queue: 0.1.0

  /p-locate@3.0.0:
    resolution: {integrity: sha512-x+12w/To+4GFfgJhBEpiDcLozRJGegY+Ei7/z0tSLkMmxGZNybVMSfWj9aJn8Z5Fc7dBUNJOOVgPv2H7IwulSQ==}
    engines: {node: '>=6'}
    dependencies:
      p-limit: 2.3.0

  /p-locate@4.1.0:
    resolution: {integrity: sha512-R79ZZ/0wAxKGu3oYMlz8jy/kbhsNrS7SKZ7PxEHBgJ5+F2mtFW2fK2cOtBh1cHYkQsbzFV7I+EoRKe6Yt0oK7A==}
    engines: {node: '>=8'}
    dependencies:
      p-limit: 2.3.0

  /p-locate@5.0.0:
    resolution: {integrity: sha512-LaNjtRWUBY++zB5nE/NwcaoMylSPk+S+ZHNB1TzdbMJMny6dynpAGt7X/tl/QYq3TIeE6nxHppbo2LGymrG5Pw==}
    engines: {node: '>=10'}
    dependencies:
      p-limit: 3.1.0
    dev: true

  /p-map@2.1.0:
    resolution: {integrity: sha512-y3b8Kpd8OAN444hxfBbFfj1FY/RjtTd8tzYwhUqNYXx0fXx2iX4maP4Qr6qhIKbQXI02wTLAda4fYUbDagTUFw==}
    engines: {node: '>=6'}
    dev: true

  /p-map@3.0.0:
    resolution: {integrity: sha512-d3qXVTF/s+W+CdJ5A29wywV2n8CQQYahlgz2bFiA+4eVNJbHJodPZ+/gXwPGh0bOqA+j8S+6+ckmvLGPk1QpxQ==}
    engines: {node: '>=8'}
    dependencies:
      aggregate-error: 3.1.0
    dev: true

  /p-try@2.2.0:
    resolution: {integrity: sha512-R4nPAVTAU0B9D35/Gk3uJf/7XYbQcyohSKdvAxIRSNghFl4e71hVoGnBNQz9cWaXxO2I10KTC+3jMdvvoKw6dQ==}
    engines: {node: '>=6'}

  /param-case@3.0.4:
    resolution: {integrity: sha512-RXlj7zCYokReqWpOPH9oYivUzLYZ5vAPIfEmCTNViosC78F8F0H9y7T7gG2M39ymgutxF5gcFEsyZQSph9Bp3A==}
    dependencies:
      dot-case: 3.0.4
      tslib: 2.5.0
    dev: true

  /parent-module@1.0.1:
    resolution: {integrity: sha512-GQ2EWRpQV8/o+Aw8YqtfZZPfNRWZYkbidE9k5rpl/hC3vtHHBfGm2Ifi6qWV+coDGkrUKZAxE3Lot5kcsRlh+g==}
    engines: {node: '>=6'}
    dependencies:
      callsites: 3.1.0
    dev: true

  /parse-asn1@5.1.6:
    resolution: {integrity: sha512-RnZRo1EPU6JBnra2vGHj0yhp6ebyjBZpmUCLHWiFhxlzvBCCpAuZ7elsBp1PVAbQN0/04VD/19rfzlBSwLstMw==}
    dependencies:
      asn1.js: 5.4.1
      browserify-aes: 1.2.0
      evp_bytestokey: 1.0.3
      pbkdf2: 3.1.2
      safe-buffer: 5.2.1

  /parse-json@4.0.0:
    resolution: {integrity: sha512-aOIos8bujGN93/8Ox/jPLh7RwVnPEysynVFE+fQZyg6jKELEHwzgKdLRFHUgXJL6kylijVSBC4BvN9OmsB48Rw==}
    engines: {node: '>=4'}
    dependencies:
      error-ex: 1.3.2
      json-parse-better-errors: 1.0.2
    dev: true

  /parse-json@5.2.0:
    resolution: {integrity: sha512-ayCKvm/phCGxOkYRSCM82iDwct8/EonSEgCSxWxD7ve6jHggsFl4fZVQBPRNgQoKiuV/odhFrGzQXZwbifC8Rg==}
    engines: {node: '>=8'}
    dependencies:
      '@babel/code-frame': 7.21.4
      error-ex: 1.3.2
      json-parse-even-better-errors: 2.3.1
      lines-and-columns: 1.2.4

  /parse-passwd@1.0.0:
    resolution: {integrity: sha512-1Y1A//QUXEZK7YKz+rD9WydcE1+EuPr6ZBgKecAB8tmoW6UFv0NREVJe1p+jRxtThkcbbKkfwIbWJe/IeE6m2Q==}
    engines: {node: '>=0.10.0'}
    dev: true

  /pascal-case@3.1.2:
    resolution: {integrity: sha512-uWlGT3YSnK9x3BQJaOdcZwrnV6hPpd8jFH1/ucpiLRPh/2zCVJKS19E4GvYHvaCcACn3foXZ0cLB9Wrx1KGe5g==}
    dependencies:
      no-case: 3.0.4
      tslib: 2.5.0
    dev: true

  /path-browserify@1.0.1:
    resolution: {integrity: sha512-b7uo2UCUOYZcnF/3ID0lulOJi/bafxa1xPe7ZPsammBSpjSWQkjNxlt635YGS2MiR9GjvuXCtz2emr3jbsz98g==}

  /path-exists@3.0.0:
    resolution: {integrity: sha512-bpC7GYwiDYQ4wYLe+FA8lhRjhQCMcQGuSgGGqDkg/QerRWw9CmGRT0iSOVRSZJ29NMLZgIzqaljJ63oaL4NIJQ==}
    engines: {node: '>=4'}

  /path-exists@4.0.0:
    resolution: {integrity: sha512-ak9Qy5Q7jYb2Wwcey5Fpvg2KoAc/ZIhLSLOSBmRmygPsGwkVVt0fZa0qrtMz+m6tJTAHfZQ8FnmB4MG4LWy7/w==}
    engines: {node: '>=8'}

  /path-is-absolute@1.0.1:
    resolution: {integrity: sha512-AVbw3UJ2e9bq64vSaS9Am0fje1Pa8pbGqTTsmXfaIiMpnr5DlDhfJOuLj9Sf95ZPVDAUerDfEk88MPmPe7UCQg==}
    engines: {node: '>=0.10.0'}

  /path-is-inside@1.0.2:
    resolution: {integrity: sha512-DUWJr3+ULp4zXmol/SZkFf3JGsS9/SIv+Y3Rt93/UjPpDpklB5f1er4O3POIbUuUJ3FXgqte2Q7SrU6zAqwk8w==}
    dev: true

  /path-key@2.0.1:
    resolution: {integrity: sha512-fEHGKCSmUSDPv4uoj8AlD+joPlq3peND+HRYyxFz4KPw4z926S/b8rIuFs2FYJg3BwsxJf6A9/3eIdLaYC+9Dw==}
    engines: {node: '>=4'}
    dev: true

  /path-key@3.1.1:
    resolution: {integrity: sha512-ojmeN0qd+y0jszEtoY48r0Peq5dwMEkIlCOu6Q5f41lfkswXuKtYrhgoTpLnyIcHm24Uhqx+5Tqm2InSwLhE6Q==}
    engines: {node: '>=8'}

  /path-parse@1.0.7:
    resolution: {integrity: sha512-LDJzPVEEEPR+y48z93A0Ed0yXb8pAByGWo/k5YYdYgpY2/2EsOsksJrq7lOHxryrVOn1ejG6oAp8ahvOIQD8sw==}

  /path-type@3.0.0:
    resolution: {integrity: sha512-T2ZUsdZFHgA3u4e5PfPbjd7HDDpxPnQb5jN0SrDsjNSuVXHJqtwTnWqG0B1jZrgmJ/7lj1EmVIByWt1gxGkWvg==}
    engines: {node: '>=4'}
    dependencies:
      pify: 3.0.0
    dev: true

  /path-type@4.0.0:
    resolution: {integrity: sha512-gDKb8aZMDeD/tZWs9P6+q0J9Mwkdl6xMV8TjnGP3qJVJ06bdMgkbBlLU8IdfOsIsFz2BW1rNVT3XuNEl8zPAvw==}
    engines: {node: '>=8'}
    dev: true

  /pathe@1.1.1:
    resolution: {integrity: sha512-d+RQGp0MAYTIaDBIMmOfMwz3E+LOZnxx1HZd5R18mmCZY0QBlK0LDZfPc8FW8Ed2DlvsuE6PRjroDY+wg4+j/Q==}
    dev: false

  /pbkdf2@3.1.2:
    resolution: {integrity: sha512-iuh7L6jA7JEGu2WxDwtQP1ddOpaJNC4KlDEFfdQajSGgGPNi4OyDc2R7QnbY2bR9QjBVGwgvTdNJZoE7RaxUMA==}
    engines: {node: '>=0.12'}
    dependencies:
      create-hash: 1.2.0
      create-hmac: 1.1.7
      ripemd160: 2.0.2
      safe-buffer: 5.2.1
      sha.js: 2.4.11

  /picocolors@1.0.0:
    resolution: {integrity: sha512-1fygroTLlHu66zi26VoTDv8yRgm0Fccecssto+MhsZ0D/DGW2sm8E8AjW7NU5VVTRt5GxbeZ5qBuJr+HyLYkjQ==}

  /picomatch@2.3.1:
    resolution: {integrity: sha512-JU3teHTNjmE2VCGFzuY8EXzCDVwEqB2a8fsIvwaStHhAWJEeVd1o1QD80CU6+ZdEXXSLbSsuLwJjkCBWqRQUVA==}
    engines: {node: '>=8.6'}

  /pidtree@0.3.1:
    resolution: {integrity: sha512-qQbW94hLHEqCg7nhby4yRC7G2+jYHY4Rguc2bjw7Uug4GIJuu1tvf2uHaZv5Q8zdt+WKJ6qK1FOI6amaWUo5FA==}
    engines: {node: '>=0.10'}
    hasBin: true
    dev: true

  /pify@2.3.0:
    resolution: {integrity: sha512-udgsAY+fTnvv7kI7aaxbqwWNb0AHiB0qBO89PZKPkoTmGOgdbrHDKD+0B2X4uTfJ/FT1R09r9gTsjUjNJotuog==}
    engines: {node: '>=0.10.0'}
    dev: true

  /pify@3.0.0:
    resolution: {integrity: sha512-C3FsVNH1udSEX48gGX1xfvwTWfsYWj5U+8/uK15BGzIGrKoUpghX8hWZwa/OFnakBiiVNmBvemTJR5mcy7iPcg==}
    engines: {node: '>=4'}
    dev: true

  /pify@4.0.1:
    resolution: {integrity: sha512-uB80kBFb/tfd68bVleG9T5GGsGPjJrLAUpR5PZIrhBnIaRTQRjqdJSsIKkOP6OAIFbj7GOrcudc5pNjZ+geV2g==}
    engines: {node: '>=6'}
    dev: true

  /pinkie-promise@2.0.1:
    resolution: {integrity: sha512-0Gni6D4UcLTbv9c57DfxDGdr41XfgUjqWZu492f0cIGr16zDU06BWP/RAEvOuo7CQ0CNjHaLlM59YJJFm3NWlw==}
    engines: {node: '>=0.10.0'}
    dependencies:
      pinkie: 2.0.4
    dev: true

  /pinkie@2.0.4:
    resolution: {integrity: sha512-MnUuEycAemtSaeFSjXKW/aroV7akBbY+Sv+RkyqFjgAe73F+MR0TBWKBRDkmfWq/HiFmdavfZ1G7h4SPZXaCSg==}
    engines: {node: '>=0.10.0'}
    dev: true

  /pino-abstract-transport@0.5.0:
    resolution: {integrity: sha512-+KAgmVeqXYbTtU2FScx1XS3kNyfZ5TrXY07V96QnUSFqo2gAqlvmaxH67Lj7SWazqsMabf+58ctdTcBgnOLUOQ==}
    dependencies:
      duplexify: 4.1.2
      split2: 4.2.0
    dev: false

  /pino-std-serializers@4.0.0:
    resolution: {integrity: sha512-cK0pekc1Kjy5w9V2/n+8MkZwusa6EyyxfeQCB799CQRhRt/CqYKiWs5adeu8Shve2ZNffvfC/7J64A2PJo1W/Q==}
    dev: false

  /pino@7.11.0:
    resolution: {integrity: sha512-dMACeu63HtRLmCG8VKdy4cShCPKaYDR4youZqoSWLxl5Gu99HUw8bw75thbPv9Nip+H+QYX8o3ZJbTdVZZ2TVg==}
    hasBin: true
    dependencies:
      atomic-sleep: 1.0.0
      fast-redact: 3.1.2
      on-exit-leak-free: 0.2.0
      pino-abstract-transport: 0.5.0
      pino-std-serializers: 4.0.0
      process-warning: 1.0.0
      quick-format-unescaped: 4.0.4
      real-require: 0.1.0
      safe-stable-stringify: 2.4.3
      sonic-boom: 2.8.0
      thread-stream: 0.15.2
    dev: false

  /pirates@4.0.5:
    resolution: {integrity: sha512-8V9+HQPupnaXMA23c5hvl69zXvTwTzyAYasnkb0Tts4XvO4CliqONMOnvlq26rkhLC3nWDFBJf73LU1e1VZLaQ==}
    engines: {node: '>= 6'}

  /pkg-dir@3.0.0:
    resolution: {integrity: sha512-/E57AYkoeQ25qkxMj5PBOVgF8Kiu/h7cYS30Z5+R7WaiCCBfLq58ZI/dSeaEKb9WVJV5n/03QwrN3IeWIFllvw==}
    engines: {node: '>=6'}
    dependencies:
      find-up: 3.0.0
    dev: true

  /pkg-dir@4.2.0:
    resolution: {integrity: sha512-HRDzbaKjC+AOWVXxAU/x54COGeIv9eb+6CkDSQoNTt4XyWoIJvuPsXizxu/Fr23EiekbtZwmh1IcIG/l/a10GQ==}
    engines: {node: '>=8'}
    dependencies:
      find-up: 4.1.0

  /pkg-types@1.0.3:
    resolution: {integrity: sha512-nN7pYi0AQqJnoLPC9eHFQ8AcyaixBUOwvqc5TDnIKCMEE6I0y8P7OKA7fPexsXGCGxQDl/cmrLAp26LhcwxZ4A==}
    dependencies:
      jsonc-parser: 3.2.0
      mlly: 1.4.2
      pathe: 1.1.1
    dev: false

  /pngjs@3.4.0:
    resolution: {integrity: sha512-NCrCHhWmnQklfH4MtJMRjZ2a8c80qXeMlQMv2uVp9ISJMTt562SbGd6n2oq0PaPgKm7Z6pL9E2UlLIhC+SHL3w==}
    engines: {node: '>=4.0.0'}
    dev: false

  /pngjs@5.0.0:
    resolution: {integrity: sha512-40QW5YalBNfQo5yRYmiw7Yz6TKKVr3h6970B2YE+3fQpsWcrbj1PzJgxeJ19DRQjhMbKPIuMY8rFaXc8moolVw==}
    engines: {node: '>=10.13.0'}
    dev: false

  /popmotion@11.0.3:
    resolution: {integrity: sha512-Y55FLdj3UxkR7Vl3s7Qr4e9m0onSnP8W7d/xQLsoJM40vs6UKHFdygs6SWryasTZYqugMjm3BepCF4CWXDiHgA==}
    dependencies:
      framesync: 6.0.1
      hey-listen: 1.0.8
      style-value-types: 5.0.0
      tslib: 2.5.0
    dev: false

  /postcss-value-parser@4.2.0:
    resolution: {integrity: sha512-1NNCs6uurfkVbeXG4S8JFT9t19m45ICnif8zWLd5oPSZ50QnwMfK+H3jv408d4jw/7Bttv5axS5IiHoLaVNHeQ==}
    dev: false

  /postcss@8.4.33:
    resolution: {integrity: sha512-Kkpbhhdjw2qQs2O2DGX+8m5OVqEcbB9HRBvuYM9pgrjEFUg30A9LmXNlTAUj4S9kgtGyrMbTzVjH7E+s5Re2yg==}
    engines: {node: ^10 || ^12 || >=14}
    dependencies:
      nanoid: 3.3.7
      picocolors: 1.0.0
      source-map-js: 1.0.2
    dev: true

  /preact@10.4.1:
    resolution: {integrity: sha512-WKrRpCSwL2t3tpOOGhf2WfTpcmbpxaWtDbdJdKdjd0aEiTkvOmS4NBkG6kzlaAHI9AkQ3iVqbFWM3Ei7mZ4o1Q==}
    dev: false

  /prelude-ls@1.2.1:
    resolution: {integrity: sha512-vkcDPrRZo1QZLbn5RLGPpg/WmIQ65qoWWhcGKf/b5eplkkarX0m9z8ppCat4mlOqUsWpyNuYgO3VRyrYHSzX5g==}
    engines: {node: '>= 0.8.0'}
    dev: true

  /prettier-linter-helpers@1.0.0:
    resolution: {integrity: sha512-GbK2cP9nraSSUF9N2XwUwqfzlAFlMNYYl+ShE/V+H8a9uNl/oUqB1w2EL54Jh0OlyRSd8RfWYJ3coVS4TROP2w==}
    engines: {node: '>=6.0.0'}
    dependencies:
      fast-diff: 1.2.0
    dev: true

  /prettier@2.7.1:
    resolution: {integrity: sha512-ujppO+MkdPqoVINuDFDRLClm7D78qbDt0/NR+wp5FqEZOoTNAjPHWj17QRhu7geIHJfcNhRk1XVQmF8Bp3ye+g==}
    engines: {node: '>=10.13.0'}
    hasBin: true
    dev: true

  /prettier@2.8.7:
    resolution: {integrity: sha512-yPngTo3aXUUmyuTjeTUT75txrf+aMh9FiD7q9ZE/i6r0bPb22g4FsE6Y338PQX1bmfy08i9QQCB7/rcUAVntfw==}
    engines: {node: '>=10.13.0'}
    hasBin: true

  /pretty-error@4.0.0:
    resolution: {integrity: sha512-AoJ5YMAcXKYxKhuJGdcvse+Voc6v1RgnsR3nWcYU7q4t6z0Q6T86sv5Zq8VIRbOWWFpvdGE83LtdSMNd+6Y0xw==}
    dependencies:
      lodash: 4.17.21
      renderkid: 3.0.0
    dev: true

  /pretty-format@27.5.1:
    resolution: {integrity: sha512-Qb1gy5OrP5+zDf2Bvnzdl3jsTf1qXVMazbvCoKhtKqVs4/YK4ozX4gKQJJVyNe+cajNPn0KoC0MC3FUmaHWEmQ==}
    engines: {node: ^10.13.0 || ^12.13.0 || ^14.15.0 || >=15.0.0}
    dependencies:
      ansi-regex: 5.0.1
      ansi-styles: 5.2.0
      react-is: 17.0.2
    dev: true

  /pretty-format@28.1.3:
    resolution: {integrity: sha512-8gFb/To0OmxHR9+ZTb14Df2vNxdGCX8g1xWGUTqUw5TiZvcQf5sHKObd5UcPyLLyowNwDAMTF3XWOG1B6mxl1Q==}
    engines: {node: ^12.13.0 || ^14.15.0 || ^16.10.0 || >=17.0.0}
    dependencies:
      '@jest/schemas': 28.1.3
      ansi-regex: 5.0.1
      ansi-styles: 5.2.0
      react-is: 18.2.0

  /pretty-format@29.5.0:
    resolution: {integrity: sha512-V2mGkI31qdttvTFX7Mt4efOqHXqJWMu4/r66Xh3Z3BwZaPfPJgp6/gbwoujRpPUtfEF6AUUWx3Jim3GCw5g/Qw==}
    engines: {node: ^14.15.0 || ^16.10.0 || >=18.0.0}
    dependencies:
      '@jest/schemas': 29.4.3
      ansi-styles: 5.2.0
      react-is: 18.2.0
    dev: true

  /process-warning@1.0.0:
    resolution: {integrity: sha512-du4wfLyj4yCZq1VupnVSZmRsPJsNuxoDQFdCFHLaYiEbFBD7QE0a+I4D7hOxrVnh78QE/YipFAj9lXHiXocV+Q==}
    dev: false

  /process@0.11.10:
    resolution: {integrity: sha512-cdGef/drWFoydD1JsMzuFf8100nZl+GT+yacc2bEced5f9Rjk4z+WtFUTBu9PhOi9j/jfmBPu0mMEY4wIdAF8A==}
    engines: {node: '>= 0.6.0'}
    dev: true

  /progress@2.0.3:
    resolution: {integrity: sha512-7PiHtLll5LdnKIMw100I+8xJXR5gW2QwWYkT6iJva0bXitZKa/XMrSbdmg3r2Xnaidz9Qumd0VPaMrZlF9V9sA==}
    engines: {node: '>=0.4.0'}
    dev: true

  /prompts@2.4.2:
    resolution: {integrity: sha512-NxNv/kLguCA7p3jE8oL2aEBsrJWgAakBpgmgK6lpPWV+WuOmY6r2/zbAVnP+T8bQlA0nzHXSJSJW0Hq7ylaD2Q==}
    engines: {node: '>= 6'}
    dependencies:
      kleur: 3.0.3
      sisteransi: 1.0.5

  /prop-types@15.8.1:
    resolution: {integrity: sha512-oj87CgZICdulUohogVAR7AjlC0327U4el4L6eAvOqCeudMDVU0NThNaV+b9Df4dXgSP1gXMTnPdhfe/2qDH5cg==}
    dependencies:
      loose-envify: 1.4.0
      object-assign: 4.1.1
      react-is: 16.13.1
    dev: true

  /public-encrypt@4.0.3:
    resolution: {integrity: sha512-zVpa8oKZSz5bTMTFClc1fQOnyyEzpl5ozpi1B5YcvBrdohMjH2rfsBtyXcuNuwjsDIXmBYlF2N5FlJYhR29t8Q==}
    dependencies:
      bn.js: 4.12.0
      browserify-rsa: 4.1.0
      create-hash: 1.2.0
      parse-asn1: 5.1.6
      randombytes: 2.1.0
      safe-buffer: 5.2.1

  /punycode@2.3.0:
    resolution: {integrity: sha512-rRV+zQD8tVFys26lAGR9WUuS4iUAngJScM+ZRSKtvl5tKeZ2t5bvdNFdNHBW9FWR4guGHlgmsZ1G7BSm2wTbuA==}
    engines: {node: '>=6'}
    dev: true

  /pure-rand@6.0.1:
    resolution: {integrity: sha512-t+x1zEHDjBwkDGY5v5ApnZ/utcd4XYDiJsaQQoptTXgUXX95sDg1elCdJghzicm7n2mbCBJ3uYWr6M22SO19rg==}
    dev: true

  /q@1.5.1:
    resolution: {integrity: sha512-kV/CThkXo6xyFEZUugw/+pIOywXcDbFYgSct5cT3gqlbkBE1SJdwy6UQoZvodiWF/ckQLZyDE/Bu1M6gVu5lVw==}
    engines: {node: '>=0.6.0', teleport: '>=0.2.0'}
    dev: true

  /qrcode@1.4.4:
    resolution: {integrity: sha512-oLzEC5+NKFou9P0bMj5+v6Z40evexeE29Z9cummZXZ9QXyMr3lphkURzxjXgPJC5azpxcshoDWV1xE46z+/c3Q==}
    engines: {node: '>=4'}
    hasBin: true
    dependencies:
      buffer: 5.7.1
      buffer-alloc: 1.2.0
      buffer-from: 1.1.2
      dijkstrajs: 1.0.3
      isarray: 2.0.5
      pngjs: 3.4.0
      yargs: 13.3.2
    dev: false

  /qrcode@1.5.1:
    resolution: {integrity: sha512-nS8NJ1Z3md8uTjKtP+SGGhfqmTCs5flU/xR623oI0JX+Wepz9R8UrRVCTBTJm3qGw3rH6jJ6MUHjkDx15cxSSg==}
    engines: {node: '>=10.13.0'}
    hasBin: true
    dependencies:
      dijkstrajs: 1.0.3
      encode-utf8: 1.0.3
      pngjs: 5.0.0
      yargs: 15.4.1
    dev: false

  /query-string@7.1.3:
    resolution: {integrity: sha512-hh2WYhq4fi8+b+/2Kg9CEge4fDPvHS534aOOvOZeQ3+Vf2mCFsaFBYj0i+iXcAq6I9Vzp5fjMFBlONvayDC1qg==}
    engines: {node: '>=6'}
    dependencies:
      decode-uri-component: 0.2.2
      filter-obj: 1.1.0
      split-on-first: 1.1.0
      strict-uri-encode: 2.0.0
    dev: false

  /queue-microtask@1.2.3:
    resolution: {integrity: sha512-NuaNSa6flKT5JaSYQzJok04JzTL1CA6aGhv5rfLW3PgqA+M2ChpZQnAC8h8i4ZFkBS8X5RqkDBHA7r4hej3K9A==}
    dev: true

  /quick-format-unescaped@4.0.4:
    resolution: {integrity: sha512-tYC1Q1hgyRuHgloV/YXs2w15unPVh8qfu/qCTfhTYamaw7fyhumKa2yGpdSo87vY32rIclj+4fWYQXUMs9EHvg==}
    dev: false

  /quick-lru@4.0.1:
    resolution: {integrity: sha512-ARhCpm70fzdcvNQfPoy49IaanKkTlRWF2JMzqhcJbhSFRZv7nPTvZJdcY7301IPmvW+/p0RgIWnQDLJxifsQ7g==}
    engines: {node: '>=8'}
    dev: true

  /radix3@1.1.0:
    resolution: {integrity: sha512-pNsHDxbGORSvuSScqNJ+3Km6QAVqk8CfsCBIEoDgpqLrkD2f3QM4I7d1ozJJ172OmIcoUcerZaNWqtLkRXTV3A==}
    dev: false

  /randombytes@2.1.0:
    resolution: {integrity: sha512-vYl3iOX+4CKUWuxGi9Ukhie6fsqXqS9FE2Zaic4tNFD2N2QQaXOMFbuKK4QmDHC0JO6B1Zp41J0LpT0oR68amQ==}
    dependencies:
      safe-buffer: 5.2.1

  /randomfill@1.0.4:
    resolution: {integrity: sha512-87lcbR8+MhcWcUiQ+9e+Rwx8MyR2P7qnt15ynUlbm3TU/fjbgz4GsvfSUDTemtCCtVCqb4ZcEFlyPNTh9bBTLw==}
    dependencies:
      randombytes: 2.1.0
      safe-buffer: 5.2.1

  /react-dom@18.2.0(react@18.2.0):
    resolution: {integrity: sha512-6IMTriUmvsjHUjNtEDudZfuDQUoWXVxKHhlEGSk81n4YFS+r/Kl99wXiwlVXtPBtJenozv2P+hxDsw9eA7Xo6g==}
    peerDependencies:
      react: ^18.2.0
    dependencies:
      loose-envify: 1.4.0
      react: 18.2.0
      scheduler: 0.23.0
    dev: false

  /react-is@16.13.1:
    resolution: {integrity: sha512-24e6ynE2H+OKt4kqsOvNd8kBpV65zoxbA4BVsEOB3ARVWQki/DHzaUoC5KuON/BiccDaCCTZBuOcfZs70kR8bQ==}

  /react-is@17.0.2:
    resolution: {integrity: sha512-w2GsyukL62IJnlaff/nRegPQR94C/XXamvMWmSHRJ4y7Ts/4ocGRmTHvOs8PSE6pB3dWOrD/nueuU5sduBsQ4w==}
    dev: true

  /react-is@18.2.0:
    resolution: {integrity: sha512-xWGDIW6x921xtzPkhiULtthJHoJvBbF3q26fzloPCK0hsvxtPVelvftw3zjbHWSkR2km9Z+4uxbDDK/6Zw9B8w==}

  /react-transition-state@1.1.5(react-dom@18.2.0)(react@18.2.0):
    resolution: {integrity: sha512-ITY2mZqc2dWG2eitJkYNdcSFW8aKeOlkL2A/vowRrLL8GH3J6Re/SpD/BLvQzrVOTqjsP0b5S9N10vgNNzwMUQ==}
    peerDependencies:
      react: '>=16.8.0'
      react-dom: '>=16.8.0'
    dependencies:
      react: 18.2.0
      react-dom: 18.2.0(react@18.2.0)
    dev: false

  /react-use-measure@2.1.1(react-dom@18.2.0)(react@18.2.0):
    resolution: {integrity: sha512-nocZhN26cproIiIduswYpV5y5lQpSQS1y/4KuvUCjSKmw7ZWIS/+g3aFnX3WdBkyuGUtTLif3UTqnLLhbDoQig==}
    peerDependencies:
      react: '>=16.13'
      react-dom: '>=16.13'
    dependencies:
      debounce: 1.2.1
      react: 18.2.0
      react-dom: 18.2.0(react@18.2.0)
    dev: false

  /react@18.2.0:
    resolution: {integrity: sha512-/3IjMdb2L9QbBdWiW5e3P2/npwMBaU9mHCSCUzNln0ZCYbcfTsGbTJrU/kGemdH2IWmB2ioZ+zkxtmq6g09fGQ==}
    engines: {node: '>=0.10.0'}
    dependencies:
      loose-envify: 1.4.0
    dev: false

  /read-pkg-up@7.0.1:
    resolution: {integrity: sha512-zK0TB7Xd6JpCLmlLmufqykGE+/TlOePD6qKClNW7hHDKFh/J7/7gCWGR7joEQEW1bKq3a3yUZSObOoWLFQ4ohg==}
    engines: {node: '>=8'}
    dependencies:
      find-up: 4.1.0
      read-pkg: 5.2.0
      type-fest: 0.8.1
    dev: true

  /read-pkg@3.0.0:
    resolution: {integrity: sha512-BLq/cCO9two+lBgiTYNqD6GdtK8s4NpaWrl6/rCO9w0TUS8oJl7cmToOZfRYllKTISY6nt1U7jQ53brmKqY6BA==}
    engines: {node: '>=4'}
    dependencies:
      load-json-file: 4.0.0
      normalize-package-data: 2.5.0
      path-type: 3.0.0
    dev: true

  /read-pkg@5.2.0:
    resolution: {integrity: sha512-Ug69mNOpfvKDAc2Q8DRpMjjzdtrnv9HcSMX+4VsZxD1aZ6ZzrIE7rlzXBtWTyhULSMKg076AW6WR5iZpD0JiOg==}
    engines: {node: '>=8'}
    dependencies:
      '@types/normalize-package-data': 2.4.1
      normalize-package-data: 2.5.0
      parse-json: 5.2.0
      type-fest: 0.6.0
    dev: true

  /readable-stream@3.6.2:
    resolution: {integrity: sha512-9u/sniCrY3D5WdsERHzHE4G2YCXqoG5FTHUiCC4SIbr6XcLZBY05ya9EKjYek9O5xOAwjGq+1JdGBAS7Q9ScoA==}
    engines: {node: '>= 6'}
    dependencies:
      inherits: 2.0.4
      string_decoder: 1.3.0
      util-deprecate: 1.0.2

  /readdirp@3.6.0:
    resolution: {integrity: sha512-hOS089on8RduqdbhvQ5Z37A0ESjsqz6qnRcffsMU3495FuTdqSm+7bhJ29JvIOsBDEEnan5DPu9t3To9VRlMzA==}
    engines: {node: '>=8.10.0'}
    dependencies:
      picomatch: 2.3.1

  /real-require@0.1.0:
    resolution: {integrity: sha512-r/H9MzAWtrv8aSVjPCMFpDMl5q66GqtmmRkRjpHTsp4zBAa+snZyiQNlMONiUmEJcsnaw0wCauJ2GWODr/aFkg==}
    engines: {node: '>= 12.13.0'}
    dev: false

  /rechoir@0.6.2:
    resolution: {integrity: sha512-HFM8rkZ+i3zrV+4LQjwQ0W+ez98pApMGM3HUrN04j3CqzPOzl9nmP15Y8YXNm8QHGv/eacOVEjqhmWpkRV0NAw==}
    engines: {node: '>= 0.10'}
    dependencies:
      resolve: 1.22.2
    dev: true

  /rechoir@0.7.1:
    resolution: {integrity: sha512-/njmZ8s1wVeR6pjTZ+0nCnv8SpZNRMT2D1RLOJQESlYFDBvwpTA4KWJpZ+sBJ4+vhjILRcK7JIFdGCdxEAAitg==}
    engines: {node: '>= 0.10'}
    dependencies:
      resolve: 1.22.2
    dev: true

  /redent@3.0.0:
    resolution: {integrity: sha512-6tDA8g98We0zd0GvVeMT9arEOnTw9qM03L9cJXaCjrip1OO764RDBLBfrB4cwzNGDj5OA5ioymC9GkizgWJDUg==}
    engines: {node: '>=8'}
    dependencies:
      indent-string: 4.0.0
      strip-indent: 3.0.0
    dev: true

  /redis-errors@1.2.0:
    resolution: {integrity: sha512-1qny3OExCf0UvUV/5wpYKf2YwPcOqXzkwKKSmKHiE6ZMQs5heeE/c8eXK+PNllPvmjgAbfnsbpkGZWy8cBpn9w==}
    engines: {node: '>=4'}
    dev: false

  /redis-parser@3.0.0:
    resolution: {integrity: sha512-DJnGAeenTdpMEH6uAJRK/uiyEIH9WVsUmoLwzudwGJUwZPp80PDBWPHXSAGNPwNvIXAbe7MSUB1zQFugFml66A==}
    engines: {node: '>=4'}
    dependencies:
      redis-errors: 1.2.0
    dev: false

  /reftools@1.1.9:
    resolution: {integrity: sha512-OVede/NQE13xBQ+ob5CKd5KyeJYU2YInb1bmV4nRoOfquZPkAkxuOXicSe1PvqIuZZ4kD13sPKBbR7UFDmli6w==}
    dev: true

  /regenerate-unicode-properties@10.1.0:
    resolution: {integrity: sha512-d1VudCLoIGitcU/hEg2QqvyGZQmdC0Lf8BqdOMXGFSvJP4bNV1+XqbPQeHHLD51Jh4QJJ225dlIFvY4Ly6MXmQ==}
    engines: {node: '>=4'}
    dependencies:
      regenerate: 1.4.2
    dev: true

  /regenerate@1.4.2:
    resolution: {integrity: sha512-zrceR/XhGYU/d/opr2EKO7aRHUeiBI8qjtfHqADTwZd6Szfy16la6kqD0MIUs5z5hx6AaKa+PixpPrR289+I0A==}
    dev: true

  /regenerator-runtime@0.13.11:
    resolution: {integrity: sha512-kY1AZVr2Ra+t+piVaJ4gxaFaReZVH40AKNo7UCX6W+dEwBo/2oZJzqfuN1qLq1oL45o56cPaTXELwrTh8Fpggg==}
    dev: true

  /regenerator-transform@0.15.1:
    resolution: {integrity: sha512-knzmNAcuyxV+gQCufkYcvOqX/qIIfHLv0u5x79kRxuGojfYVky1f15TzZEu2Avte8QGepvUNTnLskf8E6X6Vyg==}
    dependencies:
      '@babel/runtime': 7.21.0
    dev: true

  /regexp-tree@0.1.25:
    resolution: {integrity: sha512-szcL3aqw+vEeuxhL1AMYRyeMP+goYF5I/guaH10uJX5xbGyeQeNPPneaj3ZWVmGLCDxrVaaYekkr5R12gk4dJw==}
    hasBin: true
    dev: true

  /regexp.prototype.flags@1.5.0:
    resolution: {integrity: sha512-0SutC3pNudRKgquxGoRGIz946MZVHqbNfPjBdxeOhBrdgDKlRoXmYLQN9xRbrR09ZXWeGAdPuif7egofn6v5LA==}
    engines: {node: '>= 0.4'}
    dependencies:
      call-bind: 1.0.2
      define-properties: 1.2.0
      functions-have-names: 1.2.3
    dev: true

  /regexpp@3.2.0:
    resolution: {integrity: sha512-pq2bWo9mVD43nbts2wGv17XLiNLya+GklZ8kaDLV2Z08gDCsGpnKn9BFMepvWuHCbyVvY7J5o5+BVvoQbmlJLg==}
    engines: {node: '>=8'}
    dev: true

  /regexpu-core@5.3.2:
    resolution: {integrity: sha512-RAM5FlZz+Lhmo7db9L298p2vHP5ZywrVXmVXpmAD9GuL5MPH6t9ROw1iA/wfHkQ76Qe7AaPF0nGuim96/IrQMQ==}
    engines: {node: '>=4'}
    dependencies:
      '@babel/regjsgen': 0.8.0
      regenerate: 1.4.2
      regenerate-unicode-properties: 10.1.0
      regjsparser: 0.9.1
      unicode-match-property-ecmascript: 2.0.0
      unicode-match-property-value-ecmascript: 2.1.0
    dev: true

  /regjsparser@0.9.1:
    resolution: {integrity: sha512-dQUtn90WanSNl+7mQKcXAgZxvUe7Z0SqXlgzv0za4LwiUhyzBC58yQO3liFoUgu8GiJVInAhJjkj1N0EtQ5nkQ==}
    hasBin: true
    dependencies:
      jsesc: 0.5.0
    dev: true

  /relateurl@0.2.7:
    resolution: {integrity: sha512-G08Dxvm4iDN3MLM0EsP62EDV9IuhXPR6blNz6Utcp7zyV3tr4HVNINt6MpaRWbxoOHT3Q7YN2P+jaHX8vUbgog==}
    engines: {node: '>= 0.10'}
    dev: true

  /renderkid@3.0.0:
    resolution: {integrity: sha512-q/7VIQA8lmM1hF+jn+sFSPWGlMkSAeNYcPLmDQx2zzuiDfaLrOmumR8iaUKlenFgh0XRPIUeSPlH3A+AW3Z5pg==}
    dependencies:
      css-select: 4.3.0
      dom-converter: 0.2.0
      htmlparser2: 6.1.0
      lodash: 4.17.21
      strip-ansi: 6.0.1
    dev: true

  /require-directory@2.1.1:
    resolution: {integrity: sha512-fGxEI7+wsG9xrvdjsrlmL22OMTTiHRwAMroiEeMgq8gzoLC/PQr7RsRDSTLUg/bZAZtF+TVIkHc6/4RIKrui+Q==}
    engines: {node: '>=0.10.0'}

  /require-from-string@2.0.2:
    resolution: {integrity: sha512-Xf0nWe6RseziFMu+Ap9biiUbmplq6S9/p+7w7YXP/JBHhrUDDUhwa+vANyubuqfZWTveU//DYVGsDG7RKL/vEw==}
    engines: {node: '>=0.10.0'}
    dev: true

  /require-main-filename@2.0.0:
    resolution: {integrity: sha512-NKN5kMDylKuldxYLSUfrbo5Tuzh4hd+2E8NPPX02mZtn1VuREQToYe/ZdlJy+J3uCpfaiGF05e7B8W0iXbQHmg==}
    dev: false

  /resize-observer-polyfill@1.5.1:
    resolution: {integrity: sha512-LwZrotdHOo12nQuZlHEmtuXdqGoOD0OhaxopaNFxWzInpEgaLWoVuAMbTzixuosCx2nEG58ngzW3vxdWoxIgdg==}
    dev: false

  /resolve-cwd@3.0.0:
    resolution: {integrity: sha512-OrZaX2Mb+rJCpH/6CpSqt9xFVpN++x01XnN2ie9g6P5/3xelLAkXWVADpdz1IHD/KFfEXyE6V0U01OQ3UO2rEg==}
    engines: {node: '>=8'}
    dependencies:
      resolve-from: 5.0.0

  /resolve-from@4.0.0:
    resolution: {integrity: sha512-pb/MYmXstAkysRFx8piNI1tGFNQIFA3vkE3Gq4EuA1dF6gHp/+vgZqsCGJapvy8N3Q+4o7FwvquPJcnZ7RYy4g==}
    engines: {node: '>=4'}
    dev: true

  /resolve-from@5.0.0:
    resolution: {integrity: sha512-qYg9KP24dD5qka9J47d0aVky0N+b4fTU89LN9iDnjB5waksiC49rvMB0PrUJQGoTmH50XPiqOvAjDfaijGxYZw==}
    engines: {node: '>=8'}

  /resolve-global@1.0.0:
    resolution: {integrity: sha512-zFa12V4OLtT5XUX/Q4VLvTfBf+Ok0SPc1FNGM/z9ctUdiU618qwKpWnd0CHs3+RqROfyEg/DhuHbMWYqcgljEw==}
    engines: {node: '>=8'}
    dependencies:
      global-dirs: 0.1.1
    dev: true

  /resolve.exports@1.1.1:
    resolution: {integrity: sha512-/NtpHNDN7jWhAaQ9BvBUYZ6YTXsRBgfqWFWP7BZBaoMJO/I3G5OFzvTuWNlZC3aPjins1F+TNrLKsGbH4rfsRQ==}
    engines: {node: '>=10'}

  /resolve.exports@2.0.2:
    resolution: {integrity: sha512-X2UW6Nw3n/aMgDVy+0rSqgHlv39WZAlZrXCdnbyEiKm17DSqHX4MmQMaST3FbeWR5FTuRcUwYAziZajji0Y7mg==}
    engines: {node: '>=10'}
    dev: true

  /resolve@1.22.2:
    resolution: {integrity: sha512-Sb+mjNHOULsBv818T40qSPeRiuWLyaGMa5ewydRLFimneixmVy2zdivRl+AF6jaYPC8ERxGDmFSiqui6SfPd+g==}
    hasBin: true
    dependencies:
      is-core-module: 2.12.0
      path-parse: 1.0.7
      supports-preserve-symlinks-flag: 1.0.0

  /resolve@2.0.0-next.4:
    resolution: {integrity: sha512-iMDbmAWtfU+MHpxt/I5iWI7cY6YVEZUQ3MBgPQ++XD1PELuJHIl82xBmObyP2KyQmkNB2dsqF7seoQQiAn5yDQ==}
    hasBin: true
    dependencies:
      is-core-module: 2.12.0
      path-parse: 1.0.7
      supports-preserve-symlinks-flag: 1.0.0
    dev: true

  /reusify@1.0.4:
    resolution: {integrity: sha512-U9nH88a3fc/ekCF1l0/UP1IosiuIjyTh7hBvXVMHYgVcfGvt897Xguj2UOLDeI5BG2m7/uwyaLVT6fbtCwTyzw==}
    engines: {iojs: '>=1.0.0', node: '>=0.10.0'}
    dev: true

  /rewire@6.0.0:
    resolution: {integrity: sha512-7sZdz5dptqBCapJYocw9EcppLU62KMEqDLIILJnNET2iqzXHaQfaVP5SOJ06XvjX+dNIDJbzjw0ZWzrgDhtjYg==}
    dependencies:
      eslint: 7.32.0
    transitivePeerDependencies:
      - supports-color
    dev: true

  /rimraf@2.7.1:
    resolution: {integrity: sha512-uWjbaKIK3T1OSVptzX7Nl6PvQ3qAGtKEtVRjRuazjfL3Bx5eI409VZSqgND+4UNnmzLVdPj9FqFJNPqBZFve4w==}
    hasBin: true
    dependencies:
      glob: 7.2.3
    dev: true

  /rimraf@3.0.2:
    resolution: {integrity: sha512-JZkJMZkAGFFPP2YqXZXPbMlMBgsxzE8ILs4lMIX/2o0L9UBw9O/Y3o6wFw/i9YLapcUJWwqbi3kdxIPdC62TIA==}
    hasBin: true
    dependencies:
      glob: 7.2.3

  /ripemd160@2.0.2:
    resolution: {integrity: sha512-ii4iagi25WusVoiC4B4lq7pbXfAp3D9v5CwfkY33vffw2+pkDjY1D8GaN7spsxvCSx8dkPqOZCEZyfxcmJG2IA==}
    dependencies:
      hash-base: 3.1.0
      inherits: 2.0.4

  /rollup-plugin-delete@2.0.0:
    resolution: {integrity: sha512-/VpLMtDy+8wwRlDANuYmDa9ss/knGsAgrDhM+tEwB1npHwNu4DYNmDfUL55csse/GHs9Q+SMT/rw9uiaZ3pnzA==}
    engines: {node: '>=10'}
    dependencies:
      del: 5.1.0
    dev: true

  /rollup-plugin-esbuild@4.10.3(esbuild@0.14.54)(rollup@2.79.1):
    resolution: {integrity: sha512-RILwUCgnCL5vo8vyZ/ZpwcqRuE5KmLizEv6BujBQfgXFZ6ggcS0FiYvQN+gsTJfWCMaU37l0Fosh4eEufyO97Q==}
    engines: {node: '>=12'}
    peerDependencies:
      esbuild: '>=0.10.1'
      rollup: ^1.20.0 || ^2.0.0
    dependencies:
      '@rollup/pluginutils': 4.2.1
      debug: 4.3.4(supports-color@5.5.0)
      es-module-lexer: 0.9.3
      esbuild: 0.14.54
      joycon: 3.1.1
      jsonc-parser: 3.2.0
      rollup: 2.79.1
    transitivePeerDependencies:
      - supports-color
    dev: true

  /rollup-plugin-generate-declarations@1.1.1(rollup@2.79.1)(typescript@4.9.5):
    resolution: {integrity: sha512-tiPdRjyUYFqOHQSj7hjr6rRSPMebpRPVOwjQJEQWK41cdzr7eUQNiXwT98JEMAvJAkO9rBhQ2BjAgv02ZGcq4A==}
    peerDependencies:
      rollup: '>=2.30.0'
      typescript: '>=4.0.0'
    dependencies:
      rollup: 2.79.1
      typescript: 4.9.5
    dev: true

  /rollup-plugin-peer-deps-external@2.2.4(rollup@2.79.1):
    resolution: {integrity: sha512-AWdukIM1+k5JDdAqV/Cxd+nejvno2FVLVeZ74NKggm3Q5s9cbbcOgUPGdbxPi4BXu7xGaZ8HG12F+thImYu/0g==}
    peerDependencies:
      rollup: '*'
    dependencies:
      rollup: 2.79.1
    dev: true

  /rollup-plugin-terser@7.0.2(rollup@2.79.1):
    resolution: {integrity: sha512-w3iIaU4OxcF52UUXiZNsNeuXIMDvFrr+ZXK6bFZ0Q60qyVfq4uLptoS4bbq3paG3x216eQllFZX7zt6TIImguQ==}
    deprecated: This package has been deprecated and is no longer maintained. Please use @rollup/plugin-terser
    peerDependencies:
      rollup: ^2.0.0
    dependencies:
      '@babel/code-frame': 7.21.4
      jest-worker: 26.6.2
      rollup: 2.79.1
      serialize-javascript: 4.0.0
      terser: 5.17.1
    dev: true

  /rollup-plugin-typescript2@0.34.1(rollup@2.79.1)(typescript@4.9.5):
    resolution: {integrity: sha512-P4cHLtGikESmqi1CA+tdMDUv8WbQV48mzPYt77TSTOPJpERyZ9TXdDgjSDix8Fkqce6soYz3+fa4lrC93IEkcw==}
    peerDependencies:
      rollup: '>=1.26.3'
      typescript: '>=2.4.0'
    dependencies:
      '@rollup/pluginutils': 4.2.1
      find-cache-dir: 3.3.2
      fs-extra: 10.1.0
      rollup: 2.79.1
      semver: 7.5.2
      tslib: 2.5.0
      typescript: 4.9.5
    dev: true

  /rollup-plugin-visualizer@5.9.0(rollup@2.79.1):
    resolution: {integrity: sha512-bbDOv47+Bw4C/cgs0czZqfm8L82xOZssk4ayZjG40y9zbXclNk7YikrZTDao6p7+HDiGxrN0b65SgZiVm9k1Cg==}
    engines: {node: '>=14'}
    hasBin: true
    peerDependencies:
      rollup: 2.x || 3.x
    peerDependenciesMeta:
      rollup:
        optional: true
    dependencies:
      open: 8.4.2
      picomatch: 2.3.1
      rollup: 2.79.1
      source-map: 0.7.4
      yargs: 17.7.1
    dev: true

  /rollup@2.79.1:
    resolution: {integrity: sha512-uKxbd0IhMZOhjAiD5oAFp7BqvkA4Dv47qpOCtaNvng4HBwdbWtdOh8f5nZNuk2rp51PMGk3bzfWu5oayNEuYnw==}
    engines: {node: '>=10.0.0'}
    hasBin: true
    optionalDependencies:
      fsevents: 2.3.2
    dev: true

  /run-parallel@1.2.0:
    resolution: {integrity: sha512-5l4VyZR86LZ/lDxZTR6jqL8AFE2S0IFLMP26AbjsLVADxHdhB/c0GUsH+y39UfCi3dzz8OlQuPmnaJOMoDHQBA==}
    dependencies:
      queue-microtask: 1.2.3
    dev: true

  /safe-array-concat@1.0.0:
    resolution: {integrity: sha512-9dVEFruWIsnie89yym+xWTAYASdpw3CJV7Li/6zBewGf9z2i1j31rP6jnY0pHEO4QZh6N0K11bFjWmdR8UGdPQ==}
    engines: {node: '>=0.4'}
    dependencies:
      call-bind: 1.0.2
      get-intrinsic: 1.2.0
      has-symbols: 1.0.3
      isarray: 2.0.5
    dev: true

  /safe-buffer@5.2.1:
    resolution: {integrity: sha512-rp3So07KcdmmKbGvgaNxQSJr7bGVSVk5S9Eq1F+ppbRo70+YeaDxkw5Dd8NPN+GD6bjnYm2VuPuCXmpuYvmCXQ==}

  /safe-regex-test@1.0.0:
    resolution: {integrity: sha512-JBUUzyOgEwXQY1NuPtvcj/qcBDbDmEvWufhlnXZIm75DEHp+afM1r1ujJpJsV/gSM4t59tpDyPi1sd6ZaPFfsA==}
    dependencies:
      call-bind: 1.0.2
      get-intrinsic: 1.2.0
      is-regex: 1.1.4
    dev: true

  /safe-regex@2.1.1:
    resolution: {integrity: sha512-rx+x8AMzKb5Q5lQ95Zoi6ZbJqwCLkqi3XuJXp5P3rT8OEc6sZCJG5AE5dU3lsgRr/F4Bs31jSlVN+j5KrsGu9A==}
    dependencies:
      regexp-tree: 0.1.25
    dev: true

  /safe-stable-stringify@2.4.3:
    resolution: {integrity: sha512-e2bDA2WJT0wxseVd4lsDP4+3ONX6HpMXQa1ZhFQ7SU+GjvORCmShbCMltrtIDfkYhVHrOcPtj+KhmDBdPdZD1g==}
    engines: {node: '>=10'}
    dev: false

  /safer-buffer@2.1.2:
    resolution: {integrity: sha512-YZo3K82SD7Riyi0E1EQPojLz7kpepnSQI9IyPbHHg1XXXevb5dJI7tpyN2ADxGcQbHG7vcyRHk0cbwqcQriUtg==}

  /sass@1.62.0:
    resolution: {integrity: sha512-Q4USplo4pLYgCi+XlipZCWUQz5pkg/ruSSgJ0WRDSb/+3z9tXUOkQ7QPYn4XrhZKYAK4HlpaQecRwKLJX6+DBg==}
    engines: {node: '>=14.0.0'}
    hasBin: true
    dependencies:
      chokidar: 3.5.3
      immutable: 4.3.0
      source-map-js: 1.0.2
    dev: true

  /scheduler@0.23.0:
    resolution: {integrity: sha512-CtuThmgHNg7zIZWAXi3AsyIzA3n4xx7aNyjwC2VJldO2LMVDhFK+63xGqq6CsJH4rTAt6/M+N4GhZiDYPx9eUw==}
    dependencies:
      loose-envify: 1.4.0
    dev: false

  /schema-utils@3.1.2:
    resolution: {integrity: sha512-pvjEHOgWc9OWA/f/DE3ohBWTD6EleVLf7iFUkoSwAxttdBhB9QUebQgxER2kWueOvRJXPHNnyrvvh9eZINB8Eg==}
    engines: {node: '>= 10.13.0'}
    dependencies:
      '@types/json-schema': 7.0.11
      ajv: 6.12.6
      ajv-keywords: 3.5.2(ajv@6.12.6)
    dev: true

  /semver@7.5.2:
    resolution: {integrity: sha512-SoftuTROv/cRjCze/scjGyiDtcUyxw1rgYQSZY7XTmtR5hX+dm76iDbTH8TkLPHCQmlbQVSSbNZCPM2hb0knnQ==}
    engines: {node: '>=10'}
    hasBin: true
    dependencies:
      lru-cache: 6.0.0

  /serialize-javascript@4.0.0:
    resolution: {integrity: sha512-GaNA54380uFefWghODBWEGisLZFj00nS5ACs6yHa9nLqlLpVLO8ChDGeKRjZnV4Nh4n0Qi7nhYZD/9fCPzEqkw==}
    dependencies:
      randombytes: 2.1.0
    dev: true

  /serialize-javascript@6.0.1:
    resolution: {integrity: sha512-owoXEFjWRllis8/M1Q+Cw5k8ZH40e3zhp/ovX+Xr/vi1qj6QesbyXXViFbpNvWvPNAD62SutwEXavefrLJWj7w==}
    dependencies:
      randombytes: 2.1.0
    dev: true

  /set-blocking@2.0.0:
    resolution: {integrity: sha512-KiKBS8AnWGEyLzofFfmvKwpdPzqiy16LvQfK3yv/fVH7Bj13/wl3JSR1J+rfgRE9q7xUJK4qvgS8raSOeLUehw==}
    dev: false

  /sha.js@2.4.11:
    resolution: {integrity: sha512-QMEp5B7cftE7APOjk5Y6xgrbWu+WkLVQwk8JNjZ8nKRciZaByEW6MubieAiToS7+dwvrjGhH8jRXz3MVd0AYqQ==}
    hasBin: true
    dependencies:
      inherits: 2.0.4
      safe-buffer: 5.2.1

  /shallow-clone@3.0.1:
    resolution: {integrity: sha512-/6KqX+GVUdqPuPPd2LxDDxzX6CAbjJehAAOKlNpqqUpAqPM6HeL8f+o3a+JsyGjn2lv0WY8UsTgUJjU9Ok55NA==}
    engines: {node: '>=8'}
    dependencies:
      kind-of: 6.0.3
    dev: true

  /shallowequal@1.1.0:
    resolution: {integrity: sha512-y0m1JoUZSlPAjXVtPPW70aZWfIL/dSP7AFkRnniLCrK/8MDKog3TySTBmckD+RObVxH0v4Tox67+F14PdED2oQ==}
    dev: false

  /shebang-command@1.2.0:
    resolution: {integrity: sha512-EV3L1+UQWGor21OmnvojK36mhg+TyIKDh3iFBKBohr5xeXIhNBcx8oWdgkTEEQ+BEFFYdLRuqMfd5L84N1V5Vg==}
    engines: {node: '>=0.10.0'}
    dependencies:
      shebang-regex: 1.0.0
    dev: true

  /shebang-command@2.0.0:
    resolution: {integrity: sha512-kHxr2zZpYtdmrN1qDjrrX/Z1rR1kG8Dx+gkpK1G4eXmvXswmcE1hTWBWYUzlraYw1/yZp6YuDY77YtvbN0dmDA==}
    engines: {node: '>=8'}
    dependencies:
      shebang-regex: 3.0.0

  /shebang-regex@1.0.0:
    resolution: {integrity: sha512-wpoSFAxys6b2a2wHZ1XpDSgD7N9iVjg29Ph9uV/uaP9Ex/KXlkTZTeddxDPSYQpgvzKLGJke2UU0AzoGCjNIvQ==}
    engines: {node: '>=0.10.0'}
    dev: true

  /shebang-regex@3.0.0:
    resolution: {integrity: sha512-7++dFhtcx3353uBaq8DDR4NuxBetBzC7ZQOhmTQInHEd6bSrXdiEyzCvG07Z44UYdLShWUyXt5M/yhz8ekcb1A==}
    engines: {node: '>=8'}

  /shell-quote@1.8.1:
    resolution: {integrity: sha512-6j1W9l1iAs/4xYBI1SYOVZyFcCis9b4KCLQ8fgAGG07QvzaRLVVRQvAy85yNmmZSjYjg4MWh4gNvlPujU/5LpA==}
    dev: true

  /shelljs@0.8.5:
    resolution: {integrity: sha512-TiwcRcrkhHvbrZbnRcFYMLl30Dfov3HKqzp5tO5b4pt6G/SezKcYhmDg15zXVBswHmctSAQKznqNW2LO5tTDow==}
    engines: {node: '>=4'}
    hasBin: true
    dependencies:
      glob: 7.2.3
      interpret: 1.4.0
      rechoir: 0.6.2
    dev: true

  /should-equal@2.0.0:
    resolution: {integrity: sha512-ZP36TMrK9euEuWQYBig9W55WPC7uo37qzAEmbjHz4gfyuXrEUgF8cUvQVO+w+d3OMfPvSRQJ22lSm8MQJ43LTA==}
    dependencies:
      should-type: 1.4.0
    dev: true

  /should-format@3.0.3:
    resolution: {integrity: sha512-hZ58adtulAk0gKtua7QxevgUaXTTXxIi8t41L3zo9AHvjXO1/7sdLECuHeIN2SRtYXpNkmhoUP2pdeWgricQ+Q==}
    dependencies:
      should-type: 1.4.0
      should-type-adaptors: 1.1.0
    dev: true

  /should-type-adaptors@1.1.0:
    resolution: {integrity: sha512-JA4hdoLnN+kebEp2Vs8eBe9g7uy0zbRo+RMcU0EsNy+R+k049Ki+N5tT5Jagst2g7EAja+euFuoXFCa8vIklfA==}
    dependencies:
      should-type: 1.4.0
      should-util: 1.0.1
    dev: true

  /should-type@1.4.0:
    resolution: {integrity: sha512-MdAsTu3n25yDbIe1NeN69G4n6mUnJGtSJHygX3+oN0ZbO3DTiATnf7XnYJdGT42JCXurTb1JI0qOBR65shvhPQ==}
    dev: true

  /should-util@1.0.1:
    resolution: {integrity: sha512-oXF8tfxx5cDk8r2kYqlkUJzZpDBqVY/II2WhvU0n9Y3XYvAYRmeaf1PvvIvTgPnv4KJ+ES5M0PyDq5Jp+Ygy2g==}
    dev: true

  /should@13.2.3:
    resolution: {integrity: sha512-ggLesLtu2xp+ZxI+ysJTmNjh2U0TsC+rQ/pfED9bUZZ4DKefP27D+7YJVVTvKsmjLpIi9jAa7itwDGkDDmt1GQ==}
    dependencies:
      should-equal: 2.0.0
      should-format: 3.0.3
      should-type: 1.4.0
      should-type-adaptors: 1.1.0
      should-util: 1.0.1
    dev: true

  /side-channel@1.0.4:
    resolution: {integrity: sha512-q5XPytqFEIKHkGdiMIrY10mvLRvnQh42/+GoBlFW3b2LXLE2xxJpZFdm94we0BaoV3RwJyGqg5wS7epxTv0Zvw==}
    dependencies:
      call-bind: 1.0.2
      get-intrinsic: 1.2.0
      object-inspect: 1.12.3
    dev: true

  /signal-exit@3.0.7:
    resolution: {integrity: sha512-wnD2ZE+l+SPC/uoS0vXeE9L1+0wuaMqKlfz9AMUo38JsyLSBWSFcHR1Rri62LZc12vLr1gb3jl7iwQhgwpAbGQ==}

  /sisteransi@1.0.5:
    resolution: {integrity: sha512-bLGGlR1QxBcynn2d5YmDX4MGjlZvy2MRBDRNHLJ8VI6l6+9FUiyTFNJ0IveOSP0bcXgVDPRcfGqA0pjaqUpfVg==}

  /slash@2.0.0:
    resolution: {integrity: sha512-ZYKh3Wh2z1PpEXWr0MpSBZ0V6mZHAQfYevttO11c51CaWjGTaadiKZ+wVt1PbMlDV5qhMFslpZCemhwOK7C89A==}
    engines: {node: '>=6'}
    dev: true

  /slash@3.0.0:
    resolution: {integrity: sha512-g9Q1haeby36OSStwb4ntCGGGaKsaVSjQ68fBxoQcutl5fS1vuY18H3wSt3jFyFtrkx+Kz0V1G85A4MyAdDMi2Q==}
    engines: {node: '>=8'}

  /slice-ansi@4.0.0:
    resolution: {integrity: sha512-qMCMfhY040cVHT43K9BFygqYbUPFZKHOg7K73mtTWJRb8pyP3fzf4Ixd5SzdEJQ6MRUg/WBnOLxghZtKKurENQ==}
    engines: {node: '>=10'}
    dependencies:
      ansi-styles: 4.3.0
      astral-regex: 2.0.0
      is-fullwidth-code-point: 3.0.0
    dev: true

  /sonic-boom@2.8.0:
    resolution: {integrity: sha512-kuonw1YOYYNOve5iHdSahXPOK49GqwA+LZhI6Wz/l0rP57iKyXXIHaRagOBHAPmGwJC6od2Z9zgvZ5loSgMlVg==}
    dependencies:
      atomic-sleep: 1.0.0
    dev: false

  /source-map-js@1.0.2:
    resolution: {integrity: sha512-R0XvVJ9WusLiqTCEiGCmICCMplcCkIwwR11mOSD9CR5u+IXYdiseeEuXCVAjS54zqwkLcPNnmU4OeJ6tUrWhDw==}
    engines: {node: '>=0.10.0'}
    dev: true

  /source-map-support@0.5.13:
    resolution: {integrity: sha512-SHSKFHadjVA5oR4PPqhtAVdcBWwRYVd6g6cAXnIbRiIwc2EhPrTuKUBdSLvlEKyIP3GCf89fltvcZiP9MMFA1w==}
    dependencies:
      buffer-from: 1.1.2
      source-map: 0.6.1

  /source-map-support@0.5.21:
    resolution: {integrity: sha512-uBHU3L3czsIyYXKX88fdrGovxdSCoTGDRZ6SYXtSRxLZUzHg5P/66Ht6uoUlHu9EZod+inXhKo3qQgwXUT/y1w==}
    dependencies:
      buffer-from: 1.1.2
      source-map: 0.6.1
    dev: true

  /source-map@0.6.1:
    resolution: {integrity: sha512-UjgapumWlbMhkBgzT7Ykc5YXUT46F0iKu8SGXq0bcwP5dz/h0Plj6enJqjz1Zbq2l5WaqYnrVbwWOWMyF3F47g==}
    engines: {node: '>=0.10.0'}

  /source-map@0.7.4:
    resolution: {integrity: sha512-l3BikUxvPOcn5E74dZiq5BGsTb5yEwhaTSzccU6t4sDOH8NWJCstKO5QT2CvtFoK6F0saL7p9xHAqHOlCPJygA==}
    engines: {node: '>= 8'}
    dev: true

  /spdx-correct@3.2.0:
    resolution: {integrity: sha512-kN9dJbvnySHULIluDHy32WHRUu3Og7B9sbY7tsFLctQkIqnMh3hErYgdMjTYuqmcXX+lK5T1lnUt3G7zNswmZA==}
    dependencies:
      spdx-expression-parse: 3.0.1
      spdx-license-ids: 3.0.13
    dev: true

  /spdx-exceptions@2.3.0:
    resolution: {integrity: sha512-/tTrYOC7PPI1nUAgx34hUpqXuyJG+DTHJTnIULG4rDygi4xu/tfgmq1e1cIRwRzwZgo4NLySi+ricLkZkw4i5A==}
    dev: true

  /spdx-expression-parse@3.0.1:
    resolution: {integrity: sha512-cbqHunsQWnJNE6KhVSMsMeH5H/L9EpymbzqTQ3uLwNCLZ1Q481oWaofqH7nO6V07xlXwY6PhQdQ2IedWx/ZK4Q==}
    dependencies:
      spdx-exceptions: 2.3.0
      spdx-license-ids: 3.0.13
    dev: true

  /spdx-license-ids@3.0.13:
    resolution: {integrity: sha512-XkD+zwiqXHikFZm4AX/7JSCXA98U5Db4AFd5XUg/+9UNtnH75+Z9KxtpYiJZx36mUDVOwH83pl7yvCer6ewM3w==}
    dev: true

  /split-on-first@1.1.0:
    resolution: {integrity: sha512-43ZssAJaMusuKWL8sKUBQXHWOpq8d6CfN/u1p4gUzfJkM05C8rxTmYrkIPTXapZpORA6LkkzcUulJ8FqA7Uudw==}
    engines: {node: '>=6'}
    dev: false

  /split2@3.2.2:
    resolution: {integrity: sha512-9NThjpgZnifTkJpzTZ7Eue85S49QwpNhZTq6GRJwObb6jnLFNGB7Qm73V5HewTROPyxD0C29xqmaI68bQtV+hg==}
    dependencies:
      readable-stream: 3.6.2
    dev: true

  /split2@4.2.0:
    resolution: {integrity: sha512-UcjcJOWknrNkF6PLX83qcHM6KHgVKNkV62Y8a5uYDVv9ydGQVwAHMKqHdJje1VTWpljG0WYpCDhrCdAOYH4TWg==}
    engines: {node: '>= 10.x'}
    dev: false

  /sprintf-js@1.0.3:
    resolution: {integrity: sha512-D9cPgkvLlV3t3IzL0D0YLvGA9Ahk4PcvVwUbN0dSGr1aP0Nrt4AEnTUbuGvquEC0mA64Gqt1fzirlRs5ibXx8g==}

  /stack-utils@2.0.6:
    resolution: {integrity: sha512-XlkWvfIm6RmsWtNJx+uqtKLS8eqFbxUg0ZzLXqY0caEy9l7hruX8IpiDnjsLavoBgqCCR71TqWO8MaXYheJ3RQ==}
    engines: {node: '>=10'}
    dependencies:
      escape-string-regexp: 2.0.0

  /standard-as-callback@2.1.0:
    resolution: {integrity: sha512-qoRRSyROncaz1z0mvYqIE4lCd9p2R90i6GxW3uZv5ucSu8tU7B5HXUP1gG8pVZsYNVaXjk8ClXHPttLyxAL48A==}
    dev: false

  /std-env@3.6.0:
    resolution: {integrity: sha512-aFZ19IgVmhdB2uX599ve2kE6BIE3YMnQ6Gp6BURhW/oIzpXGKr878TQfAQZn1+i0Flcc/UKUy1gOlcfaUBCryg==}
    dev: false

  /stream-browserify@3.0.0:
    resolution: {integrity: sha512-H73RAHsVBapbim0tU2JwwOiXUj+fikfiaoYAKHF3VJfA0pe2BCzkhAHBlLG6REzE+2WNZcxOXjK7lkso+9euLA==}
    dependencies:
      inherits: 2.0.4
      readable-stream: 3.6.2

  /stream-shift@1.0.1:
    resolution: {integrity: sha512-AiisoFqQ0vbGcZgQPY1cdP2I76glaVA/RauYR4G4thNFgkTqr90yXTo4LYX60Jl+sIlPNHHdGSwo01AvbKUSVQ==}
    dev: false

  /strict-uri-encode@2.0.0:
    resolution: {integrity: sha512-QwiXZgpRcKkhTj2Scnn++4PKtWsH0kpzZ62L2R6c/LUVYv7hVnZqcg2+sMuT6R7Jusu1vviK/MFsu6kNJfWlEQ==}
    engines: {node: '>=4'}
    dev: false

  /string-length@4.0.2:
    resolution: {integrity: sha512-+l6rNN5fYHNhZZy41RXsYptCjA2Igmq4EG7kZAYFQI1E1VTXarr6ZPXBg6eq7Y6eK4FEhY6AJlyuFIb/v/S0VQ==}
    engines: {node: '>=10'}
    dependencies:
      char-regex: 1.0.2
      strip-ansi: 6.0.1

  /string-width@3.1.0:
    resolution: {integrity: sha512-vafcv6KjVZKSgz06oM/H6GDBrAtz8vdhQakGjFIvNrHA6y3HCF1CInLy+QLq8dTJPQ1b+KDUqDFctkdRW44e1w==}
    engines: {node: '>=6'}
    dependencies:
      emoji-regex: 7.0.3
      is-fullwidth-code-point: 2.0.0
      strip-ansi: 5.2.0
    dev: false

  /string-width@4.2.3:
    resolution: {integrity: sha512-wKyQRQpjJ0sIp62ErSZdGsjMJWsap5oRNihHhu6G7JVO/9jIB6UyevL+tXuOqrng8j/cxKTWyWUwvSTriiZz/g==}
    engines: {node: '>=8'}
    dependencies:
      emoji-regex: 8.0.0
      is-fullwidth-code-point: 3.0.0
      strip-ansi: 6.0.1

  /string.prototype.matchall@4.0.8:
    resolution: {integrity: sha512-6zOCOcJ+RJAQshcTvXPHoxoQGONa3e/Lqx90wUA+wEzX78sg5Bo+1tQo4N0pohS0erG9qtCqJDjNCQBjeWVxyg==}
    dependencies:
      call-bind: 1.0.2
      define-properties: 1.2.0
      es-abstract: 1.21.2
      get-intrinsic: 1.2.0
      has-symbols: 1.0.3
      internal-slot: 1.0.5
      regexp.prototype.flags: 1.5.0
      side-channel: 1.0.4
    dev: true

  /string.prototype.padend@3.1.4:
    resolution: {integrity: sha512-67otBXoksdjsnXXRUq+KMVTdlVRZ2af422Y0aTyTjVaoQkGr3mxl2Bc5emi7dOQ3OGVVQQskmLEWwFXwommpNw==}
    engines: {node: '>= 0.4'}
    dependencies:
      call-bind: 1.0.2
      define-properties: 1.2.0
      es-abstract: 1.21.2
    dev: true

  /string.prototype.trim@1.2.7:
    resolution: {integrity: sha512-p6TmeT1T3411M8Cgg9wBTMRtY2q9+PNy9EV1i2lIXUN/btt763oIfxwN3RR8VU6wHX8j/1CFy0L+YuThm6bgOg==}
    engines: {node: '>= 0.4'}
    dependencies:
      call-bind: 1.0.2
      define-properties: 1.2.0
      es-abstract: 1.21.2
    dev: true

  /string.prototype.trimend@1.0.6:
    resolution: {integrity: sha512-JySq+4mrPf9EsDBEDYMOb/lM7XQLulwg5R/m1r0PXEFqrV0qHvl58sdTilSXtKOflCsK2E8jxf+GKC0T07RWwQ==}
    dependencies:
      call-bind: 1.0.2
      define-properties: 1.2.0
      es-abstract: 1.21.2
    dev: true

  /string.prototype.trimstart@1.0.6:
    resolution: {integrity: sha512-omqjMDaY92pbn5HOX7f9IccLA+U1tA9GvtU4JrodiXFfYB7jPzzHpRzpglLAjtUV6bB557zwClJezTqnAiYnQA==}
    dependencies:
      call-bind: 1.0.2
      define-properties: 1.2.0
      es-abstract: 1.21.2
    dev: true

  /string_decoder@1.3.0:
    resolution: {integrity: sha512-hkRX8U1WjJFd8LsDJ2yQ/wWWxaopEsABU1XfkM8A+j0+85JAGppt16cr1Whg6KIbb4okU6Mql6BOj+uup/wKeA==}
    dependencies:
      safe-buffer: 5.2.1

  /strip-ansi@5.2.0:
    resolution: {integrity: sha512-DuRs1gKbBqsMKIZlrffwlug8MHkcnpjs5VPmL1PAh+mA30U0DTotfDZ0d2UUsXpPmPmMMJ6W773MaA3J+lbiWA==}
    engines: {node: '>=6'}
    dependencies:
      ansi-regex: 4.1.1
    dev: false

  /strip-ansi@6.0.1:
    resolution: {integrity: sha512-Y38VPSHcqkFrCpFnQ9vuSXmquuv5oXOKpGeT6aGrr3o3Gc9AlVa6JBfUSOCnbxGGZF+/0ooI7KrPuUSztUdU5A==}
    engines: {node: '>=8'}
    dependencies:
      ansi-regex: 5.0.1

  /strip-bom@3.0.0:
    resolution: {integrity: sha512-vavAMRXOgBVNF6nyEEmL3DBK19iRpDcoIwW+swQ+CbGiu7lju6t+JklA1MHweoWtadgt4ISVUsXLyDq34ddcwA==}
    engines: {node: '>=4'}
    dev: true

  /strip-bom@4.0.0:
    resolution: {integrity: sha512-3xurFv5tEgii33Zi8Jtp55wEIILR9eh34FAW00PZf+JnSsTmV/ioewSgQl97JHvgjoRGwPShsWm+IdrxB35d0w==}
    engines: {node: '>=8'}

  /strip-final-newline@2.0.0:
    resolution: {integrity: sha512-BrpvfNAE3dcvq7ll3xVumzjKjZQ5tI1sEUIKr3Uoks0XUl45St3FlatVqef9prk4jRDzhW6WZg+3bk93y6pLjA==}
    engines: {node: '>=6'}

  /strip-indent@3.0.0:
    resolution: {integrity: sha512-laJTa3Jb+VQpaC6DseHhF7dXVqHTfJPCRDaEbid/drOhgitgYku/letMUqOXFoWV0zIIUbjpdH2t+tYj4bQMRQ==}
    engines: {node: '>=8'}
    dependencies:
      min-indent: 1.0.1
    dev: true

  /strip-json-comments@3.1.1:
    resolution: {integrity: sha512-6fPc+R4ihwqP6N/aIv2f1gMH8lOVtWQHoqC4yK6oSDVVocumAsfCqjkXnqiYMhmMwS/mEHLp7Vehlt3ql6lEig==}
    engines: {node: '>=8'}

  /style-value-types@5.0.0:
    resolution: {integrity: sha512-08yq36Ikn4kx4YU6RD7jWEv27v4V+PUsOGa4n/as8Et3CuODMJQ00ENeAVXAeydX4Z2j1XHZF1K2sX4mGl18fA==}
    dependencies:
      hey-listen: 1.0.8
      tslib: 2.5.0
    dev: false

  /styled-components@5.3.9(react-dom@18.2.0)(react-is@18.2.0)(react@18.2.0):
    resolution: {integrity: sha512-Aj3kb13B75DQBo2oRwRa/APdB5rSmwUfN5exyarpX+x/tlM/rwZA2vVk2vQgVSP6WKaZJHWwiFrzgHt+CLtB4A==}
    engines: {node: '>=10'}
    peerDependencies:
      react: '>= 16.8.0'
      react-dom: '>= 16.8.0'
      react-is: '>= 16.8.0'
    dependencies:
      '@babel/helper-module-imports': 7.21.4
      '@babel/traverse': 7.23.2(supports-color@5.5.0)
      '@emotion/is-prop-valid': 1.2.0
      '@emotion/stylis': 0.8.5
      '@emotion/unitless': 0.7.5
      babel-plugin-styled-components: 2.1.1(styled-components@5.3.9)
      css-to-react-native: 3.2.0
      hoist-non-react-statics: 3.3.2
      react: 18.2.0
      react-dom: 18.2.0(react@18.2.0)
      react-is: 18.2.0
      shallowequal: 1.1.0
      supports-color: 5.5.0
    dev: false

  /supports-color@5.5.0:
    resolution: {integrity: sha512-QjVjwdXIt408MIiAqCX4oUKsgU2EqAGzs2Ppkm4aQYbjm+ZEWEcW4SfFNTr4uMNZma0ey4f5lgLrkB0aX0QMow==}
    engines: {node: '>=4'}
    dependencies:
      has-flag: 3.0.0

  /supports-color@7.2.0:
    resolution: {integrity: sha512-qpCAvRl9stuOHveKsn7HncJRvv501qIacKzQlO/+Lwxc9+0q2wLyv4Dfvt80/DPn2pqOBsJdDiogXGR9+OvwRw==}
    engines: {node: '>=8'}
    dependencies:
      has-flag: 4.0.0

  /supports-color@8.1.1:
    resolution: {integrity: sha512-MpUEN2OodtUzxvKQl72cUF7RQ5EiHsGvSsVG0ia9c5RbWGL2CI4C7EpPS8UTBIplnlzZiNuV56w+FuNxy3ty2Q==}
    engines: {node: '>=10'}
    dependencies:
      has-flag: 4.0.0

  /supports-hyperlinks@2.3.0:
    resolution: {integrity: sha512-RpsAZlpWcDwOPQA22aCH4J0t7L8JmAvsCxfOSEwm7cQs3LshN36QaTkwd70DnBOXDWGssw2eUoc8CaRWT0XunA==}
    engines: {node: '>=8'}
    dependencies:
      has-flag: 4.0.0
      supports-color: 7.2.0

  /supports-preserve-symlinks-flag@1.0.0:
    resolution: {integrity: sha512-ot0WnXS9fgdkgIcePe6RHNk1WA8+muPa6cSjeR3V8K27q9BB1rTE3R1p7Hv0z1ZyAc8s6Vvv8DIyWf681MAt0w==}
    engines: {node: '>= 0.4'}

  /swagger-schema-official@2.0.0-bab6bed:
    resolution: {integrity: sha512-rCC0NWGKr/IJhtRuPq/t37qvZHI/mH4I4sxflVM+qgVe5Z2uOCivzWaVbuioJaB61kvm5UvB7b49E+oBY0M8jA==}
    dev: true

  /swagger-typescript-api@12.0.3:
    resolution: {integrity: sha512-T2ioLmWuABtoxvJSp2y54yocr6ARhNMaJw8LLegf8G0tBWy6Xj3OvEM//5fv+LwkvTWPcMvCsbKQ+d4AnphzmA==}
    hasBin: true
    dependencies:
      '@types/swagger-schema-official': 2.0.22
      cosmiconfig: 7.0.1
      didyoumean: 1.2.2
      eta: 2.0.1
      js-yaml: 4.1.0
      lodash: 4.17.21
      make-dir: 3.1.0
      nanoid: 3.3.4
      node-emoji: 1.11.0
      node-fetch: 3.3.1
      prettier: 2.7.1
      swagger-schema-official: 2.0.0-bab6bed
      swagger2openapi: 7.0.8
      typescript: 4.8.4
    transitivePeerDependencies:
      - encoding
    dev: true

  /swagger2openapi@7.0.8:
    resolution: {integrity: sha512-upi/0ZGkYgEcLeGieoz8gT74oWHA0E7JivX7aN9mAf+Tc7BQoRBvnIGHoPDw+f9TXTW4s6kGYCZJtauP6OYp7g==}
    hasBin: true
    dependencies:
      call-me-maybe: 1.0.2
      node-fetch: 2.6.9
      node-fetch-h2: 2.3.0
      node-readfiles: 0.2.0
      oas-kit-common: 1.0.8
      oas-resolver: 2.5.6
      oas-schema-walker: 1.1.5
      oas-validator: 5.0.8
      reftools: 1.1.9
      yaml: 1.10.2
      yargs: 17.7.1
    transitivePeerDependencies:
      - encoding
    dev: true

  /table@6.8.1:
    resolution: {integrity: sha512-Y4X9zqrCftUhMeH2EptSSERdVKt/nEdijTOacGD/97EKjhQ/Qs8RTlEGABSJNNN8lac9kheH+af7yAkEWlgneA==}
    engines: {node: '>=10.0.0'}
    dependencies:
      ajv: 8.12.0
      lodash.truncate: 4.4.2
      slice-ansi: 4.0.0
      string-width: 4.2.3
      strip-ansi: 6.0.1
    dev: true

  /tapable@2.2.1:
    resolution: {integrity: sha512-GNzQvQTOIP6RyTfE2Qxb8ZVlNmw0n88vp1szwWRimP02mnTsx3Wtn5qRdqY9w2XduFNUgvOwhNnQsjwCp+kqaQ==}
    engines: {node: '>=6'}
    dev: true

  /terminal-link@2.1.1:
    resolution: {integrity: sha512-un0FmiRUQNr5PJqy9kP7c40F5BOfpGlYTrxonDChEZB7pzZxRNp/bt+ymiy9/npwXya9KH99nJ/GXFIiUkYGFQ==}
    engines: {node: '>=8'}
    dependencies:
      ansi-escapes: 4.3.2
      supports-hyperlinks: 2.3.0

  /terser-webpack-plugin@5.3.7(@swc/core@1.4.2)(webpack@5.77.0):
    resolution: {integrity: sha512-AfKwIktyP7Cu50xNjXF/6Qb5lBNzYaWpU6YfoX3uZicTx0zTy0stDDCsvjDapKsSDvOeWo5MEq4TmdBy2cNoHw==}
    engines: {node: '>= 10.13.0'}
    peerDependencies:
      '@swc/core': '*'
      esbuild: '*'
      uglify-js: '*'
      webpack: ^5.1.0
    peerDependenciesMeta:
      '@swc/core':
        optional: true
      esbuild:
        optional: true
      uglify-js:
        optional: true
    dependencies:
      '@jridgewell/trace-mapping': 0.3.18
      '@swc/core': 1.4.2
      jest-worker: 27.5.1
      schema-utils: 3.1.2
      serialize-javascript: 6.0.1
      terser: 5.17.1
      webpack: 5.77.0(@swc/core@1.4.2)(webpack-cli@4.10.0)
    dev: true

  /terser-webpack-plugin@5.3.7(@swc/core@1.4.2)(webpack@5.80.0):
    resolution: {integrity: sha512-AfKwIktyP7Cu50xNjXF/6Qb5lBNzYaWpU6YfoX3uZicTx0zTy0stDDCsvjDapKsSDvOeWo5MEq4TmdBy2cNoHw==}
    engines: {node: '>= 10.13.0'}
    peerDependencies:
      '@swc/core': '*'
      esbuild: '*'
      uglify-js: '*'
      webpack: ^5.1.0
    peerDependenciesMeta:
      '@swc/core':
        optional: true
      esbuild:
        optional: true
      uglify-js:
        optional: true
    dependencies:
      '@jridgewell/trace-mapping': 0.3.18
      '@swc/core': 1.4.2
      jest-worker: 27.5.1
      schema-utils: 3.1.2
      serialize-javascript: 6.0.1
      terser: 5.17.1
      webpack: 5.80.0(@swc/core@1.4.2)(webpack-cli@4.10.0)
    dev: true

  /terser@5.17.1:
    resolution: {integrity: sha512-hVl35zClmpisy6oaoKALOpS0rDYLxRFLHhRuDlEGTKey9qHjS1w9GMORjuwIMt70Wan4lwsLYyWDVnWgF+KUEw==}
    engines: {node: '>=10'}
    hasBin: true
    dependencies:
      '@jridgewell/source-map': 0.3.3
      acorn: 8.8.2
      commander: 2.20.3
      source-map-support: 0.5.21
    dev: true

  /test-exclude@6.0.0:
    resolution: {integrity: sha512-cAGWPIyOHU6zlmg88jwm7VRyXnMN7iV68OGAbYDk/Mh/xC/pzVPlQtY6ngoIH/5/tciuhGfvESU8GrHrcxD56w==}
    engines: {node: '>=8'}
    dependencies:
      '@istanbuljs/schema': 0.1.3
      glob: 7.2.3
      minimatch: 3.1.2

  /text-extensions@1.9.0:
    resolution: {integrity: sha512-wiBrwC1EhBelW12Zy26JeOUkQ5mRu+5o8rpsJk5+2t+Y5vE7e842qtZDQ2g1NpX/29HdyFeJ4nSIhI47ENSxlQ==}
    engines: {node: '>=0.10'}
    dev: true

  /text-table@0.2.0:
    resolution: {integrity: sha512-N+8UisAXDGk8PFXP4HAzVR9nbfmVJ3zYLAWiTIoqC5v5isinhr+r5uaO8+7r3BMfuNIufIsA7RdpVgacC2cSpw==}
    dev: true

  /thread-stream@0.15.2:
    resolution: {integrity: sha512-UkEhKIg2pD+fjkHQKyJO3yoIvAP3N6RlNFt2dUhcS1FGvCD1cQa1M/PGknCLFIyZdtJOWQjejp7bdNqmN7zwdA==}
    dependencies:
      real-require: 0.1.0
    dev: false

  /through2@4.0.2:
    resolution: {integrity: sha512-iOqSav00cVxEEICeD7TjLB1sueEL+81Wpzp2bY17uZjZN0pWZPuo4suZ/61VujxmqSGFfgOcNuTZ85QJwNZQpw==}
    dependencies:
      readable-stream: 3.6.2
    dev: true

  /through@2.3.8:
    resolution: {integrity: sha512-w89qg7PI8wAdvX60bMDP+bFoD5Dvhm9oLheFp5O4a2QF0cSBGsBX4qZmadPMvVqlLJBBci+WqGGOAPvcDeNSVg==}
    dev: true

  /tmpl@1.0.5:
    resolution: {integrity: sha512-3f0uOEAQwIqGuWW2MVzYg8fV/QNnc/IpuJNG837rLuczAaLVHslWHZQj4IGiEl5Hs3kkbhwL9Ab7Hrsmuj+Smw==}

  /to-fast-properties@2.0.0:
    resolution: {integrity: sha512-/OaKK0xYrs3DmxRYqL/yDc+FxFUVYhDlXMhRmv3z915w2HF1tnN1omB354j8VUGO/hbRzyD6Y3sA7v7GS/ceog==}
    engines: {node: '>=4'}

  /to-regex-range@5.0.1:
    resolution: {integrity: sha512-65P7iz6X5yEr1cwcgvQxbbIw7Uk3gOy5dIdtZ4rDveLqhrdJP+Li/Hx6tyK0NEb+2GCyneCMJiGqrADCSNk8sQ==}
    engines: {node: '>=8.0'}
    dependencies:
      is-number: 7.0.0

  /toggle-selection@1.0.6:
    resolution: {integrity: sha1-bkWxJj8gF/oKzH2J14sVuL932jI=}
    dev: false

  /tr46@0.0.3:
    resolution: {integrity: sha512-N3WMsuqV66lT30CrXNbEjx4GEwlow3v6rr4mCcv6prnfwhS01rkgyFdjPNBYd9br7LpXV1+Emh01fHnq2Gdgrw==}

  /trim-newlines@3.0.1:
    resolution: {integrity: sha512-c1PTsA3tYrIsLGkJkzHF+w9F2EyxfXGo4UyJc4pFL++FMjnq0HJS69T3M7d//gKrFKwy429bouPescbjecU+Zw==}
    engines: {node: '>=8'}
    dev: true

  /ts-jest@28.0.8(@babel/core@7.21.4)(jest@28.1.3)(typescript@4.9.5):
    resolution: {integrity: sha512-5FaG0lXmRPzApix8oFG8RKjAz4ehtm8yMKOTy5HX3fY6W8kmvOrmcY0hKDElW52FJov+clhUbrKAqofnj4mXTg==}
    engines: {node: ^12.13.0 || ^14.15.0 || ^16.10.0 || >=17.0.0}
    hasBin: true
    peerDependencies:
      '@babel/core': '>=7.0.0-beta.0 <8'
      '@jest/types': ^28.0.0
      babel-jest: ^28.0.0
      esbuild: '*'
      jest: ^28.0.0
      typescript: '>=4.3'
    peerDependenciesMeta:
      '@babel/core':
        optional: true
      '@jest/types':
        optional: true
      babel-jest:
        optional: true
      esbuild:
        optional: true
    dependencies:
      '@babel/core': 7.21.4
      bs-logger: 0.2.6
      fast-json-stable-stringify: 2.1.0
      jest: 28.1.3(@types/node@16.18.24)(ts-node@10.9.1)
      jest-util: 28.1.3
      json5: 2.2.3
      lodash.memoize: 4.1.2
      make-error: 1.3.6
      semver: 7.5.2
      typescript: 4.9.5
      yargs-parser: 21.1.1
    dev: true

  /ts-jest@29.1.0(@babel/core@7.21.4)(jest@29.5.0)(typescript@4.9.5):
    resolution: {integrity: sha512-ZhNr7Z4PcYa+JjMl62ir+zPiNJfXJN6E8hSLnaUKhOgqcn8vb3e537cpkd0FuAfRK3sR1LSqM1MOhliXNgOFPA==}
    engines: {node: ^14.15.0 || ^16.10.0 || >=18.0.0}
    hasBin: true
    peerDependencies:
      '@babel/core': '>=7.0.0-beta.0 <8'
      '@jest/types': ^29.0.0
      babel-jest: ^29.0.0
      esbuild: '*'
      jest: ^29.0.0
      typescript: '>=4.3 <6'
    peerDependenciesMeta:
      '@babel/core':
        optional: true
      '@jest/types':
        optional: true
      babel-jest:
        optional: true
      esbuild:
        optional: true
    dependencies:
      '@babel/core': 7.21.4
      bs-logger: 0.2.6
      fast-json-stable-stringify: 2.1.0
      jest: 29.5.0(@types/node@16.18.24)(ts-node@10.9.1)
      jest-util: 29.5.0
      json5: 2.2.3
      lodash.memoize: 4.1.2
      make-error: 1.3.6
      semver: 7.5.2
      typescript: 4.9.5
      yargs-parser: 21.1.1
    dev: true

  /ts-node@10.9.1(@swc/core@1.4.2)(@types/node@16.18.24)(typescript@4.7.4):
    resolution: {integrity: sha512-NtVysVPkxxrwFGUUxGYhfux8k78pQB3JqYBXlLRZgdGUqTO5wU/UyHop5p70iEbGhB7q5KmiZiU0Y3KlJrScEw==}
    hasBin: true
    peerDependencies:
      '@swc/core': '>=1.2.50'
      '@swc/wasm': '>=1.2.50'
      '@types/node': '*'
      typescript: '>=2.7'
    peerDependenciesMeta:
      '@swc/core':
        optional: true
      '@swc/wasm':
        optional: true
    dependencies:
      '@cspotcode/source-map-support': 0.8.1
      '@swc/core': 1.4.2
      '@tsconfig/node10': 1.0.9
      '@tsconfig/node12': 1.0.11
      '@tsconfig/node14': 1.0.3
      '@tsconfig/node16': 1.0.3
      '@types/node': 16.18.24
      acorn: 8.8.2
      acorn-walk: 8.2.0
      arg: 4.1.3
      create-require: 1.1.1
      diff: 4.0.2
      make-error: 1.3.6
      typescript: 4.7.4
      v8-compile-cache-lib: 3.0.1
      yn: 3.1.1

  /ts-node@10.9.1(@swc/core@1.4.2)(@types/node@16.18.24)(typescript@4.9.5):
    resolution: {integrity: sha512-NtVysVPkxxrwFGUUxGYhfux8k78pQB3JqYBXlLRZgdGUqTO5wU/UyHop5p70iEbGhB7q5KmiZiU0Y3KlJrScEw==}
    hasBin: true
    peerDependencies:
      '@swc/core': '>=1.2.50'
      '@swc/wasm': '>=1.2.50'
      '@types/node': '*'
      typescript: '>=2.7'
    peerDependenciesMeta:
      '@swc/core':
        optional: true
      '@swc/wasm':
        optional: true
    dependencies:
      '@cspotcode/source-map-support': 0.8.1
      '@swc/core': 1.4.2
      '@tsconfig/node10': 1.0.9
      '@tsconfig/node12': 1.0.11
      '@tsconfig/node14': 1.0.3
      '@tsconfig/node16': 1.0.3
      '@types/node': 16.18.24
      acorn: 8.8.2
      acorn-walk: 8.2.0
      arg: 4.1.3
      create-require: 1.1.1
      diff: 4.0.2
      make-error: 1.3.6
      typescript: 4.9.5
      v8-compile-cache-lib: 3.0.1
      yn: 3.1.1
    dev: true

  /ts-node@10.9.1(@swc/core@1.4.2)(@types/node@18.15.13)(typescript@4.9.5):
    resolution: {integrity: sha512-NtVysVPkxxrwFGUUxGYhfux8k78pQB3JqYBXlLRZgdGUqTO5wU/UyHop5p70iEbGhB7q5KmiZiU0Y3KlJrScEw==}
    hasBin: true
    peerDependencies:
      '@swc/core': '>=1.2.50'
      '@swc/wasm': '>=1.2.50'
      '@types/node': '*'
      typescript: '>=2.7'
    peerDependenciesMeta:
      '@swc/core':
        optional: true
      '@swc/wasm':
        optional: true
    dependencies:
      '@cspotcode/source-map-support': 0.8.1
      '@swc/core': 1.4.2
      '@tsconfig/node10': 1.0.9
      '@tsconfig/node12': 1.0.11
      '@tsconfig/node14': 1.0.3
      '@tsconfig/node16': 1.0.3
      '@types/node': 18.15.13
      acorn: 8.8.2
      acorn-walk: 8.2.0
      arg: 4.1.3
      create-require: 1.1.1
      diff: 4.0.2
      make-error: 1.3.6
      typescript: 4.9.5
      v8-compile-cache-lib: 3.0.1
      yn: 3.1.1
    dev: true

  /tsconfig-paths@3.14.2:
    resolution: {integrity: sha512-o/9iXgCYc5L/JxCHPe3Hvh8Q/2xm5Z+p18PESBU6Ff33695QnCHBEjcytY2q19ua7Mbl/DavtBOLq+oG0RCL+g==}
    dependencies:
      '@types/json5': 0.0.29
      json5: 1.0.2
      minimist: 1.2.8
      strip-bom: 3.0.0
    dev: true

  /tslib@1.14.1:
    resolution: {integrity: sha512-Xni35NKzjgMrwevysHTCArtLDpPvye8zV/0E4EyYn43P7/7qvQwPh9BGkHewbMulVntbigmcT7rdX3BNo9wRJg==}

  /tslib@2.5.0:
    resolution: {integrity: sha512-336iVw3rtn2BUK7ORdIAHTyxHGRIHVReokCR3XjbckJMK7ms8FysBfhLR8IXnAgy7T0PTPNBWKiH514FOW/WSg==}

  /tsutils@3.21.0(typescript@4.9.5):
    resolution: {integrity: sha512-mHKK3iUXL+3UF6xL5k0PEhKRUBKPBCv/+RkEOpjRWxxx27KKRBmmA60A9pgOUvMi8GKhRMPEmjBRPzs2W7O1OA==}
    engines: {node: '>= 6'}
    peerDependencies:
      typescript: '>=2.8.0 || >= 3.2.0-dev || >= 3.3.0-dev || >= 3.4.0-dev || >= 3.5.0-dev || >= 3.6.0-dev || >= 3.6.0-beta || >= 3.7.0-dev || >= 3.7.0-beta'
    dependencies:
      tslib: 1.14.1
      typescript: 4.9.5
    dev: true

  /type-check@0.4.0:
    resolution: {integrity: sha512-XleUoc9uwGXqjWwXaUTZAmzMcFZ5858QA2vvx1Ur5xIcixXIP+8LnFDgRplU30us6teqdlskFfu+ae4K79Ooew==}
    engines: {node: '>= 0.8.0'}
    dependencies:
      prelude-ls: 1.2.1
    dev: true

  /type-detect@4.0.8:
    resolution: {integrity: sha512-0fr/mIH1dlO+x7TlcMy+bIDqKPsw/70tVyeHW787goQjhmqaZe10uwLujubK9q9Lg6Fiho1KUKDYz0Z7k7g5/g==}
    engines: {node: '>=4'}

  /type-fest@0.18.1:
    resolution: {integrity: sha512-OIAYXk8+ISY+qTOwkHtKqzAuxchoMiD9Udx+FSGQDuiRR+PJKJHc2NJAXlbhkGwTt/4/nKZxELY1w3ReWOL8mw==}
    engines: {node: '>=10'}
    dev: true

  /type-fest@0.20.2:
    resolution: {integrity: sha512-Ne+eE4r0/iWnpAxD852z3A+N0Bt5RN//NjJwRd2VFHEmrywxf5vsZlh4R6lixl6B+wz/8d+maTSAkN1FIkI3LQ==}
    engines: {node: '>=10'}
    dev: true

  /type-fest@0.21.3:
    resolution: {integrity: sha512-t0rzBq87m3fVcduHDUFhKmyyX+9eo6WQjZvf51Ea/M0Q7+T374Jp1aUiyUl0GKxp8M/OETVHSDvmkyPgvX+X2w==}
    engines: {node: '>=10'}

  /type-fest@0.6.0:
    resolution: {integrity: sha512-q+MB8nYR1KDLrgr4G5yemftpMC7/QLqVndBmEEdqzmNj5dcFOO4Oo8qlwZE3ULT3+Zim1F8Kq4cBnikNhlCMlg==}
    engines: {node: '>=8'}
    dev: true

  /type-fest@0.8.1:
    resolution: {integrity: sha512-4dbzIzqvjtgiM5rw1k5rEHtBANKmdudhGyBEajN01fEyhaAIhsoKNy6y7+IN93IfpFtwY9iqi7kD+xwKhQsNJA==}
    engines: {node: '>=8'}
    dev: true

  /typed-array-length@1.0.4:
    resolution: {integrity: sha512-KjZypGq+I/H7HI5HlOoGHkWUUGq+Q0TPhQurLbyrVrvnKTBgzLhIJ7j6J/XTQOi0d1RjyZ0wdas8bKs2p0x3Ng==}
    dependencies:
      call-bind: 1.0.2
      for-each: 0.3.3
      is-typed-array: 1.1.10
    dev: true

  /typeforce@1.18.0:
    resolution: {integrity: sha512-7uc1O8h1M1g0rArakJdf0uLRSSgFcYexrVoKo+bzJd32gd4gDy2L/Z+8/FjPnU9ydY3pEnVPtr9FyscYY60K1g==}
    dev: false

  /typescript@4.7.4:
    resolution: {integrity: sha512-C0WQT0gezHuw6AdY1M2jxUO83Rjf0HP7Sk1DtXj6j1EwkQNZrHAg2XPWlq62oqEhYvONq5pkC2Y9oPljWToLmQ==}
    engines: {node: '>=4.2.0'}
    hasBin: true

  /typescript@4.8.4:
    resolution: {integrity: sha512-QCh+85mCy+h0IGff8r5XWzOVSbBO+KfeYrMQh7NJ58QujwcE22u+NUSmUxqF+un70P9GXKxa2HCNiTTMJknyjQ==}
    engines: {node: '>=4.2.0'}
    hasBin: true
    dev: true

  /typescript@4.9.5:
    resolution: {integrity: sha512-1FXk9E2Hm+QzZQ7z+McJiHL4NW1F2EzMu9Nq9i3zAaGqibafqYwCVU6WyWAuyQRRzOlxou8xZSyXLEN8oKj24g==}
    engines: {node: '>=4.2.0'}
    hasBin: true
    dev: true

  /ufo@1.3.2:
    resolution: {integrity: sha512-o+ORpgGwaYQXgqGDwd+hkS4PuZ3QnmqMMxRuajK/a38L6fTpcE5GPIfrf+L/KemFzfUpeUQc1rRS1iDBozvnFA==}
    dev: false

  /uint8arrays@3.1.1:
    resolution: {integrity: sha512-+QJa8QRnbdXVpHYjLoTpJIdCTiw9Ir62nocClWuXIq2JIh4Uta0cQsTSpFL678p2CN8B+XSApwcU+pQEqVpKWg==}
    dependencies:
      multiformats: 9.9.0
    dev: false

  /unbox-primitive@1.0.2:
    resolution: {integrity: sha512-61pPlCD9h51VoreyJ0BReideM3MDKMKnh6+V9L08331ipq6Q8OFXZYiqP6n/tbHx4s5I9uRhcye6BrbkizkBDw==}
    dependencies:
      call-bind: 1.0.2
      has-bigints: 1.0.2
      has-symbols: 1.0.3
      which-boxed-primitive: 1.0.2
    dev: true

  /uncrypto@0.1.3:
    resolution: {integrity: sha512-Ql87qFHB3s/De2ClA9e0gsnS6zXG27SkTiSJwjCc9MebbfapQfuPzumMIUMi38ezPZVNFcHI9sUIepeQfw8J8Q==}
    dev: false

  /unenv@1.8.0:
    resolution: {integrity: sha512-uIGbdCWZfhRRmyKj1UioCepQ0jpq638j/Cf0xFTn4zD1nGJ2lSdzYHLzfdXN791oo/0juUiSWW1fBklXMTsuqg==}
    dependencies:
      consola: 3.2.3
      defu: 6.1.3
      mime: 3.0.0
      node-fetch-native: 1.4.1
      pathe: 1.1.1
    dev: false

  /unfetch@4.2.0:
    resolution: {integrity: sha512-F9p7yYCn6cIW9El1zi0HI6vqpeIvBsr3dSuRO6Xuppb1u5rXpCPmMvLSyECLhybr9isec8Ohl0hPekMVrEinDA==}
    dev: false

  /unicode-canonical-property-names-ecmascript@2.0.0:
    resolution: {integrity: sha512-yY5PpDlfVIU5+y/BSCxAJRBIS1Zc2dDG3Ujq+sR0U+JjUevW2JhocOF+soROYDSaAezOzOKuyyixhD6mBknSmQ==}
    engines: {node: '>=4'}
    dev: true

  /unicode-match-property-ecmascript@2.0.0:
    resolution: {integrity: sha512-5kaZCrbp5mmbz5ulBkDkbY0SsPOjKqVS35VpL9ulMPfSl0J0Xsm+9Evphv9CoIZFwre7aJoa94AY6seMKGVN5Q==}
    engines: {node: '>=4'}
    dependencies:
      unicode-canonical-property-names-ecmascript: 2.0.0
      unicode-property-aliases-ecmascript: 2.1.0
    dev: true

  /unicode-match-property-value-ecmascript@2.1.0:
    resolution: {integrity: sha512-qxkjQt6qjg/mYscYMC0XKRn3Rh0wFPlfxB0xkt9CfyTvpX1Ra0+rAmdX2QyAobptSEvuy4RtpPRui6XkV+8wjA==}
    engines: {node: '>=4'}
    dev: true

  /unicode-property-aliases-ecmascript@2.1.0:
    resolution: {integrity: sha512-6t3foTQI9qne+OZoVQB/8x8rk2k1eVy1gRXhV3oFQ5T6R1dqQ1xtin3XqSlx3+ATBkliTaR/hHyJBm+LVPNM8w==}
    engines: {node: '>=4'}
    dev: true

  /universalify@2.0.0:
    resolution: {integrity: sha512-hAZsKq7Yy11Zu1DE0OzWjw7nnLZmJZYTDZZyEFHZdUhV8FkH5MCfoU1XMaxXovpyW5nq5scPqq0ZDP9Zyl04oQ==}
    engines: {node: '>= 10.0.0'}

  /unstorage@1.10.1(idb-keyval@6.2.1):
    resolution: {integrity: sha512-rWQvLRfZNBpF+x8D3/gda5nUCQL2PgXy2jNG4U7/Rc9BGEv9+CAJd0YyGCROUBKs9v49Hg8huw3aih5Bf5TAVw==}
    peerDependencies:
      '@azure/app-configuration': ^1.4.1
      '@azure/cosmos': ^4.0.0
      '@azure/data-tables': ^13.2.2
      '@azure/identity': ^3.3.2
      '@azure/keyvault-secrets': ^4.7.0
      '@azure/storage-blob': ^12.16.0
      '@capacitor/preferences': ^5.0.6
      '@netlify/blobs': ^6.2.0
      '@planetscale/database': ^1.11.0
      '@upstash/redis': ^1.23.4
      '@vercel/kv': ^0.2.3
      idb-keyval: ^6.2.1
    peerDependenciesMeta:
      '@azure/app-configuration':
        optional: true
      '@azure/cosmos':
        optional: true
      '@azure/data-tables':
        optional: true
      '@azure/identity':
        optional: true
      '@azure/keyvault-secrets':
        optional: true
      '@azure/storage-blob':
        optional: true
      '@capacitor/preferences':
        optional: true
      '@netlify/blobs':
        optional: true
      '@planetscale/database':
        optional: true
      '@upstash/redis':
        optional: true
      '@vercel/kv':
        optional: true
      idb-keyval:
        optional: true
    dependencies:
      anymatch: 3.1.3
      chokidar: 3.5.3
      destr: 2.0.2
      h3: 1.9.0
      idb-keyval: 6.2.1
      ioredis: 5.3.2
      listhen: 1.5.5
      lru-cache: 10.1.0
      mri: 1.2.0
      node-fetch-native: 1.4.1
      ofetch: 1.3.3
      ufo: 1.3.2
    transitivePeerDependencies:
      - supports-color
    dev: false

  /untun@0.1.2:
    resolution: {integrity: sha512-wLAMWvxfqyTiBODA1lg3IXHQtjggYLeTK7RnSfqtOXixWJ3bAa2kK/HHmOOg19upteqO3muLvN6O/icbyQY33Q==}
    hasBin: true
    dependencies:
      citty: 0.1.5
      consola: 3.2.3
      pathe: 1.1.1
    dev: false

  /update-browserslist-db@1.0.11(browserslist@4.21.5):
    resolution: {integrity: sha512-dCwEFf0/oT85M1fHBg4F0jtLwJrutGoHSQXCh7u4o2t1drG+c0a9Flnqww6XUKSfQMPpJBRjU8d4RXB09qtvaA==}
    hasBin: true
    peerDependencies:
      browserslist: '>= 4.21.0'
    dependencies:
      browserslist: 4.21.5
      escalade: 3.1.1
      picocolors: 1.0.0

  /uqr@0.1.2:
    resolution: {integrity: sha512-MJu7ypHq6QasgF5YRTjqscSzQp/W11zoUk6kvmlH+fmWEs63Y0Eib13hYFwAzagRJcVY8WVnlV+eBDUGMJ5IbA==}
    dev: false

  /uri-js@4.4.1:
    resolution: {integrity: sha512-7rKUyy33Q1yc98pQ1DAmLtwX109F7TIfWlW1Ydo8Wl1ii1SeHieeh0HHfPeL2fMXK6z0s8ecKs9frCuLJvndBg==}
    dependencies:
      punycode: 2.3.0
    dev: true

  /util-deprecate@1.0.2:
    resolution: {integrity: sha512-EPD5q1uXyFxJpCrLnCc1nHnq3gOa6DZBocAIiI2TaSCA7VCJ1UJDMagCzIkXNsUYfD1daK//LTEQ8xiIbrHtcw==}

  /utila@0.4.0:
    resolution: {integrity: sha512-Z0DbgELS9/L/75wZbro8xAnT50pBVFQZ+hUEueGDU5FN51YSCYM+jdxsfCiHjwNP/4LCDD0i/graKpeBnOXKRA==}
    dev: true

  /v8-compile-cache-lib@3.0.1:
    resolution: {integrity: sha512-wa7YjyUGfNZngI/vtK0UHAN+lgDCxBPCylVXGp0zu59Fz5aiGtNXaq3DhIov063MorB+VfufLh3JlF2KdTK3xg==}

  /v8-compile-cache@2.3.0:
    resolution: {integrity: sha512-l8lCEmLcLYZh4nbunNZvQCJc5pv7+RCwa8q/LdUx8u7lsWvPDKmpodJAJNwkAhJC//dFY48KuIEmjtd4RViDrA==}
    dev: true

  /v8-to-istanbul@9.1.0:
    resolution: {integrity: sha512-6z3GW9x8G1gd+JIIgQQQxXuiJtCXeAjp6RaPEPLv62mH3iPHPxV6W3robxtCzNErRo6ZwTmzWhsbNvjyEBKzKA==}
    engines: {node: '>=10.12.0'}
    dependencies:
      '@jridgewell/trace-mapping': 0.3.18
      '@types/istanbul-lib-coverage': 2.0.4
      convert-source-map: 1.9.0

  /v8flags@3.2.0:
    resolution: {integrity: sha512-mH8etigqMfiGWdeXpaaqGfs6BndypxusHHcv2qSHyZkGEznCd/qAXCWWRzeowtL54147cktFOC4P5y+kl8d8Jg==}
    engines: {node: '>= 0.10'}
    dependencies:
      homedir-polyfill: 1.0.3
    dev: true

  /validate-npm-package-license@3.0.4:
    resolution: {integrity: sha512-DpKm2Ui/xN7/HQKCtpZxoRWBhZ9Z0kqtygG8XCgNQ8ZlDnxuQmWhj566j8fN4Cu3/JmbhsDo7fcAJq4s9h27Ew==}
    dependencies:
      spdx-correct: 3.2.0
      spdx-expression-parse: 3.0.1
    dev: true

  /walker@1.0.8:
    resolution: {integrity: sha512-ts/8E8l5b7kY0vlWLewOkDXMmPdLcVV4GmOQLyxuSswIJsweeFZtAsMF7k1Nszz+TYBQrlYRmzOnr398y1JemQ==}
    dependencies:
      makeerror: 1.0.12

  /watchpack@2.4.0:
    resolution: {integrity: sha512-Lcvm7MGST/4fup+ifyKi2hjyIAwcdI4HRgtvTpIUxBRhB+RFtUh8XtDOxUfctVCnhVi+QQj49i91OyvzkJl6cg==}
    engines: {node: '>=10.13.0'}
    dependencies:
      glob-to-regexp: 0.4.1
      graceful-fs: 4.2.11
    dev: true

  /web-streams-polyfill@3.2.1:
    resolution: {integrity: sha512-e0MO3wdXWKrLbL0DgGnUV7WHVuw9OUvL4hjgnPkIeEvESk74gAITi5G606JtZPp39cd8HA9VQzCIvA49LpPN5Q==}
    engines: {node: '>= 8'}
    dev: true

  /webidl-conversions@3.0.1:
    resolution: {integrity: sha512-2JAn3z8AR6rjK8Sm8orRC0h/bcl/DqL7tRPdGZ4I1CjdF+EaMLmYxBHyXuKL849eucPFhvBoxMsflfOb8kxaeQ==}

  /webpack-cli@4.10.0(webpack@5.77.0):
    resolution: {integrity: sha512-NLhDfH/h4O6UOy+0LSso42xvYypClINuMNBVVzX4vX98TmTaTUxwRbXdhucbFMd2qLaCTcLq/PdYrvi8onw90w==}
    engines: {node: '>=10.13.0'}
    hasBin: true
    peerDependencies:
      '@webpack-cli/generators': '*'
      '@webpack-cli/migrate': '*'
      webpack: 4.x.x || 5.x.x
      webpack-bundle-analyzer: '*'
      webpack-dev-server: '*'
    peerDependenciesMeta:
      '@webpack-cli/generators':
        optional: true
      '@webpack-cli/migrate':
        optional: true
      webpack-bundle-analyzer:
        optional: true
      webpack-dev-server:
        optional: true
    dependencies:
      '@discoveryjs/json-ext': 0.5.7
      '@webpack-cli/configtest': 1.2.0(webpack-cli@4.10.0)(webpack@5.77.0)
      '@webpack-cli/info': 1.5.0(webpack-cli@4.10.0)
      '@webpack-cli/serve': 1.7.0(webpack-cli@4.10.0)
      colorette: 2.0.20
      commander: 7.2.0
      cross-spawn: 7.0.3
      fastest-levenshtein: 1.0.16
      import-local: 3.1.0
      interpret: 2.2.0
      rechoir: 0.7.1
      webpack: 5.77.0(@swc/core@1.4.2)(webpack-cli@4.10.0)
      webpack-merge: 5.8.0
    dev: true

  /webpack-cli@4.10.0(webpack@5.80.0):
    resolution: {integrity: sha512-NLhDfH/h4O6UOy+0LSso42xvYypClINuMNBVVzX4vX98TmTaTUxwRbXdhucbFMd2qLaCTcLq/PdYrvi8onw90w==}
    engines: {node: '>=10.13.0'}
    hasBin: true
    peerDependencies:
      '@webpack-cli/generators': '*'
      '@webpack-cli/migrate': '*'
      webpack: 4.x.x || 5.x.x
      webpack-bundle-analyzer: '*'
      webpack-dev-server: '*'
    peerDependenciesMeta:
      '@webpack-cli/generators':
        optional: true
      '@webpack-cli/migrate':
        optional: true
      webpack-bundle-analyzer:
        optional: true
      webpack-dev-server:
        optional: true
    dependencies:
      '@discoveryjs/json-ext': 0.5.7
      '@webpack-cli/configtest': 1.2.0(webpack-cli@4.10.0)(webpack@5.80.0)
      '@webpack-cli/info': 1.5.0(webpack-cli@4.10.0)
      '@webpack-cli/serve': 1.7.0(webpack-cli@4.10.0)
      colorette: 2.0.20
      commander: 7.2.0
      cross-spawn: 7.0.3
      fastest-levenshtein: 1.0.16
      import-local: 3.1.0
      interpret: 2.2.0
      rechoir: 0.7.1
      webpack: 5.80.0(@swc/core@1.4.2)(webpack-cli@4.10.0)
      webpack-merge: 5.8.0
    dev: true

  /webpack-merge@5.8.0:
    resolution: {integrity: sha512-/SaI7xY0831XwP6kzuwhKWVKDP9t1QY1h65lAFLbZqMPIuYcD9QAW4u9STIbU9kaJbPBB/geU/gLr1wDjOhQ+Q==}
    engines: {node: '>=10.0.0'}
    dependencies:
      clone-deep: 4.0.1
      wildcard: 2.0.0
    dev: true

  /webpack-sources@3.2.3:
    resolution: {integrity: sha512-/DyMEOrDgLKKIG0fmvtz+4dUX/3Ghozwgm6iPp8KRhvn+eQf9+Q7GWxVNMk3+uCPWfdXYC4ExGBckIXdFEfH1w==}
    engines: {node: '>=10.13.0'}
    dev: true

  /webpack@5.77.0(@swc/core@1.4.2)(webpack-cli@4.10.0):
    resolution: {integrity: sha512-sbGNjBr5Ya5ss91yzjeJTLKyfiwo5C628AFjEa6WSXcZa4E+F57om3Cc8xLb1Jh0b243AWuSYRf3dn7HVeFQ9Q==}
    engines: {node: '>=10.13.0'}
    hasBin: true
    peerDependencies:
      webpack-cli: '*'
    peerDependenciesMeta:
      webpack-cli:
        optional: true
    dependencies:
      '@types/eslint-scope': 3.7.4
      '@types/estree': 0.0.51
      '@webassemblyjs/ast': 1.11.1
      '@webassemblyjs/wasm-edit': 1.11.1
      '@webassemblyjs/wasm-parser': 1.11.1
      acorn: 8.8.2
      acorn-import-assertions: 1.8.0(acorn@8.8.2)
      browserslist: 4.21.5
      chrome-trace-event: 1.0.3
      enhanced-resolve: 5.13.0
      es-module-lexer: 0.9.3
      eslint-scope: 5.1.1
      events: 3.3.0
      glob-to-regexp: 0.4.1
      graceful-fs: 4.2.11
      json-parse-even-better-errors: 2.3.1
      loader-runner: 4.3.0
      mime-types: 2.1.35
      neo-async: 2.6.2
      schema-utils: 3.1.2
      tapable: 2.2.1
      terser-webpack-plugin: 5.3.7(@swc/core@1.4.2)(webpack@5.77.0)
      watchpack: 2.4.0
      webpack-cli: 4.10.0(webpack@5.77.0)
      webpack-sources: 3.2.3
    transitivePeerDependencies:
      - '@swc/core'
      - esbuild
      - uglify-js
    dev: true

  /webpack@5.80.0(@swc/core@1.4.2)(webpack-cli@4.10.0):
    resolution: {integrity: sha512-OIMiq37XK1rWO8mH9ssfFKZsXg4n6klTEDL7S8/HqbAOBBaiy8ABvXvz0dDCXeEF9gqwxSvVk611zFPjS8hJxA==}
    engines: {node: '>=10.13.0'}
    hasBin: true
    peerDependencies:
      webpack-cli: '*'
    peerDependenciesMeta:
      webpack-cli:
        optional: true
    dependencies:
      '@types/eslint-scope': 3.7.4
      '@types/estree': 1.0.1
      '@webassemblyjs/ast': 1.11.5
      '@webassemblyjs/wasm-edit': 1.11.5
      '@webassemblyjs/wasm-parser': 1.11.5
      acorn: 8.8.2
      acorn-import-assertions: 1.8.0(acorn@8.8.2)
      browserslist: 4.21.5
      chrome-trace-event: 1.0.3
      enhanced-resolve: 5.13.0
      es-module-lexer: 1.2.1
      eslint-scope: 5.1.1
      events: 3.3.0
      glob-to-regexp: 0.4.1
      graceful-fs: 4.2.11
      json-parse-even-better-errors: 2.3.1
      loader-runner: 4.3.0
      mime-types: 2.1.35
      neo-async: 2.6.2
      schema-utils: 3.1.2
      tapable: 2.2.1
      terser-webpack-plugin: 5.3.7(@swc/core@1.4.2)(webpack@5.80.0)
      watchpack: 2.4.0
      webpack-cli: 4.10.0(webpack@5.80.0)
      webpack-sources: 3.2.3
    transitivePeerDependencies:
      - '@swc/core'
      - esbuild
      - uglify-js
    dev: true

  /whatwg-url@5.0.0:
    resolution: {integrity: sha512-saE57nupxk6v3HY35+jzBwYa0rKSy0XR8JSxZPwgLr7ys0IBzhGviA1/TUGJLmSVqs8pb9AnvICXEuOHLprYTw==}
    dependencies:
      tr46: 0.0.3
      webidl-conversions: 3.0.1

  /which-boxed-primitive@1.0.2:
    resolution: {integrity: sha512-bwZdv0AKLpplFY2KZRX6TvyuN7ojjr7lwkg6ml0roIy9YeuSr7JS372qlNW18UQYzgYK9ziGcerWqZOmEn9VNg==}
    dependencies:
      is-bigint: 1.0.4
      is-boolean-object: 1.1.2
      is-number-object: 1.0.7
      is-string: 1.0.7
      is-symbol: 1.0.4
    dev: true

  /which-module@2.0.0:
    resolution: {integrity: sha512-B+enWhmw6cjfVC7kS8Pj9pCrKSc5txArRyaYGe088shv/FGWH+0Rjx/xPgtsWfsUtS27FkP697E4DDhgrgoc0Q==}
    dev: false

  /which-typed-array@1.1.9:
    resolution: {integrity: sha512-w9c4xkx6mPidwp7180ckYWfMmvxpjlZuIudNtDf4N/tTAUB8VJbX25qZoAsrtGuYNnGw3pa0AXgbGKRB8/EceA==}
    engines: {node: '>= 0.4'}
    dependencies:
      available-typed-arrays: 1.0.5
      call-bind: 1.0.2
      for-each: 0.3.3
      gopd: 1.0.1
      has-tostringtag: 1.0.0
      is-typed-array: 1.1.10
    dev: true

  /which@1.3.1:
    resolution: {integrity: sha512-HxJdYWq1MTIQbJ3nw0cqssHoTNU267KlrDuGZ1WYlxDStUtKUhOaJmh112/TZmHxxUfuJqPXSOm7tDyas0OSIQ==}
    hasBin: true
    dependencies:
      isexe: 2.0.0
    dev: true

  /which@2.0.2:
    resolution: {integrity: sha512-BLI3Tl1TW3Pvl70l3yq3Y64i+awpwXqsGBYWkkqMtnbXgrMD+yj7rhW0kuEDxzJaYXGjEW5ogapKNMEKNMjibA==}
    engines: {node: '>= 8'}
    hasBin: true
    dependencies:
      isexe: 2.0.0

  /wif@2.0.6:
    resolution: {integrity: sha512-HIanZn1zmduSF+BQhkE+YXIbEiH0xPr1012QbFEGB0xsKqJii0/SqJjyn8dFv6y36kOznMgMB+LGcbZTJ1xACQ==}
    dependencies:
      bs58check: 2.1.2
    dev: false

  /wildcard@2.0.0:
    resolution: {integrity: sha512-JcKqAHLPxcdb9KM49dufGXn2x3ssnfjbcaQdLlfZsL9rH9wgDQjUtDxbo8NE0F6SFvydeu1VhZe7hZuHsB2/pw==}
    dev: true

  /word-wrap@1.2.4:
    resolution: {integrity: sha512-2V81OA4ugVo5pRo46hAoD2ivUJx8jXmWXfUkY4KFNw0hEptvN0QfH3K4nHiwzGeKl5rFKedV48QVoqYavy4YpA==}
    engines: {node: '>=0.10.0'}
    dev: true

  /wrap-ansi@5.1.0:
    resolution: {integrity: sha512-QC1/iN/2/RPVJ5jYK8BGttj5z83LmSKmvbvrXPNCLZSEb32KKVDJDl/MOt2N01qU2H/FkzEa9PKto1BqDjtd7Q==}
    engines: {node: '>=6'}
    dependencies:
      ansi-styles: 3.2.1
      string-width: 3.1.0
      strip-ansi: 5.2.0
    dev: false

  /wrap-ansi@6.2.0:
    resolution: {integrity: sha512-r6lPcBGxZXlIcymEu7InxDMhdW0KDxpLgoFLcguasxCaJ/SOIZwINatK9KY/tf+ZrlywOKU0UDj3ATXUBfxJXA==}
    engines: {node: '>=8'}
    dependencies:
      ansi-styles: 4.3.0
      string-width: 4.2.3
      strip-ansi: 6.0.1
    dev: false

  /wrap-ansi@7.0.0:
    resolution: {integrity: sha512-YVGIj2kamLSTxw6NsZjoBxfSwsn0ycdesmc4p+Q21c5zPuZ1pl+NfxVdxPtdHvmNVOQ6XSYG4AUtyt/Fi7D16Q==}
    engines: {node: '>=10'}
    dependencies:
      ansi-styles: 4.3.0
      string-width: 4.2.3
      strip-ansi: 6.0.1

  /wrappy@1.0.2:
    resolution: {integrity: sha512-l4Sp/DRseor9wL6EvV2+TuQn63dMkPjZ/sp9XkghTEbV9KlPS1xUsZ3u7/IQO4wxtcFB4bgpQPRcR3QCvezPcQ==}

  /write-file-atomic@4.0.2:
    resolution: {integrity: sha512-7KxauUdBmSdWnmpaGFg+ppNjKF8uNLry8LyzjauQDOVONfFLNKrKvQOxZ/VuTIcS/gge/YNahf5RIIQWTSarlg==}
    engines: {node: ^12.13.0 || ^14.15.0 || >=16.0.0}
    dependencies:
      imurmurhash: 0.1.4
      signal-exit: 3.0.7

  /ws@7.5.9:
    resolution: {integrity: sha512-F+P9Jil7UiSKSkppIiD94dN07AwvFixvLIj1Og1Rl9GGMuNipJnV9JzjD6XuqmAeiswGvUmNLjr5cFuXwNS77Q==}
    engines: {node: '>=8.3.0'}
    peerDependencies:
      bufferutil: ^4.0.1
      utf-8-validate: ^5.0.2
    peerDependenciesMeta:
      bufferutil:
        optional: true
      utf-8-validate:
        optional: true
    dev: false

  /y18n@4.0.3:
    resolution: {integrity: sha512-JKhqTOwSrqNA1NY5lSztJ1GrBiUodLMmIZuLiDaMRJ+itFd+ABVE8XBjOvIWL+rSqNDC74LCSFmlb/U4UZ4hJQ==}
    dev: false

  /y18n@5.0.8:
    resolution: {integrity: sha512-0pfFzegeDWJHJIAmTLRP2DwHjdF5s7jo9tuztdQxAhINCdvS+3nGINqPd00AphqJR/0LhANUS6/+7SCb98YOfA==}
    engines: {node: '>=10'}

  /yallist@3.1.1:
    resolution: {integrity: sha512-a4UGQaWPH59mOXUYnAG2ewncQS4i4F43Tv3JoAM+s2VDAmS9NsK8GpDMLrCHPksFT7h3K6TOoUNn2pb7RoXx4g==}

  /yallist@4.0.0:
    resolution: {integrity: sha512-3wdGidZyq5PB084XLES5TpOSRA3wjXAlIWMhum2kRcv/41Sn2emQ0dycQW4uZXLejwKvg6EsvbdlVL+FYEct7A==}

  /yaml@1.10.2:
    resolution: {integrity: sha512-r3vXyErRCYJ7wg28yvBY5VSoAF8ZvlcW9/BwUzEtUsjvX/DKs24dIkuwjtuprwJJHsbyUbLApepYTR1BN4uHrg==}
    engines: {node: '>= 6'}
    dev: true

  /yargs-parser@13.1.2:
    resolution: {integrity: sha512-3lbsNRf/j+A4QuSZfDRA7HRSfWrzO0YjqTJd5kjAq37Zep1CEgaYmrH9Q3GwPiB9cHyd1Y1UwggGhJGoxipbzg==}
    dependencies:
      camelcase: 5.3.1
      decamelize: 1.2.0
    dev: false

  /yargs-parser@18.1.3:
    resolution: {integrity: sha512-o50j0JeToy/4K6OZcaQmW6lyXXKhq7csREXcDwk2omFPJEwUNOVtJKvmDr9EI1fAJZUyZcRF7kxGBWmRXudrCQ==}
    engines: {node: '>=6'}
    dependencies:
      camelcase: 5.3.1
      decamelize: 1.2.0
    dev: false

  /yargs-parser@20.2.9:
    resolution: {integrity: sha512-y11nGElTIV+CT3Zv9t7VKl+Q3hTQoT9a1Qzezhhl6Rp21gJ/IVTW7Z3y9EWXhuUBC2Shnf+DX0antecpAwSP8w==}
    engines: {node: '>=10'}
    dev: true

  /yargs-parser@21.1.1:
    resolution: {integrity: sha512-tVpsJW7DdjecAiFpbIB1e3qxIQsE6NoPc5/eTdrbbIC4h0LVsWhnoa3g+m2HclBIujHzsxZ4VJVA+GUuc2/LBw==}
    engines: {node: '>=12'}

  /yargs@13.3.2:
    resolution: {integrity: sha512-AX3Zw5iPruN5ie6xGRIDgqkT+ZhnRlZMLMHAs8tg7nRruy2Nb+i5o9bwghAogtM08q1dpr2LVoS8KSTMYpWXUw==}
    dependencies:
      cliui: 5.0.0
      find-up: 3.0.0
      get-caller-file: 2.0.5
      require-directory: 2.1.1
      require-main-filename: 2.0.0
      set-blocking: 2.0.0
      string-width: 3.1.0
      which-module: 2.0.0
      y18n: 4.0.3
      yargs-parser: 13.1.2
    dev: false

  /yargs@15.4.1:
    resolution: {integrity: sha512-aePbxDmcYW++PaqBsJ+HYUFwCdv4LVvdnhBy78E57PIor8/OVvhMrADFFEDh8DHDFRv/O9i3lPhsENjO7QX0+A==}
    engines: {node: '>=8'}
    dependencies:
      cliui: 6.0.0
      decamelize: 1.2.0
      find-up: 4.1.0
      get-caller-file: 2.0.5
      require-directory: 2.1.1
      require-main-filename: 2.0.0
      set-blocking: 2.0.0
      string-width: 4.2.3
      which-module: 2.0.0
      y18n: 4.0.3
      yargs-parser: 18.1.3
    dev: false

  /yargs@17.7.1:
    resolution: {integrity: sha512-cwiTb08Xuv5fqF4AovYacTFNxk62th7LKJ6BL9IGUpTJrWoU7/7WdQGTP2SjKf1dUNBGzDd28p/Yfs/GI6JrLw==}
    engines: {node: '>=12'}
    dependencies:
      cliui: 8.0.1
      escalade: 3.1.1
      get-caller-file: 2.0.5
      require-directory: 2.1.1
      string-width: 4.2.3
      y18n: 5.0.8
      yargs-parser: 21.1.1

  /yn@3.1.1:
    resolution: {integrity: sha512-Ux4ygGWsu2c7isFWe8Yu1YluJmqVhxqK2cLXNQA5AcC3QfbGNpM7fu0Y8b/z16pXLnFxZYvWhd3fhBY9DLmC6Q==}
    engines: {node: '>=6'}

  /yocto-queue@0.1.0:
    resolution: {integrity: sha512-rVksvsnNCdJ/ohGc6xgPwyN8eheCxsiLM8mxuE/t/mOVqJewPuO1miLpTHQiRgTKCLexL4MeAFVagts7HmNZ2Q==}
    engines: {node: '>=10'}<|MERGE_RESOLUTION|>--- conflicted
+++ resolved
@@ -31,7 +31,7 @@
     devDependencies:
       '@swc/core':
         specifier: ^1.4.1
-        version: 1.4.2
+        version: 1.4.1
       '@types/jest':
         specifier: ^28.1.8
         version: 28.1.8
@@ -52,7 +52,7 @@
         version: 28.1.3(@types/node@16.18.24)(ts-node@10.9.1)
       ts-node:
         specifier: ^10.9.1
-        version: 10.9.1(@swc/core@1.4.2)(@types/node@16.18.24)(typescript@4.9.5)
+        version: 10.9.1(@swc/core@1.4.1)(@types/node@16.18.24)(typescript@4.9.5)
       typescript:
         specifier: ^4.9.5
         version: 4.9.5
@@ -67,7 +67,7 @@
         version: link:../web3-wallet
       '@swc/core':
         specifier: ^1.4.1
-        version: 1.4.2
+        version: 1.4.1
       commander:
         specifier: ^9.5.0
         version: 9.5.0
@@ -101,7 +101,7 @@
         version: 2.7.2
       ts-node:
         specifier: ^10.9.1
-        version: 10.9.1(@swc/core@1.4.2)(@types/node@16.18.24)(typescript@4.7.4)
+        version: 10.9.1(@swc/core@1.4.1)(@types/node@16.18.24)(typescript@4.7.4)
       typescript:
         specifier: 4.7.4
         version: 4.7.4
@@ -117,7 +117,7 @@
     devDependencies:
       '@commitlint/cli':
         specifier: ^17.5.1
-        version: 17.6.1(@swc/core@1.4.2)
+        version: 17.6.1(@swc/core@1.4.1)
       '@commitlint/config-conventional':
         specifier: ^17.4.4
         version: 17.6.1
@@ -307,7 +307,7 @@
         version: 29.1.0(@babel/core@7.21.4)(jest@29.5.0)(typescript@4.9.5)
       ts-node:
         specifier: ^10.9.1
-        version: 10.9.1(@swc/core@1.4.2)(@types/node@16.18.24)(typescript@4.9.5)
+        version: 10.9.1(@swc/core@1.4.1)(@types/node@16.18.24)(typescript@4.9.5)
       tslib:
         specifier: ^2.5.0
         version: 2.5.0
@@ -316,76 +316,12 @@
         version: 4.9.5
       webpack:
         specifier: 5.77.0
-        version: 5.77.0(@swc/core@1.4.2)(webpack-cli@4.10.0)
+        version: 5.77.0(@swc/core@1.4.1)(webpack-cli@4.10.0)
       webpack-cli:
         specifier: 4.10.0
         version: 4.10.0(webpack@5.77.0)
 
   packages/web3:
-<<<<<<< HEAD
-    specifiers:
-      '@babel/eslint-parser': ^7.21.3
-      '@noble/secp256k1': 1.7.1
-      '@types/elliptic': ^6.4.14
-      '@types/find-up': ^2.1.1
-      '@types/fs-extra': ^9.0.13
-      '@types/jest': ^27.5.2
-      '@types/mock-fs': ^4.13.1
-      '@types/node': ^16.18.23
-      '@types/rewire': ^2.5.28
-      '@typescript-eslint/eslint-plugin': ^5.57.0
-      '@typescript-eslint/parser': ^5.57.0
-      base-x: 4.0.0
-      bignumber.js: ^9.1.1
-      binary-parser: 2.2.1
-      blakejs: 1.2.1
-      bn.js: 5.2.1
-      buffer: ^6.0.3
-      clean-webpack-plugin: 4.0.0
-      cross-fetch: ^3.1.5
-      crypto-browserify: ^3.12.0
-      elliptic: 6.5.4
-      eslint: ^8.37.0
-      eslint-config-prettier: ^8.8.0
-      eslint-plugin-header: ^3.1.1
-      eslint-plugin-prettier: ^4.2.1
-      eslint-plugin-security: 1.6.0
-      eventemitter3: ^4.0.7
-      html-webpack-plugin: 5.5.0
-      jest: ^28.1.3
-      jest-localstorage-mock: ^2.4.26
-      jest-websocket-mock: ^2.4.0
-      mock-fs: ^5.2.0
-      mock-socket: ^9.2.1
-      path-browserify: ^1.0.1
-      prettier: ^2.8.7
-      process: ^0.11.10
-      rewire: ^6.0.0
-      shelljs: ^0.8.5
-      stream-browserify: ^3.0.0
-      swagger-typescript-api: 12.0.3
-      terser-webpack-plugin: ^5.3.7
-      ts-jest: ^28.0.8
-      ts-node: ^10.9.1
-      tslib: ^2.5.0
-      typescript: ^4.9.5
-      webpack: ^5.77.0
-      webpack-cli: ^4.10.0
-    dependencies:
-      '@noble/secp256k1': 1.7.1
-      base-x: 4.0.0
-      bignumber.js: 9.1.1
-      binary-parser: 2.2.1
-      blakejs: 1.2.1
-      bn.js: 5.2.1
-      buffer: 6.0.3
-      cross-fetch: 3.1.5
-      crypto-browserify: 3.12.0
-      elliptic: 6.5.4
-      eventemitter3: 4.0.7
-      path-browserify: 1.0.1
-      stream-browserify: 3.0.0
-=======
     dependencies:
       '@noble/secp256k1':
         specifier: 1.7.1
@@ -426,7 +362,6 @@
       stream-browserify:
         specifier: ^3.0.0
         version: 3.0.0
->>>>>>> fdb410c2
     devDependencies:
       '@babel/eslint-parser':
         specifier: ^7.21.3
@@ -511,13 +446,13 @@
         version: 12.0.3
       terser-webpack-plugin:
         specifier: ^5.3.7
-        version: 5.3.7(@swc/core@1.4.2)(webpack@5.80.0)
+        version: 5.3.7(@swc/core@1.4.1)(webpack@5.80.0)
       ts-jest:
         specifier: ^28.0.8
         version: 28.0.8(@babel/core@7.21.4)(jest@28.1.3)(typescript@4.9.5)
       ts-node:
         specifier: ^10.9.1
-        version: 10.9.1(@swc/core@1.4.2)(@types/node@16.18.24)(typescript@4.9.5)
+        version: 10.9.1(@swc/core@1.4.1)(@types/node@16.18.24)(typescript@4.9.5)
       tslib:
         specifier: ^2.5.0
         version: 2.5.0
@@ -526,7 +461,7 @@
         version: 4.9.5
       webpack:
         specifier: ^5.77.0
-        version: 5.80.0(@swc/core@1.4.2)(webpack-cli@4.10.0)
+        version: 5.80.0(@swc/core@1.4.1)(webpack-cli@4.10.0)
       webpack-cli:
         specifier: ^4.10.0
         version: 4.10.0(webpack@5.80.0)
@@ -2059,14 +1994,14 @@
   /@bcoe/v8-coverage@0.2.3:
     resolution: {integrity: sha512-0hYQ8SB4Db5zvZB4axdMHGwEaQjkZzFjQiN9LVYvIFB2nSUHW9tYpxWriPrWDASIxiaXax83REcLxuSdnGPZtw==}
 
-  /@commitlint/cli@17.6.1(@swc/core@1.4.2):
+  /@commitlint/cli@17.6.1(@swc/core@1.4.1):
     resolution: {integrity: sha512-kCnDD9LE2ySiTnj/VPaxy4/oRayRcdv4aCuVxtoum8SxIU7OADHc0nJPQfheE8bHcs3zZdWzDMWltRosuT13bg==}
     engines: {node: '>=v14'}
     hasBin: true
     dependencies:
       '@commitlint/format': 17.4.4
       '@commitlint/lint': 17.6.1
-      '@commitlint/load': 17.5.0(@swc/core@1.4.2)
+      '@commitlint/load': 17.5.0(@swc/core@1.4.1)
       '@commitlint/read': 17.5.1
       '@commitlint/types': 17.4.4
       execa: 5.1.1
@@ -2137,7 +2072,7 @@
       '@commitlint/types': 17.4.4
     dev: true
 
-  /@commitlint/load@17.5.0(@swc/core@1.4.2):
+  /@commitlint/load@17.5.0(@swc/core@1.4.1):
     resolution: {integrity: sha512-l+4W8Sx4CD5rYFsrhHH8HP01/8jEP7kKf33Xlx2Uk2out/UKoKPYMOIRcDH5ppT8UXLMV+x6Wm5osdRKKgaD1Q==}
     engines: {node: '>=v14'}
     dependencies:
@@ -2153,7 +2088,7 @@
       lodash.merge: 4.6.2
       lodash.uniq: 4.5.0
       resolve-from: 5.0.0
-      ts-node: 10.9.1(@swc/core@1.4.2)(@types/node@18.15.13)(typescript@4.9.5)
+      ts-node: 10.9.1(@swc/core@1.4.1)(@types/node@18.15.13)(typescript@4.9.5)
       typescript: 4.9.5
     transitivePeerDependencies:
       - '@swc/core'
@@ -3307,88 +3242,88 @@
       '@stablelib/wipe': 1.0.1
     dev: false
 
-  /@swc/core-darwin-arm64@1.4.2:
-    resolution: {integrity: sha512-1uSdAn1MRK5C1m/TvLZ2RDvr0zLvochgrZ2xL+lRzugLlCTlSA+Q4TWtrZaOz+vnnFVliCpw7c7qu0JouhgQIw==}
+  /@swc/core-darwin-arm64@1.4.1:
+    resolution: {integrity: sha512-ePyfx0348UbR4DOAW24TedeJbafnzha8liXFGuQ4bdXtEVXhLfPngprrxKrAddCuv42F9aTxydlF6+adD3FBhA==}
     engines: {node: '>=10'}
     cpu: [arm64]
     os: [darwin]
     requiresBuild: true
     optional: true
 
-  /@swc/core-darwin-x64@1.4.2:
-    resolution: {integrity: sha512-TYD28+dCQKeuxxcy7gLJUCFLqrwDZnHtC2z7cdeGfZpbI2mbfppfTf2wUPzqZk3gEC96zHd4Yr37V3Tvzar+lQ==}
+  /@swc/core-darwin-x64@1.4.1:
+    resolution: {integrity: sha512-eLf4JSe6VkCMdDowjM8XNC5rO+BrgfbluEzAVtKR8L2HacNYukieumN7EzpYCi0uF1BYwu1ku6tLyG2r0VcGxA==}
     engines: {node: '>=10'}
     cpu: [x64]
     os: [darwin]
     requiresBuild: true
     optional: true
 
-  /@swc/core-linux-arm-gnueabihf@1.4.2:
-    resolution: {integrity: sha512-Eyqipf7ZPGj0vplKHo8JUOoU1un2sg5PjJMpEesX0k+6HKE2T8pdyeyXODN0YTFqzndSa/J43EEPXm+rHAsLFQ==}
+  /@swc/core-linux-arm-gnueabihf@1.4.1:
+    resolution: {integrity: sha512-K8VtTLWMw+rkN/jDC9o/Q9SMmzdiHwYo2CfgkwVT29NsGccwmNhCQx6XoYiPKyKGIFKt4tdQnJHKUFzxUqQVtQ==}
     engines: {node: '>=10'}
     cpu: [arm]
     os: [linux]
     requiresBuild: true
     optional: true
 
-  /@swc/core-linux-arm64-gnu@1.4.2:
-    resolution: {integrity: sha512-wZn02DH8VYPv3FC0ub4my52Rttsus/rFw+UUfzdb3tHMHXB66LqN+rR0ssIOZrH6K+VLN6qpTw9VizjyoH0BxA==}
+  /@swc/core-linux-arm64-gnu@1.4.1:
+    resolution: {integrity: sha512-0e8p4g0Bfkt8lkiWgcdiENH3RzkcqKtpRXIVNGOmVc0OBkvc2tpm2WTx/eoCnes2HpTT4CTtR3Zljj4knQ4Fvw==}
     engines: {node: '>=10'}
     cpu: [arm64]
     os: [linux]
     requiresBuild: true
     optional: true
 
-  /@swc/core-linux-arm64-musl@1.4.2:
-    resolution: {integrity: sha512-3G0D5z9hUj9bXNcwmA1eGiFTwe5rWkuL3DsoviTj73TKLpk7u64ND0XjEfO0huVv4vVu9H1jodrKb7nvln/dlw==}
+  /@swc/core-linux-arm64-musl@1.4.1:
+    resolution: {integrity: sha512-b/vWGQo2n7lZVUnSQ7NBq3Qrj85GrAPPiRbpqaIGwOytiFSk8VULFihbEUwDe0rXgY4LDm8z8wkgADZcLnmdUA==}
     engines: {node: '>=10'}
     cpu: [arm64]
     os: [linux]
     requiresBuild: true
     optional: true
 
-  /@swc/core-linux-x64-gnu@1.4.2:
-    resolution: {integrity: sha512-LFxn9U8cjmYHw3jrdPNqPAkBGglKE3tCZ8rA7hYyp0BFxuo7L2ZcEnPm4RFpmSCCsExFH+LEJWuMGgWERoktvg==}
+  /@swc/core-linux-x64-gnu@1.4.1:
+    resolution: {integrity: sha512-AFMQlvkKEdNi1Vk2GFTxxJzbICttBsOQaXa98kFTeWTnFFIyiIj2w7Sk8XRTEJ/AjF8ia8JPKb1zddBWr9+bEQ==}
     engines: {node: '>=10'}
     cpu: [x64]
     os: [linux]
     requiresBuild: true
     optional: true
 
-  /@swc/core-linux-x64-musl@1.4.2:
-    resolution: {integrity: sha512-dp0fAmreeVVYTUcb4u9njTPrYzKnbIH0EhH2qvC9GOYNNREUu2GezSIDgonjOXkHiTCvopG4xU7y56XtXj4VrQ==}
+  /@swc/core-linux-x64-musl@1.4.1:
+    resolution: {integrity: sha512-QX2MxIECX1gfvUVZY+jk528/oFkS9MAl76e3ZRvG2KC/aKlCQL0KSzcTSm13mOxkDKS30EaGRDRQWNukGpMeRg==}
     engines: {node: '>=10'}
     cpu: [x64]
     os: [linux]
     requiresBuild: true
     optional: true
 
-  /@swc/core-win32-arm64-msvc@1.4.2:
-    resolution: {integrity: sha512-HlVIiLMQkzthAdqMslQhDkoXJ5+AOLUSTV6fm6shFKZKqc/9cJvr4S8UveNERL9zUficA36yM3bbfo36McwnvQ==}
+  /@swc/core-win32-arm64-msvc@1.4.1:
+    resolution: {integrity: sha512-OklkJYXXI/tntD2zaY8i3iZldpyDw5q+NAP3k9OlQ7wXXf37djRsHLV0NW4+ZNHBjE9xp2RsXJ0jlOJhfgGoFA==}
     engines: {node: '>=10'}
     cpu: [arm64]
     os: [win32]
     requiresBuild: true
     optional: true
 
-  /@swc/core-win32-ia32-msvc@1.4.2:
-    resolution: {integrity: sha512-WCF8faPGjCl4oIgugkp+kL9nl3nUATlzKXCEGFowMEmVVCFM0GsqlmGdPp1pjZoWc9tpYanoXQDnp5IvlDSLhA==}
+  /@swc/core-win32-ia32-msvc@1.4.1:
+    resolution: {integrity: sha512-MBuc3/QfKX9FnLOU7iGN+6yHRTQaPQ9WskiC8s8JFiKQ+7I2p25tay2RplR9dIEEGgVAu6L7auv96LbNTh+FaA==}
     engines: {node: '>=10'}
     cpu: [ia32]
     os: [win32]
     requiresBuild: true
     optional: true
 
-  /@swc/core-win32-x64-msvc@1.4.2:
-    resolution: {integrity: sha512-oV71rwiSpA5xre2C5570BhCsg1HF97SNLsZ/12xv7zayGzqr3yvFALFJN8tHKpqUdCB4FGPjoP3JFdV3i+1wUw==}
+  /@swc/core-win32-x64-msvc@1.4.1:
+    resolution: {integrity: sha512-lu4h4wFBb/bOK6N2MuZwg7TrEpwYXgpQf5R7ObNSXL65BwZ9BG8XRzD+dLJmALu8l5N08rP/TrpoKRoGT4WSxw==}
     engines: {node: '>=10'}
     cpu: [x64]
     os: [win32]
     requiresBuild: true
     optional: true
 
-  /@swc/core@1.4.2:
-    resolution: {integrity: sha512-vWgY07R/eqj1/a0vsRKLI9o9klGZfpLNOVEnrv4nrccxBgYPjcf22IWwAoaBJ+wpA7Q4fVjCUM8lP0m01dpxcg==}
+  /@swc/core@1.4.1:
+    resolution: {integrity: sha512-3y+Y8js+e7BbM16iND+6Rcs3jdiL28q3iVtYsCviYSSpP2uUVKkp5sJnCY4pg8AaVvyN7CGQHO7gLEZQ5ByozQ==}
     engines: {node: '>=10'}
     requiresBuild: true
     peerDependencies:
@@ -3400,16 +3335,16 @@
       '@swc/counter': 0.1.3
       '@swc/types': 0.1.5
     optionalDependencies:
-      '@swc/core-darwin-arm64': 1.4.2
-      '@swc/core-darwin-x64': 1.4.2
-      '@swc/core-linux-arm-gnueabihf': 1.4.2
-      '@swc/core-linux-arm64-gnu': 1.4.2
-      '@swc/core-linux-arm64-musl': 1.4.2
-      '@swc/core-linux-x64-gnu': 1.4.2
-      '@swc/core-linux-x64-musl': 1.4.2
-      '@swc/core-win32-arm64-msvc': 1.4.2
-      '@swc/core-win32-ia32-msvc': 1.4.2
-      '@swc/core-win32-x64-msvc': 1.4.2
+      '@swc/core-darwin-arm64': 1.4.1
+      '@swc/core-darwin-x64': 1.4.1
+      '@swc/core-linux-arm-gnueabihf': 1.4.1
+      '@swc/core-linux-arm64-gnu': 1.4.1
+      '@swc/core-linux-arm64-musl': 1.4.1
+      '@swc/core-linux-x64-gnu': 1.4.1
+      '@swc/core-linux-x64-musl': 1.4.1
+      '@swc/core-win32-arm64-msvc': 1.4.1
+      '@swc/core-win32-ia32-msvc': 1.4.1
+      '@swc/core-win32-x64-msvc': 1.4.1
 
   /@swc/counter@0.1.3:
     resolution: {integrity: sha512-e2BR4lsJkkRlKZ/qCHPw9ZaSxc0MVUd7gtbtaB7aMvHeJVYe8sOB8DBZkP2DtISHGSku9sCK6T6cnY0CtXrOCQ==}
@@ -4315,7 +4250,7 @@
       webpack: 4.x.x || 5.x.x
       webpack-cli: 4.x.x
     dependencies:
-      webpack: 5.77.0(@swc/core@1.4.2)(webpack-cli@4.10.0)
+      webpack: 5.77.0(@swc/core@1.4.1)(webpack-cli@4.10.0)
       webpack-cli: 4.10.0(webpack@5.77.0)
     dev: true
 
@@ -4325,7 +4260,7 @@
       webpack: 4.x.x || 5.x.x
       webpack-cli: 4.x.x
     dependencies:
-      webpack: 5.80.0(@swc/core@1.4.2)(webpack-cli@4.10.0)
+      webpack: 5.80.0(@swc/core@1.4.1)(webpack-cli@4.10.0)
       webpack-cli: 4.10.0(webpack@5.80.0)
     dev: true
 
@@ -4796,20 +4731,12 @@
     resolution: {integrity: sha512-jDctJ/IVQbZoJykoeHbhXpOlNBqGNcwXJKJog42E5HDPUwQTSdjCHdihjj0DlnheQ7blbT6dHOafNAiS8ooQKA==}
     engines: {node: '>=8'}
 
-<<<<<<< HEAD
-  /binary-parser/2.2.1:
-=======
   /binary-parser@2.2.1:
->>>>>>> fdb410c2
     resolution: {integrity: sha512-5ATpz/uPDgq5GgEDxTB4ouXCde7q2lqAQlSdBRQVl/AJnxmQmhIfyxJx+0MGu//D5rHQifkfGbWWlaysG0o9NA==}
     engines: {node: '>=12'}
     dev: false
 
-<<<<<<< HEAD
-  /bip32/3.1.0:
-=======
   /bip32@3.1.0:
->>>>>>> fdb410c2
     resolution: {integrity: sha512-eoeajYEzJ4d6yyVtby8C+XkCeKItiC4Mx56a0M9VaqTMC73SWOm4xVZG7SaR8e/yp4eSyky2XcBpH3DApPdu7Q==}
     engines: {node: '>=6.0.0'}
     dependencies:
@@ -5117,7 +5044,7 @@
       webpack: '>=4.0.0 <6.0.0'
     dependencies:
       del: 4.1.1
-      webpack: 5.80.0(@swc/core@1.4.2)(webpack-cli@4.10.0)
+      webpack: 5.80.0(@swc/core@1.4.1)(webpack-cli@4.10.0)
     dev: true
 
   /clipboardy@3.0.0:
@@ -5313,7 +5240,7 @@
     dependencies:
       '@types/node': 18.15.13
       cosmiconfig: 8.1.3
-      ts-node: 10.9.1(@swc/core@1.4.2)(@types/node@18.15.13)(typescript@4.9.5)
+      ts-node: 10.9.1(@swc/core@1.4.1)(@types/node@18.15.13)(typescript@4.9.5)
       typescript: 4.9.5
     dev: true
 
@@ -7136,7 +7063,7 @@
       lodash: 4.17.21
       pretty-error: 4.0.0
       tapable: 2.2.1
-      webpack: 5.80.0(@swc/core@1.4.2)(webpack-cli@4.10.0)
+      webpack: 5.80.0(@swc/core@1.4.1)(webpack-cli@4.10.0)
     dev: true
 
   /htmlparser2@6.1.0:
@@ -7699,7 +7626,7 @@
       pretty-format: 28.1.3
       slash: 3.0.0
       strip-json-comments: 3.1.1
-      ts-node: 10.9.1(@swc/core@1.4.2)(@types/node@16.18.24)(typescript@4.7.4)
+      ts-node: 10.9.1(@swc/core@1.4.1)(@types/node@16.18.24)(typescript@4.7.4)
     transitivePeerDependencies:
       - supports-color
 
@@ -7738,7 +7665,7 @@
       pretty-format: 29.5.0
       slash: 3.0.0
       strip-json-comments: 3.1.1
-      ts-node: 10.9.1(@swc/core@1.4.2)(@types/node@16.18.24)(typescript@4.9.5)
+      ts-node: 10.9.1(@swc/core@1.4.1)(@types/node@16.18.24)(typescript@4.9.5)
     transitivePeerDependencies:
       - supports-color
     dev: true
@@ -10588,7 +10515,7 @@
       ansi-escapes: 4.3.2
       supports-hyperlinks: 2.3.0
 
-  /terser-webpack-plugin@5.3.7(@swc/core@1.4.2)(webpack@5.77.0):
+  /terser-webpack-plugin@5.3.7(@swc/core@1.4.1)(webpack@5.77.0):
     resolution: {integrity: sha512-AfKwIktyP7Cu50xNjXF/6Qb5lBNzYaWpU6YfoX3uZicTx0zTy0stDDCsvjDapKsSDvOeWo5MEq4TmdBy2cNoHw==}
     engines: {node: '>= 10.13.0'}
     peerDependencies:
@@ -10605,15 +10532,15 @@
         optional: true
     dependencies:
       '@jridgewell/trace-mapping': 0.3.18
-      '@swc/core': 1.4.2
+      '@swc/core': 1.4.1
       jest-worker: 27.5.1
       schema-utils: 3.1.2
       serialize-javascript: 6.0.1
       terser: 5.17.1
-      webpack: 5.77.0(@swc/core@1.4.2)(webpack-cli@4.10.0)
-    dev: true
-
-  /terser-webpack-plugin@5.3.7(@swc/core@1.4.2)(webpack@5.80.0):
+      webpack: 5.77.0(@swc/core@1.4.1)(webpack-cli@4.10.0)
+    dev: true
+
+  /terser-webpack-plugin@5.3.7(@swc/core@1.4.1)(webpack@5.80.0):
     resolution: {integrity: sha512-AfKwIktyP7Cu50xNjXF/6Qb5lBNzYaWpU6YfoX3uZicTx0zTy0stDDCsvjDapKsSDvOeWo5MEq4TmdBy2cNoHw==}
     engines: {node: '>= 10.13.0'}
     peerDependencies:
@@ -10630,12 +10557,12 @@
         optional: true
     dependencies:
       '@jridgewell/trace-mapping': 0.3.18
-      '@swc/core': 1.4.2
+      '@swc/core': 1.4.1
       jest-worker: 27.5.1
       schema-utils: 3.1.2
       serialize-javascript: 6.0.1
       terser: 5.17.1
-      webpack: 5.80.0(@swc/core@1.4.2)(webpack-cli@4.10.0)
+      webpack: 5.80.0(@swc/core@1.4.1)(webpack-cli@4.10.0)
     dev: true
 
   /terser@5.17.1:
@@ -10775,7 +10702,7 @@
       yargs-parser: 21.1.1
     dev: true
 
-  /ts-node@10.9.1(@swc/core@1.4.2)(@types/node@16.18.24)(typescript@4.7.4):
+  /ts-node@10.9.1(@swc/core@1.4.1)(@types/node@16.18.24)(typescript@4.7.4):
     resolution: {integrity: sha512-NtVysVPkxxrwFGUUxGYhfux8k78pQB3JqYBXlLRZgdGUqTO5wU/UyHop5p70iEbGhB7q5KmiZiU0Y3KlJrScEw==}
     hasBin: true
     peerDependencies:
@@ -10790,7 +10717,7 @@
         optional: true
     dependencies:
       '@cspotcode/source-map-support': 0.8.1
-      '@swc/core': 1.4.2
+      '@swc/core': 1.4.1
       '@tsconfig/node10': 1.0.9
       '@tsconfig/node12': 1.0.11
       '@tsconfig/node14': 1.0.3
@@ -10806,7 +10733,7 @@
       v8-compile-cache-lib: 3.0.1
       yn: 3.1.1
 
-  /ts-node@10.9.1(@swc/core@1.4.2)(@types/node@16.18.24)(typescript@4.9.5):
+  /ts-node@10.9.1(@swc/core@1.4.1)(@types/node@16.18.24)(typescript@4.9.5):
     resolution: {integrity: sha512-NtVysVPkxxrwFGUUxGYhfux8k78pQB3JqYBXlLRZgdGUqTO5wU/UyHop5p70iEbGhB7q5KmiZiU0Y3KlJrScEw==}
     hasBin: true
     peerDependencies:
@@ -10821,7 +10748,7 @@
         optional: true
     dependencies:
       '@cspotcode/source-map-support': 0.8.1
-      '@swc/core': 1.4.2
+      '@swc/core': 1.4.1
       '@tsconfig/node10': 1.0.9
       '@tsconfig/node12': 1.0.11
       '@tsconfig/node14': 1.0.3
@@ -10838,7 +10765,7 @@
       yn: 3.1.1
     dev: true
 
-  /ts-node@10.9.1(@swc/core@1.4.2)(@types/node@18.15.13)(typescript@4.9.5):
+  /ts-node@10.9.1(@swc/core@1.4.1)(@types/node@18.15.13)(typescript@4.9.5):
     resolution: {integrity: sha512-NtVysVPkxxrwFGUUxGYhfux8k78pQB3JqYBXlLRZgdGUqTO5wU/UyHop5p70iEbGhB7q5KmiZiU0Y3KlJrScEw==}
     hasBin: true
     peerDependencies:
@@ -10853,7 +10780,7 @@
         optional: true
     dependencies:
       '@cspotcode/source-map-support': 0.8.1
-      '@swc/core': 1.4.2
+      '@swc/core': 1.4.1
       '@tsconfig/node10': 1.0.9
       '@tsconfig/node12': 1.0.11
       '@tsconfig/node14': 1.0.3
@@ -11197,7 +11124,7 @@
       import-local: 3.1.0
       interpret: 2.2.0
       rechoir: 0.7.1
-      webpack: 5.77.0(@swc/core@1.4.2)(webpack-cli@4.10.0)
+      webpack: 5.77.0(@swc/core@1.4.1)(webpack-cli@4.10.0)
       webpack-merge: 5.8.0
     dev: true
 
@@ -11232,7 +11159,7 @@
       import-local: 3.1.0
       interpret: 2.2.0
       rechoir: 0.7.1
-      webpack: 5.80.0(@swc/core@1.4.2)(webpack-cli@4.10.0)
+      webpack: 5.80.0(@swc/core@1.4.1)(webpack-cli@4.10.0)
       webpack-merge: 5.8.0
     dev: true
 
@@ -11249,7 +11176,7 @@
     engines: {node: '>=10.13.0'}
     dev: true
 
-  /webpack@5.77.0(@swc/core@1.4.2)(webpack-cli@4.10.0):
+  /webpack@5.77.0(@swc/core@1.4.1)(webpack-cli@4.10.0):
     resolution: {integrity: sha512-sbGNjBr5Ya5ss91yzjeJTLKyfiwo5C628AFjEa6WSXcZa4E+F57om3Cc8xLb1Jh0b243AWuSYRf3dn7HVeFQ9Q==}
     engines: {node: '>=10.13.0'}
     hasBin: true
@@ -11280,7 +11207,7 @@
       neo-async: 2.6.2
       schema-utils: 3.1.2
       tapable: 2.2.1
-      terser-webpack-plugin: 5.3.7(@swc/core@1.4.2)(webpack@5.77.0)
+      terser-webpack-plugin: 5.3.7(@swc/core@1.4.1)(webpack@5.77.0)
       watchpack: 2.4.0
       webpack-cli: 4.10.0(webpack@5.77.0)
       webpack-sources: 3.2.3
@@ -11290,7 +11217,7 @@
       - uglify-js
     dev: true
 
-  /webpack@5.80.0(@swc/core@1.4.2)(webpack-cli@4.10.0):
+  /webpack@5.80.0(@swc/core@1.4.1)(webpack-cli@4.10.0):
     resolution: {integrity: sha512-OIMiq37XK1rWO8mH9ssfFKZsXg4n6klTEDL7S8/HqbAOBBaiy8ABvXvz0dDCXeEF9gqwxSvVk611zFPjS8hJxA==}
     engines: {node: '>=10.13.0'}
     hasBin: true
@@ -11321,7 +11248,7 @@
       neo-async: 2.6.2
       schema-utils: 3.1.2
       tapable: 2.2.1
-      terser-webpack-plugin: 5.3.7(@swc/core@1.4.2)(webpack@5.80.0)
+      terser-webpack-plugin: 5.3.7(@swc/core@1.4.1)(webpack@5.80.0)
       watchpack: 2.4.0
       webpack-cli: 4.10.0(webpack@5.80.0)
       webpack-sources: 3.2.3
